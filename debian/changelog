<<<<<<< HEAD
matrix-synapse-py3 (1.109.0~rc2+nmu1) UNRELEASED; urgency=medium

  * `register_new_matrix_user` now supports a --password-file flag.

 -- Synapse Packaging team <work@izzy>  Tue, 18 Jun 2024 11:06:32 +0100
=======
matrix-synapse-py3 (1.109.0) stable; urgency=medium

  * New synapse release 1.109.0.

 -- Synapse Packaging team <packages@matrix.org>  Tue, 18 Jun 2024 09:45:15 +0000
>>>>>>> fa3adc89

matrix-synapse-py3 (1.109.0~rc3) stable; urgency=medium

  * New synapse release 1.109.0rc3.

 -- Synapse Packaging team <packages@matrix.org>  Mon, 17 Jun 2024 12:05:24 +0000

matrix-synapse-py3 (1.109.0~rc2) stable; urgency=medium

  * New synapse release 1.109.0rc2.

 -- Synapse Packaging team <packages@matrix.org>  Tue, 11 Jun 2024 13:20:17 +0000

matrix-synapse-py3 (1.109.0~rc1) stable; urgency=medium

  * New Synapse release 1.109.0rc1.

 -- Synapse Packaging team <packages@matrix.org>  Tue, 04 Jun 2024 09:42:46 +0100

matrix-synapse-py3 (1.108.0) stable; urgency=medium

  * New Synapse release 1.108.0.

 -- Synapse Packaging team <packages@matrix.org>  Tue, 28 May 2024 11:54:22 +0100

matrix-synapse-py3 (1.108.0~rc1) stable; urgency=medium

  * New Synapse release 1.108.0rc1.

 -- Synapse Packaging team <packages@matrix.org>  Tue, 21 May 2024 10:54:13 +0100

matrix-synapse-py3 (1.107.0) stable; urgency=medium

  * New Synapse release 1.107.0.

 -- Synapse Packaging team <packages@matrix.org>  Tue, 14 May 2024 14:15:34 +0100

matrix-synapse-py3 (1.107.0~rc1) stable; urgency=medium

  * New Synapse release 1.107.0rc1.

 -- Synapse Packaging team <packages@matrix.org>  Tue, 07 May 2024 16:26:26 +0100

matrix-synapse-py3 (1.106.0) stable; urgency=medium

  * New Synapse release 1.106.0.

 -- Synapse Packaging team <packages@matrix.org>  Tue, 30 Apr 2024 11:51:43 +0100

matrix-synapse-py3 (1.106.0~rc1) stable; urgency=medium

  * New Synapse release 1.106.0rc1.

 -- Synapse Packaging team <packages@matrix.org>  Thu, 25 Apr 2024 15:54:59 +0100

matrix-synapse-py3 (1.105.1) stable; urgency=medium

  * New Synapse release 1.105.1.

 -- Synapse Packaging team <packages@matrix.org>  Tue, 23 Apr 2024 15:56:18 +0100

matrix-synapse-py3 (1.105.0) stable; urgency=medium

  * New Synapse release 1.105.0.

 -- Synapse Packaging team <packages@matrix.org>  Tue, 16 Apr 2024 15:53:23 +0100

matrix-synapse-py3 (1.105.0~rc1) stable; urgency=medium

  * New Synapse release 1.105.0rc1.

 -- Synapse Packaging team <packages@matrix.org>  Thu, 11 Apr 2024 12:15:49 +0100

matrix-synapse-py3 (1.104.0) stable; urgency=medium

  * New Synapse release 1.104.0.

 -- Synapse Packaging team <packages@matrix.org>  Tue, 02 Apr 2024 17:15:45 +0100

matrix-synapse-py3 (1.104.0~rc1) stable; urgency=medium

  * New Synapse release 1.104.0rc1.

 -- Synapse Packaging team <packages@matrix.org>  Tue, 26 Mar 2024 11:48:58 +0000

matrix-synapse-py3 (1.103.0) stable; urgency=medium

  * New Synapse release 1.103.0.

 -- Synapse Packaging team <packages@matrix.org>  Tue, 19 Mar 2024 12:24:36 +0000

matrix-synapse-py3 (1.103.0~rc1) stable; urgency=medium

  * New Synapse release 1.103.0rc1.

 -- Synapse Packaging team <packages@matrix.org>  Tue, 12 Mar 2024 15:02:56 +0000

matrix-synapse-py3 (1.102.0) stable; urgency=medium

  * New Synapse release 1.102.0.

 -- Synapse Packaging team <packages@matrix.org>  Tue, 05 Mar 2024 14:47:03 +0000

matrix-synapse-py3 (1.102.0~rc1) stable; urgency=medium

  * New Synapse release 1.102.0rc1.

 -- Synapse Packaging team <packages@matrix.org>  Tue, 20 Feb 2024 15:50:36 +0000

matrix-synapse-py3 (1.101.0) stable; urgency=medium

  * New Synapse release 1.101.0.

 -- Synapse Packaging team <packages@matrix.org>  Tue, 13 Feb 2024 10:45:35 +0000

matrix-synapse-py3 (1.101.0~rc1) stable; urgency=medium

  * New Synapse release 1.101.0rc1.

 -- Synapse Packaging team <packages@matrix.org>  Tue, 06 Feb 2024 16:02:02 +0000

matrix-synapse-py3 (1.100.0) stable; urgency=medium

  * New Synapse release 1.100.0.

 -- Synapse Packaging team <packages@matrix.org>  Tue, 30 Jan 2024 16:58:19 +0000

matrix-synapse-py3 (1.100.0~rc3) stable; urgency=medium

  * New Synapse release 1.100.0rc3.

 -- Synapse Packaging team <packages@matrix.org>  Wed, 24 Jan 2024 14:18:15 +0000

matrix-synapse-py3 (1.100.0~rc2) stable; urgency=medium

  * New Synapse release 1.100.0rc2.

 -- Synapse Packaging team <packages@matrix.org>  Wed, 24 Jan 2024 11:59:51 +0000

matrix-synapse-py3 (1.100.0~rc1) stable; urgency=medium

  * New Synapse release 1.100.0rc1.

 -- Synapse Packaging team <packages@matrix.org>  Tue, 23 Jan 2024 14:24:16 +0000

matrix-synapse-py3 (1.99.0) stable; urgency=medium

  * Fix copyright file with new licensing
  * New Synapse release 1.99.0.

 -- Synapse Packaging team <packages@matrix.org>  Tue, 16 Jan 2024 11:58:34 +0000

matrix-synapse-py3 (1.99.0~rc1) stable; urgency=medium

  * New Synapse release 1.99.0rc1.

 -- Synapse Packaging team <packages@matrix.org>  Tue, 09 Jan 2024 13:43:56 +0000

matrix-synapse-py3 (1.98.0) stable; urgency=medium

  * New Synapse release 1.98.0.

 -- Synapse Packaging team <packages@matrix.org>  Tue, 12 Dec 2023 15:04:31 +0000

matrix-synapse-py3 (1.98.0~rc1) stable; urgency=medium

  * New Synapse release 1.98.0rc1.

 -- Synapse Packaging team <packages@matrix.org>  Tue, 05 Dec 2023 13:08:42 +0000

matrix-synapse-py3 (1.97.0) stable; urgency=medium

  * New Synapse release 1.97.0.

 -- Synapse Packaging team <packages@matrix.org>  Tue, 28 Nov 2023 14:08:58 +0000

matrix-synapse-py3 (1.97.0~rc1) stable; urgency=medium

  * New Synapse release 1.97.0rc1.

 -- Synapse Packaging team <packages@matrix.org>  Tue, 21 Nov 2023 12:32:03 +0000

matrix-synapse-py3 (1.96.1) stable; urgency=medium

  * New synapse release 1.96.1.

 -- Synapse Packaging team <packages@matrix.org>  Fri, 17 Nov 2023 12:48:45 +0000

matrix-synapse-py3 (1.96.0) stable; urgency=medium

  * New synapse release 1.96.0.

 -- Synapse Packaging team <packages@matrix.org>  Thu, 16 Nov 2023 17:54:26 +0000

matrix-synapse-py3 (1.96.0~rc1) stable; urgency=medium

  * New Synapse release 1.96.0rc1.

 -- Synapse Packaging team <packages@matrix.org>  Tue, 31 Oct 2023 14:09:09 +0000

matrix-synapse-py3 (1.95.1) stable; urgency=medium

  * New Synapse release 1.95.1.

 -- Synapse Packaging team <packages@matrix.org>  Tue, 31 Oct 2023 14:00:00 +0000

matrix-synapse-py3 (1.95.0) stable; urgency=medium

  * New Synapse release 1.95.0.

 -- Synapse Packaging team <packages@matrix.org>  Tue, 24 Oct 2023 13:00:46 +0100

matrix-synapse-py3 (1.95.0~rc1) stable; urgency=medium

  * New synapse release 1.95.0rc1.

 -- Synapse Packaging team <packages@matrix.org>  Tue, 17 Oct 2023 15:50:17 +0000

matrix-synapse-py3 (1.94.0) stable; urgency=medium

  * New Synapse release 1.94.0.

 -- Synapse Packaging team <packages@matrix.org>  Tue, 10 Oct 2023 10:57:41 +0100

matrix-synapse-py3 (1.94.0~rc1) stable; urgency=medium

  * New Synapse release 1.94.0rc1.

 -- Synapse Packaging team <packages@matrix.org>  Tue, 03 Oct 2023 11:48:18 +0100

matrix-synapse-py3 (1.93.0) stable; urgency=medium

  * New Synapse release 1.93.0.

 -- Synapse Packaging team <packages@matrix.org>  Tue, 26 Sep 2023 15:54:40 +0100

matrix-synapse-py3 (1.93.0~rc1) stable; urgency=medium

  * New synapse release 1.93.0rc1.

 -- Synapse Packaging team <packages@matrix.org>  Tue, 19 Sep 2023 11:55:00 +0000

matrix-synapse-py3 (1.92.3) stable; urgency=medium

  * New Synapse release 1.92.3.

 -- Synapse Packaging team <packages@matrix.org>  Mon, 18 Sep 2023 15:05:04 +0200

matrix-synapse-py3 (1.92.2) stable; urgency=medium

  * New Synapse release 1.92.2.

 -- Synapse Packaging team <packages@matrix.org>  Fri, 15 Sep 2023 13:17:41 +0100

matrix-synapse-py3 (1.92.1) stable; urgency=medium

  * New Synapse release 1.92.1.

 -- Synapse Packaging team <packages@matrix.org>  Tue, 12 Sep 2023 13:19:42 +0200

matrix-synapse-py3 (1.92.0) stable; urgency=medium

  * New Synapse release 1.92.0.

 -- Synapse Packaging team <packages@matrix.org>  Tue, 12 Sep 2023 11:59:23 +0200

matrix-synapse-py3 (1.91.2) stable; urgency=medium

  * New synapse release 1.91.2.

 -- Synapse Packaging team <packages@matrix.org>  Wed, 06 Sep 2023 14:59:30 +0000

matrix-synapse-py3 (1.92.0~rc1) stable; urgency=medium

  * New Synapse release 1.92.0rc1.

 -- Synapse Packaging team <packages@matrix.org>  Tue, 05 Sep 2023 11:21:43 +0100

matrix-synapse-py3 (1.91.1) stable; urgency=medium

  * New Synapse release 1.91.1.

 -- Synapse Packaging team <packages@matrix.org>  Mon, 04 Sep 2023 14:03:18 +0100

matrix-synapse-py3 (1.91.0) stable; urgency=medium

  * New Synapse release 1.91.0.

 -- Synapse Packaging team <packages@matrix.org>  Wed, 30 Aug 2023 11:18:10 +0100

matrix-synapse-py3 (1.91.0~rc1) stable; urgency=medium

  * New Synapse release 1.91.0rc1.

 -- Synapse Packaging team <packages@matrix.org>  Wed, 23 Aug 2023 09:47:18 -0700

matrix-synapse-py3 (1.90.0) stable; urgency=medium

  * New Synapse release 1.90.0.

 -- Synapse Packaging team <packages@matrix.org>  Tue, 15 Aug 2023 11:17:34 +0100

matrix-synapse-py3 (1.90.0~rc1) stable; urgency=medium

  * New Synapse release 1.90.0rc1.

 -- Synapse Packaging team <packages@matrix.org>  Tue, 08 Aug 2023 15:29:34 +0100

matrix-synapse-py3 (1.89.0) stable; urgency=medium

  * New Synapse release 1.89.0.

 -- Synapse Packaging team <packages@matrix.org>  Tue, 01 Aug 2023 11:07:15 +0100

matrix-synapse-py3 (1.89.0~rc1) stable; urgency=medium

  * New Synapse release 1.89.0rc1.

 -- Synapse Packaging team <packages@matrix.org>  Tue, 25 Jul 2023 14:31:07 +0200

matrix-synapse-py3 (1.88.0) stable; urgency=medium

  * New Synapse release 1.88.0.

 -- Synapse Packaging team <packages@matrix.org>  Tue, 18 Jul 2023 13:59:28 +0100

matrix-synapse-py3 (1.88.0~rc1) stable; urgency=medium

  * New Synapse release 1.88.0rc1.

 -- Synapse Packaging team <packages@matrix.org>  Tue, 11 Jul 2023 10:20:19 +0100

matrix-synapse-py3 (1.87.0) stable; urgency=medium

  * New Synapse release 1.87.0.

 -- Synapse Packaging team <packages@matrix.org>  Tue, 04 Jul 2023 16:24:00 +0100

matrix-synapse-py3 (1.87.0~rc1) stable; urgency=medium

  * New synapse release 1.87.0rc1.

 -- Synapse Packaging team <packages@matrix.org>  Tue, 27 Jun 2023 15:27:04 +0000

matrix-synapse-py3 (1.86.0) stable; urgency=medium

  * New Synapse release 1.86.0.

 -- Synapse Packaging team <packages@matrix.org>  Tue, 20 Jun 2023 17:22:46 +0200

matrix-synapse-py3 (1.86.0~rc2) stable; urgency=medium

  * New Synapse release 1.86.0rc2.

 -- Synapse Packaging team <packages@matrix.org>  Wed, 14 Jun 2023 12:16:27 +0200

matrix-synapse-py3 (1.86.0~rc1) stable; urgency=medium

  * New Synapse release 1.86.0rc1.

 -- Synapse Packaging team <packages@matrix.org>  Tue, 13 Jun 2023 14:30:45 +0200

matrix-synapse-py3 (1.85.2) stable; urgency=medium

  * New Synapse release 1.85.2.

 -- Synapse Packaging team <packages@matrix.org>  Thu, 08 Jun 2023 13:04:18 +0100

matrix-synapse-py3 (1.85.1) stable; urgency=medium

  * New Synapse release 1.85.1.

 -- Synapse Packaging team <packages@matrix.org>  Wed, 07 Jun 2023 10:51:12 +0100

matrix-synapse-py3 (1.85.0) stable; urgency=medium

  * New Synapse release 1.85.0.

 -- Synapse Packaging team <packages@matrix.org>  Tue, 06 Jun 2023 09:39:29 +0100

matrix-synapse-py3 (1.85.0~rc2) stable; urgency=medium

  * New Synapse release 1.85.0rc2.

 -- Synapse Packaging team <packages@matrix.org>  Thu, 01 Jun 2023 09:16:18 -0700

matrix-synapse-py3 (1.85.0~rc1) stable; urgency=medium

  * New Synapse release 1.85.0rc1.

 -- Synapse Packaging team <packages@matrix.org>  Tue, 30 May 2023 13:56:54 +0100

matrix-synapse-py3 (1.84.1) stable; urgency=medium

  * New Synapse release 1.84.1.

 -- Synapse Packaging team <packages@matrix.org>  Fri, 26 May 2023 16:15:30 +0100

matrix-synapse-py3 (1.84.0) stable; urgency=medium

  * New Synapse release 1.84.0.

 -- Synapse Packaging team <packages@matrix.org>  Tue, 23 May 2023 10:57:22 +0100

matrix-synapse-py3 (1.84.0~rc1) stable; urgency=medium

  * New Synapse release 1.84.0rc1.

 -- Synapse Packaging team <packages@matrix.org>  Tue, 16 May 2023 11:12:02 +0100

matrix-synapse-py3 (1.83.0) stable; urgency=medium

  * New Synapse release 1.83.0.

 -- Synapse Packaging team <packages@matrix.org>  Tue, 09 May 2023 18:13:37 +0200

matrix-synapse-py3 (1.83.0~rc1) stable; urgency=medium

  * New Synapse release 1.83.0rc1.

 -- Synapse Packaging team <packages@matrix.org>  Tue, 02 May 2023 15:56:38 +0100

matrix-synapse-py3 (1.82.0) stable; urgency=medium

  * New Synapse release 1.82.0.

 -- Synapse Packaging team <packages@matrix.org>  Tue, 25 Apr 2023 11:56:06 +0100

matrix-synapse-py3 (1.82.0~rc1) stable; urgency=medium

  * New Synapse release 1.82.0rc1.

 -- Synapse Packaging team <packages@matrix.org>  Tue, 18 Apr 2023 09:47:30 +0100

matrix-synapse-py3 (1.81.0) stable; urgency=medium

  * New Synapse release 1.81.0.

 -- Synapse Packaging team <packages@matrix.org>  Tue, 11 Apr 2023 14:18:35 +0100

matrix-synapse-py3 (1.81.0~rc2) stable; urgency=medium

  * New Synapse release 1.81.0rc2.

 -- Synapse Packaging team <packages@matrix.org>  Thu, 06 Apr 2023 16:07:54 +0100

matrix-synapse-py3 (1.81.0~rc1) stable; urgency=medium

  * New Synapse release 1.81.0rc1.

 -- Synapse Packaging team <packages@matrix.org>  Tue, 04 Apr 2023 14:29:03 +0100

matrix-synapse-py3 (1.80.0) stable; urgency=medium

  * New Synapse release 1.80.0.

 -- Synapse Packaging team <packages@matrix.org>  Tue, 28 Mar 2023 11:10:33 +0100

matrix-synapse-py3 (1.80.0~rc2) stable; urgency=medium

  * New Synapse release 1.80.0rc2.

 -- Synapse Packaging team <packages@matrix.org>  Wed, 22 Mar 2023 08:30:16 -0700

matrix-synapse-py3 (1.80.0~rc1) stable; urgency=medium

  * New Synapse release 1.80.0rc1.

 -- Synapse Packaging team <packages@matrix.org>  Tue, 21 Mar 2023 10:56:08 -0700

matrix-synapse-py3 (1.79.0) stable; urgency=medium

  * New Synapse release 1.79.0.

 -- Synapse Packaging team <packages@matrix.org>  Tue, 14 Mar 2023 16:14:50 +0100

matrix-synapse-py3 (1.79.0~rc2) stable; urgency=medium

  * New Synapse release 1.79.0rc2.

 -- Synapse Packaging team <packages@matrix.org>  Mon, 13 Mar 2023 12:54:21 +0000

matrix-synapse-py3 (1.79.0~rc1) stable; urgency=medium

  * New Synapse release 1.79.0rc1.

 -- Synapse Packaging team <packages@matrix.org>  Tue, 07 Mar 2023 12:03:49 +0000

matrix-synapse-py3 (1.78.0) stable; urgency=medium

  * New Synapse release 1.78.0.

 -- Synapse Packaging team <packages@matrix.org>  Tue, 28 Feb 2023 08:56:03 -0800

matrix-synapse-py3 (1.78.0~rc1) stable; urgency=medium

  * Add `matrix-org-archive-keyring` package as recommended.
  * New Synapse release 1.78.0rc1.

 -- Synapse Packaging team <packages@matrix.org>  Tue, 21 Feb 2023 14:29:19 +0000

matrix-synapse-py3 (1.77.0) stable; urgency=medium

  * New Synapse release 1.77.0.

 -- Synapse Packaging team <packages@matrix.org>  Tue, 14 Feb 2023 12:59:02 +0100

matrix-synapse-py3 (1.77.0~rc2) stable; urgency=medium

  * New Synapse release 1.77.0rc2.

 -- Synapse Packaging team <packages@matrix.org>  Fri, 10 Feb 2023 12:44:21 +0000

matrix-synapse-py3 (1.77.0~rc1) stable; urgency=medium

  * New Synapse release 1.77.0rc1.

 -- Synapse Packaging team <packages@matrix.org>  Tue, 07 Feb 2023 13:45:14 +0000

matrix-synapse-py3 (1.76.0) stable; urgency=medium

  * New Synapse release 1.76.0.

 -- Synapse Packaging team <packages@matrix.org>  Tue, 31 Jan 2023 08:21:47 -0800

matrix-synapse-py3 (1.76.0~rc2) stable; urgency=medium

  * New Synapse release 1.76.0rc2.

 -- Synapse Packaging team <packages@matrix.org>  Fri, 27 Jan 2023 11:17:57 +0000

matrix-synapse-py3 (1.76.0~rc1) stable; urgency=medium

  * Use Poetry 1.3.2 to manage the bundled virtualenv included with this package.
  * New Synapse release 1.76.0rc1.

 -- Synapse Packaging team <packages@matrix.org>  Wed, 25 Jan 2023 16:21:16 +0000

matrix-synapse-py3 (1.75.0) stable; urgency=medium

  * New Synapse release 1.75.0.

 -- Synapse Packaging team <packages@matrix.org>  Tue, 17 Jan 2023 11:36:02 +0000

matrix-synapse-py3 (1.75.0~rc2) stable; urgency=medium

  * New Synapse release 1.75.0rc2.

 -- Synapse Packaging team <packages@matrix.org>  Thu, 12 Jan 2023 10:30:15 -0800

matrix-synapse-py3 (1.75.0~rc1) stable; urgency=medium

  * New Synapse release 1.75.0rc1.

 -- Synapse Packaging team <packages@matrix.org>  Tue, 10 Jan 2023 12:18:27 +0000

matrix-synapse-py3 (1.74.0) stable; urgency=medium

  * New Synapse release 1.74.0.

 -- Synapse Packaging team <packages@matrix.org>  Tue, 20 Dec 2022 16:07:38 +0000

matrix-synapse-py3 (1.74.0~rc1) stable; urgency=medium

  * New dependency on libicu-dev to provide improved results for user
    search.
  * New Synapse release 1.74.0rc1.

 -- Synapse Packaging team <packages@matrix.org>  Tue, 13 Dec 2022 13:30:01 +0000

matrix-synapse-py3 (1.73.0) stable; urgency=medium

  * New Synapse release 1.73.0.

 -- Synapse Packaging team <packages@matrix.org>  Tue, 06 Dec 2022 11:48:56 +0000

matrix-synapse-py3 (1.73.0~rc2) stable; urgency=medium

  * New Synapse release 1.73.0rc2.

 -- Synapse Packaging team <packages@matrix.org>  Thu, 01 Dec 2022 10:02:19 +0000

matrix-synapse-py3 (1.73.0~rc1) stable; urgency=medium

  * New Synapse release 1.73.0rc1.

 -- Synapse Packaging team <packages@matrix.org>  Tue, 29 Nov 2022 12:28:13 +0000

matrix-synapse-py3 (1.72.0) stable; urgency=medium

  * New Synapse release 1.72.0.

 -- Synapse Packaging team <packages@matrix.org>  Tue, 22 Nov 2022 10:57:30 +0000

matrix-synapse-py3 (1.72.0~rc1) stable; urgency=medium

  * New Synapse release 1.72.0rc1.

 -- Synapse Packaging team <packages@matrix.org>  Wed, 16 Nov 2022 15:10:59 +0000

matrix-synapse-py3 (1.71.0) stable; urgency=medium

  * New Synapse release 1.71.0.

 -- Synapse Packaging team <packages@matrix.org>  Tue, 08 Nov 2022 10:38:10 +0000

matrix-synapse-py3 (1.71.0~rc2) stable; urgency=medium

  * New Synapse release 1.71.0rc2.

 -- Synapse Packaging team <packages@matrix.org>  Fri, 04 Nov 2022 12:00:33 +0000

matrix-synapse-py3 (1.71.0~rc1) stable; urgency=medium

  * New Synapse release 1.71.0rc1.

 -- Synapse Packaging team <packages@matrix.org>  Tue, 01 Nov 2022 12:10:17 +0000

matrix-synapse-py3 (1.70.1) stable; urgency=medium

  * New Synapse release 1.70.1.

 -- Synapse Packaging team <packages@matrix.org>  Fri, 28 Oct 2022 12:10:21 +0100

matrix-synapse-py3 (1.70.0) stable; urgency=medium

  * New Synapse release 1.70.0.

 -- Synapse Packaging team <packages@matrix.org>  Wed, 26 Oct 2022 11:11:50 +0100

matrix-synapse-py3 (1.70.0~rc2) stable; urgency=medium

  * New Synapse release 1.70.0rc2.

 -- Synapse Packaging team <packages@matrix.org>  Tue, 25 Oct 2022 10:59:47 +0100

matrix-synapse-py3 (1.70.0~rc1) stable; urgency=medium

  * New Synapse release 1.70.0rc1.

 -- Synapse Packaging team <packages@matrix.org>  Wed, 19 Oct 2022 14:11:57 +0100

matrix-synapse-py3 (1.69.0) stable; urgency=medium

  * New Synapse release 1.69.0.

 -- Synapse Packaging team <packages@matrix.org>  Mon, 17 Oct 2022 11:31:03 +0100

matrix-synapse-py3 (1.69.0~rc4) stable; urgency=medium

  * New Synapse release 1.69.0rc4.

 -- Synapse Packaging team <packages@matrix.org>  Fri, 14 Oct 2022 15:04:47 +0100

matrix-synapse-py3 (1.69.0~rc3) stable; urgency=medium

  * New Synapse release 1.69.0rc3.

 -- Synapse Packaging team <packages@matrix.org>  Wed, 12 Oct 2022 13:24:04 +0100

matrix-synapse-py3 (1.69.0~rc2) stable; urgency=medium

  * New Synapse release 1.69.0rc2.

 -- Synapse Packaging team <packages@matrix.org>  Thu, 06 Oct 2022 14:45:00 +0100

matrix-synapse-py3 (1.69.0~rc1) stable; urgency=medium

  * The man page for the hash_password script has been updated to reflect
    the correct default value of 'bcrypt_rounds'.
  * New Synapse release 1.69.0rc1.

 -- Synapse Packaging team <packages@matrix.org>  Tue, 04 Oct 2022 11:17:16 +0100

matrix-synapse-py3 (1.68.0) stable; urgency=medium

  * New Synapse release 1.68.0.

 -- Synapse Packaging team <packages@matrix.org>  Tue, 27 Sep 2022 12:02:09 +0100

matrix-synapse-py3 (1.68.0~rc2) stable; urgency=medium

  * New Synapse release 1.68.0rc2.

 -- Synapse Packaging team <packages@matrix.org>  Fri, 23 Sep 2022 09:40:10 +0100

matrix-synapse-py3 (1.68.0~rc1) stable; urgency=medium

  * New Synapse release 1.68.0rc1.

 -- Synapse Packaging team <packages@matrix.org>  Tue, 20 Sep 2022 11:18:20 +0100

matrix-synapse-py3 (1.67.0) stable; urgency=medium

  * New Synapse release 1.67.0.

 -- Synapse Packaging team <packages@matrix.org>  Tue, 13 Sep 2022 09:19:56 +0100

matrix-synapse-py3 (1.67.0~rc1) stable; urgency=medium

  [ Erik Johnston ]
  * Use stable poetry 1.2.0 version, rather than a prerelease.

  [ Synapse Packaging team ]
  * New Synapse release 1.67.0rc1.

 -- Synapse Packaging team <packages@matrix.org>  Tue, 06 Sep 2022 09:01:06 +0100

matrix-synapse-py3 (1.66.0) stable; urgency=medium

  * New Synapse release 1.66.0.

 -- Synapse Packaging team <packages@matrix.org>  Wed, 31 Aug 2022 11:20:17 +0100

matrix-synapse-py3 (1.66.0~rc2+nmu1) UNRELEASED; urgency=medium

  [ Jörg Behrmann ]
  * Update debhelper to compatibility level 12.
  * Drop the preinst script stopping synapse.
  * Allocate a group for the system user.
  * Change dpkg-statoverride to --force-statoverride-add.

  [ Erik Johnston ]
  * Disable `dh_auto_configure` as it broke during Rust build.

 -- Jörg Behrmann <behrmann@physik.fu-berlin.de>  Tue, 23 Aug 2022 17:17:00 +0100

matrix-synapse-py3 (1.66.0~rc2) stable; urgency=medium

  * New Synapse release 1.66.0rc2.

 -- Synapse Packaging team <packages@matrix.org>  Tue, 30 Aug 2022 12:25:19 +0100

matrix-synapse-py3 (1.66.0~rc1) stable; urgency=medium

  * New Synapse release 1.66.0rc1.

 -- Synapse Packaging team <packages@matrix.org>  Tue, 23 Aug 2022 09:48:55 +0100

matrix-synapse-py3 (1.65.0) stable; urgency=medium

  * New Synapse release 1.65.0.

 -- Synapse Packaging team <packages@matrix.org>  Tue, 16 Aug 2022 16:51:26 +0100

matrix-synapse-py3 (1.65.0~rc2) stable; urgency=medium

  * New Synapse release 1.65.0rc2.

 -- Synapse Packaging team <packages@matrix.org>  Thu, 11 Aug 2022 11:38:18 +0100

matrix-synapse-py3 (1.65.0~rc1) stable; urgency=medium

  * New Synapse release 1.65.0rc1.

 -- Synapse Packaging team <packages@matrix.org>  Tue, 09 Aug 2022 11:39:29 +0100

matrix-synapse-py3 (1.64.0) stable; urgency=medium

  * New Synapse release 1.64.0.

 -- Synapse Packaging team <packages@matrix.org>  Tue, 02 Aug 2022 10:32:30 +0100

matrix-synapse-py3 (1.64.0~rc2) stable; urgency=medium

  * New Synapse release 1.64.0rc2.

 -- Synapse Packaging team <packages@matrix.org>  Fri, 29 Jul 2022 12:22:53 +0100

matrix-synapse-py3 (1.64.0~rc1) stable; urgency=medium

  * New Synapse release 1.64.0rc1.

 -- Synapse Packaging team <packages@matrix.org>  Tue, 26 Jul 2022 12:11:49 +0100

matrix-synapse-py3 (1.63.1) stable; urgency=medium

  * New Synapse release 1.63.1.

 -- Synapse Packaging team <packages@matrix.org>  Wed, 20 Jul 2022 13:36:52 +0100

matrix-synapse-py3 (1.63.0) stable; urgency=medium

  * Clarify that homeserver server names are included in the data reported
    by opt-in server stats reporting (`report_stats` homeserver config option).
  * New Synapse release 1.63.0.

 -- Synapse Packaging team <packages@matrix.org>  Tue, 19 Jul 2022 14:42:24 +0200

matrix-synapse-py3 (1.63.0~rc1) stable; urgency=medium

  * New Synapse release 1.63.0rc1.

 -- Synapse Packaging team <packages@matrix.org>  Tue, 12 Jul 2022 11:26:02 +0100

matrix-synapse-py3 (1.62.0) stable; urgency=medium

  * New Synapse release 1.62.0.

 -- Synapse Packaging team <packages@matrix.org>  Tue, 05 Jul 2022 11:14:15 +0100

matrix-synapse-py3 (1.62.0~rc3) stable; urgency=medium

  * New Synapse release 1.62.0rc3.

 -- Synapse Packaging team <packages@matrix.org>  Mon, 04 Jul 2022 16:07:01 +0100

matrix-synapse-py3 (1.62.0~rc2) stable; urgency=medium

  * New Synapse release 1.62.0rc2.

 -- Synapse Packaging team <packages@matrix.org>  Fri, 01 Jul 2022 11:42:41 +0100

matrix-synapse-py3 (1.62.0~rc1) stable; urgency=medium

  * New Synapse release 1.62.0rc1.

 -- Synapse Packaging team <packages@matrix.org>  Tue, 28 Jun 2022 16:34:57 +0100

matrix-synapse-py3 (1.61.1) stable; urgency=medium

  * New Synapse release 1.61.1.

 -- Synapse Packaging team <packages@matrix.org>  Tue, 28 Jun 2022 14:33:46 +0100

matrix-synapse-py3 (1.61.0) stable; urgency=medium

  * New Synapse release 1.61.0.

 -- Synapse Packaging team <packages@matrix.org>  Tue, 14 Jun 2022 11:44:19 +0100

matrix-synapse-py3 (1.61.0~rc1) stable; urgency=medium

  * Remove unused `jitsimeetbridge` experiment from `contrib` directory.
  * New Synapse release 1.61.0rc1.

 -- Synapse Packaging team <packages@matrix.org>  Tue, 07 Jun 2022 12:42:31 +0100

matrix-synapse-py3 (1.60.0) stable; urgency=medium

  * New Synapse release 1.60.0.

 -- Synapse Packaging team <packages@matrix.org>  Tue, 31 May 2022 13:41:22 +0100

matrix-synapse-py3 (1.60.0~rc2) stable; urgency=medium

  * New Synapse release 1.60.0rc2.

 -- Synapse Packaging team <packages@matrix.org>  Fri, 27 May 2022 11:04:55 +0100

matrix-synapse-py3 (1.60.0~rc1) stable; urgency=medium

  * New Synapse release 1.60.0rc1.

 -- Synapse Packaging team <packages@matrix.org>  Tue, 24 May 2022 12:05:01 +0100

matrix-synapse-py3 (1.59.1) stable; urgency=medium

  * New Synapse release 1.59.1.

 -- Synapse Packaging team <packages@matrix.org>  Wed, 18 May 2022 11:41:46 +0100

matrix-synapse-py3 (1.59.0) stable; urgency=medium

  * New Synapse release 1.59.0.

 -- Synapse Packaging team <packages@matrix.org>  Tue, 17 May 2022 10:26:50 +0100

matrix-synapse-py3 (1.59.0~rc2) stable; urgency=medium

  * New Synapse release 1.59.0rc2.

 -- Synapse Packaging team <packages@matrix.org>  Mon, 16 May 2022 12:52:15 +0100

matrix-synapse-py3 (1.59.0~rc1) stable; urgency=medium

  * Adjust how the `exported-requirements.txt` file is generated as part of
    the process of building these packages. This affects the package
    maintainers only; end-users are unaffected.
  * New Synapse release 1.59.0rc1.

 -- Synapse Packaging team <packages@matrix.org>  Tue, 10 May 2022 10:45:08 +0100

matrix-synapse-py3 (1.58.1) stable; urgency=medium

  * Include python dependencies from the `systemd` and `cache_memory` extras package groups, which
    were incorrectly omitted from the 1.58.0 package.
  * New Synapse release 1.58.1.

 -- Synapse Packaging team <packages@matrix.org>  Thu, 05 May 2022 14:58:23 +0100

matrix-synapse-py3 (1.58.0) stable; urgency=medium

  * New Synapse release 1.58.0.

 -- Synapse Packaging team <packages@matrix.org>  Tue, 03 May 2022 10:52:58 +0100

matrix-synapse-py3 (1.58.0~rc2) stable; urgency=medium

  * New Synapse release 1.58.0rc2.

 -- Synapse Packaging team <packages@matrix.org>  Tue, 26 Apr 2022 17:14:56 +0100

matrix-synapse-py3 (1.58.0~rc1) stable; urgency=medium

  * Use poetry to manage the bundled virtualenv included with this package.
  * New Synapse release 1.58.0rc1.

 -- Synapse Packaging team <packages@matrix.org>  Tue, 26 Apr 2022 11:15:20 +0100

matrix-synapse-py3 (1.57.1) stable; urgency=medium

  * New synapse release 1.57.1.

 -- Synapse Packaging team <packages@matrix.org>  Wed, 20 Apr 2022 15:27:21 +0100

matrix-synapse-py3 (1.57.0) stable; urgency=medium

  * New synapse release 1.57.0.

 -- Synapse Packaging team <packages@matrix.org>  Tue, 19 Apr 2022 10:58:42 +0100

matrix-synapse-py3 (1.57.0~rc1) stable; urgency=medium

  * New synapse release 1.57.0~rc1.

 -- Synapse Packaging team <packages@matrix.org>  Tue, 12 Apr 2022 13:36:25 +0100

matrix-synapse-py3 (1.56.0) stable; urgency=medium

  * New synapse release 1.56.0.

 -- Synapse Packaging team <packages@matrix.org>  Tue, 05 Apr 2022 12:38:39 +0100

matrix-synapse-py3 (1.56.0~rc1) stable; urgency=medium

  * New synapse release 1.56.0~rc1.

 -- Synapse Packaging team <packages@matrix.org>  Tue, 29 Mar 2022 10:40:50 +0100

matrix-synapse-py3 (1.55.2) stable; urgency=medium

  * New synapse release 1.55.2.

 -- Synapse Packaging team <packages@matrix.org>  Thu, 24 Mar 2022 19:07:11 +0000

matrix-synapse-py3 (1.55.1) stable; urgency=medium

  * New synapse release 1.55.1.

 -- Synapse Packaging team <packages@matrix.org>  Thu, 24 Mar 2022 17:44:23 +0000

matrix-synapse-py3 (1.55.0) stable; urgency=medium

  * New synapse release 1.55.0.

 -- Synapse Packaging team <packages@matrix.org>  Tue, 22 Mar 2022 13:59:26 +0000

matrix-synapse-py3 (1.55.0~rc1) stable; urgency=medium

  * New synapse release 1.55.0~rc1.

 -- Synapse Packaging team <packages@matrix.org>  Tue, 15 Mar 2022 10:59:31 +0000

matrix-synapse-py3 (1.54.0) stable; urgency=medium

  * New synapse release 1.54.0.

 -- Synapse Packaging team <packages@matrix.org>  Tue, 08 Mar 2022 10:54:52 +0000

matrix-synapse-py3 (1.54.0~rc1) stable; urgency=medium

  * New synapse release 1.54.0~rc1.

 -- Synapse Packaging team <packages@matrix.org>  Wed, 02 Mar 2022 10:43:22 +0000

matrix-synapse-py3 (1.53.0) stable; urgency=medium

  * New synapse release 1.53.0.

 -- Synapse Packaging team <packages@matrix.org>  Tue, 22 Feb 2022 11:32:06 +0000

matrix-synapse-py3 (1.53.0~rc1) stable; urgency=medium

  * New synapse release 1.53.0~rc1.

 -- Synapse Packaging team <packages@matrix.org>  Tue, 15 Feb 2022 10:40:50 +0000

matrix-synapse-py3 (1.52.0) stable; urgency=medium

  * New synapse release 1.52.0.

 -- Synapse Packaging team <packages@matrix.org>  Tue, 08 Feb 2022 11:34:54 +0000

matrix-synapse-py3 (1.52.0~rc1) stable; urgency=medium

  * New synapse release 1.52.0~rc1.

 -- Synapse Packaging team <packages@matrix.org>  Tue, 01 Feb 2022 11:04:09 +0000

matrix-synapse-py3 (1.51.0) stable; urgency=medium

  * New synapse release 1.51.0.

 -- Synapse Packaging team <packages@matrix.org>  Tue, 25 Jan 2022 11:28:51 +0000

matrix-synapse-py3 (1.51.0~rc2) stable; urgency=medium

  * New synapse release 1.51.0~rc2.

 -- Synapse Packaging team <packages@matrix.org>  Mon, 24 Jan 2022 12:25:00 +0000

matrix-synapse-py3 (1.51.0~rc1) stable; urgency=medium

  * New synapse release 1.51.0~rc1.

 -- Synapse Packaging team <packages@matrix.org>  Fri, 21 Jan 2022 10:46:02 +0000

matrix-synapse-py3 (1.50.2) stable; urgency=medium

  * New synapse release 1.50.2.

 -- Synapse Packaging team <packages@matrix.org>  Mon, 24 Jan 2022 13:37:11 +0000

matrix-synapse-py3 (1.50.1) stable; urgency=medium

  * New synapse release 1.50.1.

 -- Synapse Packaging team <packages@matrix.org>  Tue, 18 Jan 2022 16:06:26 +0000

matrix-synapse-py3 (1.50.0) stable; urgency=medium

  * New synapse release 1.50.0.

 -- Synapse Packaging team <packages@matrix.org>  Tue, 18 Jan 2022 10:40:38 +0000

matrix-synapse-py3 (1.50.0~rc2) stable; urgency=medium

  * New synapse release 1.50.0~rc2.

 -- Synapse Packaging team <packages@matrix.org>  Fri, 14 Jan 2022 11:18:06 +0000

matrix-synapse-py3 (1.50.0~rc1) stable; urgency=medium

  * New synapse release 1.50.0~rc1.

 -- Synapse Packaging team <packages@matrix.org>  Wed, 05 Jan 2022 12:36:17 +0000

matrix-synapse-py3 (1.49.2) stable; urgency=medium

  * New synapse release 1.49.2.

 -- Synapse Packaging team <packages@matrix.org>  Tue, 21 Dec 2021 17:31:03 +0000

matrix-synapse-py3 (1.49.1) stable; urgency=medium

  * New synapse release 1.49.1.

 -- Synapse Packaging team <packages@matrix.org>  Tue, 21 Dec 2021 11:07:30 +0000

matrix-synapse-py3 (1.49.0) stable; urgency=medium

  * New synapse release 1.49.0.

 -- Synapse Packaging team <packages@matrix.org>  Tue, 14 Dec 2021 12:39:46 +0000

matrix-synapse-py3 (1.49.0~rc1) stable; urgency=medium

  * New synapse release 1.49.0~rc1.

 -- Synapse Packaging team <packages@matrix.org>  Tue, 07 Dec 2021 13:52:21 +0000

matrix-synapse-py3 (1.48.0) stable; urgency=medium

  * New synapse release 1.48.0.

 -- Synapse Packaging team <packages@matrix.org>  Tue, 30 Nov 2021 11:24:15 +0000

matrix-synapse-py3 (1.48.0~rc1) stable; urgency=medium

  * New synapse release 1.48.0~rc1.

 -- Synapse Packaging team <packages@matrix.org>  Thu, 25 Nov 2021 15:56:03 +0000

matrix-synapse-py3 (1.47.1) stable; urgency=medium

  * New synapse release 1.47.1.

 -- Synapse Packaging team <packages@matrix.org>  Fri, 19 Nov 2021 13:44:32 +0000

matrix-synapse-py3 (1.47.0) stable; urgency=medium

  * New synapse release 1.47.0.

 -- Synapse Packaging team <packages@matrix.org>  Wed, 17 Nov 2021 13:09:43 +0000

matrix-synapse-py3 (1.47.0~rc3) stable; urgency=medium

  * New synapse release 1.47.0~rc3.

 -- Synapse Packaging team <packages@matrix.org>  Tue, 16 Nov 2021 14:32:47 +0000

matrix-synapse-py3 (1.47.0~rc2) stable; urgency=medium

  [ Dan Callahan ]
  * Update scripts to pass Shellcheck lints.
  * Remove unused Vagrant scripts from debian/ directory.
  * Allow building Debian packages for any architecture, not just amd64.
  * Preinstall the "wheel" package when building virtualenvs.
  * Do not error if /etc/default/matrix-synapse is missing.

  [ Synapse Packaging team ]
  * New synapse release 1.47.0~rc2.

 -- Synapse Packaging team <packages@matrix.org>  Wed, 10 Nov 2021 09:41:01 +0000

matrix-synapse-py3 (1.46.0) stable; urgency=medium

  [ Richard van der Hoff ]
  * Compress debs with xz, to fix incompatibility of impish debs with reprepro.

  [ Synapse Packaging team ]
  * New synapse release 1.46.0.

 -- Synapse Packaging team <packages@matrix.org>  Tue, 02 Nov 2021 13:22:53 +0000

matrix-synapse-py3 (1.46.0~rc1) stable; urgency=medium

  * New synapse release 1.46.0~rc1.

 -- Synapse Packaging team <packages@matrix.org>  Tue, 26 Oct 2021 14:04:04 +0100

matrix-synapse-py3 (1.45.1) stable; urgency=medium

  * New synapse release 1.45.1.

 -- Synapse Packaging team <packages@matrix.org>  Wed, 20 Oct 2021 11:58:27 +0100

matrix-synapse-py3 (1.45.0) stable; urgency=medium

  * New synapse release 1.45.0.

 -- Synapse Packaging team <packages@matrix.org>  Tue, 19 Oct 2021 11:18:53 +0100

matrix-synapse-py3 (1.45.0~rc2) stable; urgency=medium

  * New synapse release 1.45.0~rc2.

 -- Synapse Packaging team <packages@matrix.org>  Thu, 14 Oct 2021 10:58:24 +0100

matrix-synapse-py3 (1.45.0~rc1) stable; urgency=medium

  [ Nick @ Beeper ]
  * Include an `update_synapse_database` script in the distribution.

  [ Synapse Packaging team ]
  * New synapse release 1.45.0~rc1.

 -- Synapse Packaging team <packages@matrix.org>  Tue, 12 Oct 2021 10:46:27 +0100

matrix-synapse-py3 (1.44.0) stable; urgency=medium

  * New synapse release 1.44.0.

 -- Synapse Packaging team <packages@matrix.org>  Tue, 05 Oct 2021 13:43:57 +0100

matrix-synapse-py3 (1.44.0~rc3) stable; urgency=medium

  * New synapse release 1.44.0~rc3.

 -- Synapse Packaging team <packages@matrix.org>  Mon, 04 Oct 2021 14:57:22 +0100

matrix-synapse-py3 (1.44.0~rc2) stable; urgency=medium

  * New synapse release 1.44.0~rc2.

 -- Synapse Packaging team <packages@matrix.org>  Thu, 30 Sep 2021 12:39:10 +0100

matrix-synapse-py3 (1.44.0~rc1) stable; urgency=medium

  * New synapse release 1.44.0~rc1.

 -- Synapse Packaging team <packages@matrix.org>  Tue, 28 Sep 2021 13:41:28 +0100

matrix-synapse-py3 (1.43.0) stable; urgency=medium

  * New synapse release 1.43.0.

 -- Synapse Packaging team <packages@matrix.org>  Tue, 21 Sep 2021 11:49:05 +0100

matrix-synapse-py3 (1.43.0~rc2) stable; urgency=medium

  * New synapse release 1.43.0~rc2.

 -- Synapse Packaging team <packages@matrix.org>  Fri, 17 Sep 2021 10:43:21 +0100

matrix-synapse-py3 (1.43.0~rc1) stable; urgency=medium

  * New synapse release 1.43.0~rc1.

 -- Synapse Packaging team <packages@matrix.org>  Tue, 14 Sep 2021 11:39:46 +0100

matrix-synapse-py3 (1.42.0) stable; urgency=medium

  * New synapse release 1.42.0.

 -- Synapse Packaging team <packages@matrix.org>  Tue, 07 Sep 2021 16:19:09 +0100

matrix-synapse-py3 (1.42.0~rc2) stable; urgency=medium

  * New synapse release 1.42.0~rc2.

 -- Synapse Packaging team <packages@matrix.org>  Mon, 06 Sep 2021 15:25:13 +0100

matrix-synapse-py3 (1.42.0~rc1) stable; urgency=medium

  * New synapse release 1.42.0rc1.

 -- Synapse Packaging team <packages@matrix.org>  Wed, 01 Sep 2021 11:37:48 +0100

matrix-synapse-py3 (1.41.1) stable; urgency=high

  * New synapse release 1.41.1.

 -- Synapse Packaging team <packages@matrix.org>  Tue, 31 Aug 2021 12:59:10 +0100

matrix-synapse-py3 (1.41.0) stable; urgency=medium

  * New synapse release 1.41.0.

 -- Synapse Packaging team <packages@matrix.org>  Tue, 24 Aug 2021 15:31:45 +0100

matrix-synapse-py3 (1.41.0~rc1) stable; urgency=medium

  * New synapse release 1.41.0~rc1.

 -- Synapse Packaging team <packages@matrix.org>  Wed, 18 Aug 2021 15:52:00 +0100

matrix-synapse-py3 (1.40.0) stable; urgency=medium

  * New synapse release 1.40.0.

 -- Synapse Packaging team <packages@matrix.org>  Tue, 10 Aug 2021 13:50:48 +0100

matrix-synapse-py3 (1.40.0~rc3) stable; urgency=medium

  * New synapse release 1.40.0~rc3.

 -- Synapse Packaging team <packages@matrix.org>  Mon, 09 Aug 2021 13:41:08 +0100

matrix-synapse-py3 (1.40.0~rc2) stable; urgency=medium

  * New synapse release 1.40.0~rc2.

 -- Synapse Packaging team <packages@matrix.org>  Wed, 04 Aug 2021 17:08:55 +0100

matrix-synapse-py3 (1.40.0~rc1) stable; urgency=medium

  [ Richard van der Hoff ]
  * Drop backwards-compatibility code that was required to support Ubuntu Xenial.
  * Update package triggers so that the virtualenv is correctly rebuilt
    when the system python is rebuilt, on recent Python versions.

  [ Synapse Packaging team ]
  * New synapse release 1.40.0~rc1.

 -- Synapse Packaging team <packages@matrix.org>  Tue, 03 Aug 2021 11:31:49 +0100

matrix-synapse-py3 (1.39.0) stable; urgency=medium

  * New synapse release 1.39.0.

 -- Synapse Packaging team <packages@matrix.org>  Thu, 29 Jul 2021 09:59:00 +0100

matrix-synapse-py3 (1.39.0~rc3) stable; urgency=medium

  * New synapse release 1.39.0~rc3.

 -- Synapse Packaging team <packages@matrix.org>  Wed, 28 Jul 2021 13:30:58 +0100

matrix-synapse-py3 (1.38.1) stable; urgency=medium

  * New synapse release 1.38.1.

 -- Synapse Packaging team <packages@matrix.org>  Thu, 22 Jul 2021 15:37:06 +0100

matrix-synapse-py3 (1.39.0~rc1) stable; urgency=medium

  * New synapse release 1.39.0rc1.

 -- Synapse Packaging team <packages@matrix.org>  Tue, 20 Jul 2021 14:28:34 +0100

matrix-synapse-py3 (1.38.0) stable; urgency=medium

  * New synapse release 1.38.0.

 -- Synapse Packaging team <packages@matrix.org>  Tue, 13 Jul 2021 13:20:56 +0100

matrix-synapse-py3 (1.38.0rc3) prerelease; urgency=medium

  [ Erik Johnston ]
  * Add synapse_review_recent_signups script

  [ Synapse Packaging team ]
  * New synapse release 1.38.0rc3.

 -- Synapse Packaging team <packages@matrix.org>  Tue, 13 Jul 2021 11:53:56 +0100

matrix-synapse-py3 (1.37.1) stable; urgency=medium

  * New synapse release 1.37.1.

 -- Synapse Packaging team <packages@matrix.org>  Wed, 30 Jun 2021 12:24:06 +0100

matrix-synapse-py3 (1.37.0) stable; urgency=medium

  * New synapse release 1.37.0.

 -- Synapse Packaging team <packages@matrix.org>  Tue, 29 Jun 2021 10:15:25 +0100

matrix-synapse-py3 (1.36.0) stable; urgency=medium

  * New synapse release 1.36.0.

 -- Synapse Packaging team <packages@matrix.org>  Tue, 15 Jun 2021 15:41:53 +0100

matrix-synapse-py3 (1.35.1) stable; urgency=medium

  * New synapse release 1.35.1.

 -- Synapse Packaging team <packages@matrix.org>  Thu, 03 Jun 2021 08:11:29 -0400

matrix-synapse-py3 (1.35.0) stable; urgency=medium

  * New synapse release 1.35.0.

 -- Synapse Packaging team <packages@matrix.org>  Tue, 01 Jun 2021 13:23:35 +0100

matrix-synapse-py3 (1.34.0) stable; urgency=medium

  * New synapse release 1.34.0.

 -- Synapse Packaging team <packages@matrix.org>  Mon, 17 May 2021 11:34:18 +0100

matrix-synapse-py3 (1.33.2) stable; urgency=medium

  * New synapse release 1.33.2.

 -- Synapse Packaging team <packages@matrix.org>  Tue, 11 May 2021 11:17:59 +0100

matrix-synapse-py3 (1.33.1) stable; urgency=medium

  * New synapse release 1.33.1.

 -- Synapse Packaging team <packages@matrix.org>  Thu, 06 May 2021 14:06:33 +0100

matrix-synapse-py3 (1.33.0) stable; urgency=medium

  * New synapse release 1.33.0.

 -- Synapse Packaging team <packages@matrix.org>  Wed, 05 May 2021 14:15:27 +0100

matrix-synapse-py3 (1.32.2) stable; urgency=medium

  * New synapse release 1.32.2.

 -- Synapse Packaging team <packages@matrix.org>  Wed, 22 Apr 2021 12:43:52 +0100

matrix-synapse-py3 (1.32.1) stable; urgency=medium

  * New synapse release 1.32.1.

 -- Synapse Packaging team <packages@matrix.org>  Wed, 21 Apr 2021 14:00:55 +0100

matrix-synapse-py3 (1.32.0) stable; urgency=medium

  [ Dan Callahan ]
  * Skip tests when DEB_BUILD_OPTIONS contains "nocheck".

  [ Synapse Packaging team ]
  * New synapse release 1.32.0.

 -- Synapse Packaging team <packages@matrix.org>  Tue, 20 Apr 2021 14:28:39 +0100

matrix-synapse-py3 (1.31.0) stable; urgency=medium

  * New synapse release 1.31.0.

 -- Synapse Packaging team <packages@matrix.org>  Tue, 06 Apr 2021 13:08:29 +0100

matrix-synapse-py3 (1.30.1) stable; urgency=medium

  * New synapse release 1.30.1.

 -- Synapse Packaging team <packages@matrix.org>  Fri, 26 Mar 2021 12:01:28 +0000

matrix-synapse-py3 (1.30.0) stable; urgency=medium

  * New synapse release 1.30.0.

 -- Synapse Packaging team <packages@matrix.org>  Mon, 22 Mar 2021 13:15:34 +0000

matrix-synapse-py3 (1.29.0) stable; urgency=medium

  [ Jonathan de Jong ]
  * Remove the python -B flag (don't generate bytecode) in scripts and documentation.

  [ Synapse Packaging team ]
  * New synapse release 1.29.0.

 -- Synapse Packaging team <packages@matrix.org>  Mon, 08 Mar 2021 13:51:50 +0000

matrix-synapse-py3 (1.28.0) stable; urgency=medium

  * New synapse release 1.28.0.

 -- Synapse Packaging team <packages@matrix.org>  Thu, 25 Feb 2021 10:21:57 +0000

matrix-synapse-py3 (1.27.0) stable; urgency=medium

  [ Dan Callahan ]
  * Fix build on Ubuntu 16.04 LTS (Xenial).

  [ Synapse Packaging team ]
  * New synapse release 1.27.0.

 -- Synapse Packaging team <packages@matrix.org>  Tue, 16 Feb 2021 13:11:28 +0000

matrix-synapse-py3 (1.26.0) stable; urgency=medium

  [ Richard van der Hoff ]
  * Remove dependency on `python3-distutils`.

  [ Synapse Packaging team ]
  * New synapse release 1.26.0.

 -- Synapse Packaging team <packages@matrix.org>  Wed, 27 Jan 2021 12:43:35 -0500

matrix-synapse-py3 (1.25.0) stable; urgency=medium

  [ Dan Callahan ]
  * Update dependencies to account for the removal of the transitional
    dh-systemd package from Debian Bullseye.

  [ Synapse Packaging team ]
  * New synapse release 1.25.0.

 -- Synapse Packaging team <packages@matrix.org>  Wed, 13 Jan 2021 10:14:55 +0000

matrix-synapse-py3 (1.24.0) stable; urgency=medium

  * New synapse release 1.24.0.

 -- Synapse Packaging team <packages@matrix.org>  Wed, 09 Dec 2020 10:14:30 +0000

matrix-synapse-py3 (1.23.1) stable; urgency=medium

  * New synapse release 1.23.1.

 -- Synapse Packaging team <packages@matrix.org>  Wed, 09 Dec 2020 10:40:39 +0000

matrix-synapse-py3 (1.23.0) stable; urgency=medium

  * New synapse release 1.23.0.

 -- Synapse Packaging team <packages@matrix.org>  Wed, 18 Nov 2020 11:41:28 +0000

matrix-synapse-py3 (1.22.1) stable; urgency=medium

  * New synapse release 1.22.1.

 -- Synapse Packaging team <packages@matrix.org>  Fri, 30 Oct 2020 15:25:37 +0000

matrix-synapse-py3 (1.22.0) stable; urgency=medium

  * New synapse release 1.22.0.

 -- Synapse Packaging team <packages@matrix.org>  Tue, 27 Oct 2020 12:07:12 +0000

matrix-synapse-py3 (1.21.2) stable; urgency=medium

  [ Synapse Packaging team ]
  * New synapse release 1.21.2.

 -- Synapse Packaging team <packages@matrix.org>  Thu, 15 Oct 2020 09:23:27 -0400

matrix-synapse-py3 (1.21.1) stable; urgency=medium

  [ Synapse Packaging team ]
  * New synapse release 1.21.1.

  [ Andrew Morgan ]
  * Explicitly install "test" python dependencies.

 -- Synapse Packaging team <packages@matrix.org>  Tue, 13 Oct 2020 10:24:13 +0100

matrix-synapse-py3 (1.21.0) stable; urgency=medium

  * New synapse release 1.21.0.

 -- Synapse Packaging team <packages@matrix.org>  Mon, 12 Oct 2020 15:47:44 +0100

matrix-synapse-py3 (1.20.1) stable; urgency=medium

  * New synapse release 1.20.1.

 -- Synapse Packaging team <packages@matrix.org>  Thu, 24 Sep 2020 16:25:22 +0100

matrix-synapse-py3 (1.20.0) stable; urgency=medium

  [ Synapse Packaging team ]
  * New synapse release 1.20.0.

  [ Dexter Chua ]
  * Use Type=notify in systemd service

 -- Synapse Packaging team <packages@matrix.org>  Tue, 22 Sep 2020 15:19:32 +0100

matrix-synapse-py3 (1.19.3) stable; urgency=medium

  * New synapse release 1.19.3.

 -- Synapse Packaging team <packages@matrix.org>  Fri, 18 Sep 2020 14:59:30 +0100

matrix-synapse-py3 (1.19.2) stable; urgency=medium

  * New synapse release 1.19.2.

 -- Synapse Packaging team <packages@matrix.org>  Wed, 16 Sep 2020 12:50:30 +0100

matrix-synapse-py3 (1.19.1) stable; urgency=medium

  * New synapse release 1.19.1.

 -- Synapse Packaging team <packages@matrix.org>  Thu, 27 Aug 2020 10:50:19 +0100

matrix-synapse-py3 (1.19.0) stable; urgency=medium

  [ Synapse Packaging team ]
  * New synapse release 1.19.0.

  [ Aaron Raimist ]
  * Fix outdated documentation for SYNAPSE_CACHE_FACTOR

 -- Synapse Packaging team <packages@matrix.org>  Mon, 17 Aug 2020 14:06:42 +0100

matrix-synapse-py3 (1.18.0) stable; urgency=medium

  * New synapse release 1.18.0.

 -- Synapse Packaging team <packages@matrix.org>  Thu, 30 Jul 2020 10:55:53 +0100

matrix-synapse-py3 (1.17.0) stable; urgency=medium

  * New synapse release 1.17.0.

 -- Synapse Packaging team <packages@matrix.org>  Mon, 13 Jul 2020 10:20:31 +0100

matrix-synapse-py3 (1.16.1) stable; urgency=medium

  * New synapse release 1.16.1.

 -- Synapse Packaging team <packages@matrix.org>  Fri, 10 Jul 2020 12:09:24 +0100

matrix-synapse-py3 (1.17.0rc1) stable; urgency=medium

  * New synapse release 1.17.0rc1.

 -- Synapse Packaging team <packages@matrix.org>  Thu, 09 Jul 2020 16:53:12 +0100

matrix-synapse-py3 (1.16.0) stable; urgency=medium

  * New synapse release 1.16.0.

 -- Synapse Packaging team <packages@matrix.org>  Wed, 08 Jul 2020 11:03:48 +0100

matrix-synapse-py3 (1.15.2) stable; urgency=medium

  * New synapse release 1.15.2.

 -- Synapse Packaging team <packages@matrix.org>  Thu, 02 Jul 2020 10:34:00 -0400

matrix-synapse-py3 (1.15.1) stable; urgency=medium

  * New synapse release 1.15.1.

 -- Synapse Packaging team <packages@matrix.org>  Tue, 16 Jun 2020 10:27:50 +0100

matrix-synapse-py3 (1.15.0) stable; urgency=medium

  * New synapse release 1.15.0.

 -- Synapse Packaging team <packages@matrix.org>  Thu, 11 Jun 2020 13:27:06 +0100

matrix-synapse-py3 (1.14.0) stable; urgency=medium

  * New synapse release 1.14.0.

 -- Synapse Packaging team <packages@matrix.org>  Thu, 28 May 2020 10:37:27 +0000

matrix-synapse-py3 (1.13.0) stable; urgency=medium

  [ Patrick Cloke ]
  * Add information about .well-known files to Debian installation scripts.

  [ Synapse Packaging team ]
  * New synapse release 1.13.0.

 -- Synapse Packaging team <packages@matrix.org>  Tue, 19 May 2020 09:16:56 -0400

matrix-synapse-py3 (1.12.4) stable; urgency=medium

  * New synapse release 1.12.4.

 -- Synapse Packaging team <packages@matrix.org>  Thu, 23 Apr 2020 10:58:14 -0400

matrix-synapse-py3 (1.12.3) stable; urgency=medium

  [ Richard van der Hoff ]
  * Update the Debian build scripts to handle the new installation paths
   for the support libraries introduced by Pillow 7.1.1.

  [ Synapse Packaging team ]
  * New synapse release 1.12.3.

 -- Synapse Packaging team <packages@matrix.org>  Fri, 03 Apr 2020 10:55:03 +0100

matrix-synapse-py3 (1.12.2) stable; urgency=medium

  * New synapse release 1.12.2.

 -- Synapse Packaging team <packages@matrix.org>  Mon, 02 Apr 2020 19:02:17 +0000

matrix-synapse-py3 (1.12.1) stable; urgency=medium

  * New synapse release 1.12.1.

 -- Synapse Packaging team <packages@matrix.org>  Mon, 02 Apr 2020 11:30:47 +0000

matrix-synapse-py3 (1.12.0) stable; urgency=medium

  * New synapse release 1.12.0.

 -- Synapse Packaging team <packages@matrix.org>  Mon, 23 Mar 2020 12:13:03 +0000

matrix-synapse-py3 (1.11.1) stable; urgency=medium

  * New synapse release 1.11.1.

 -- Synapse Packaging team <packages@matrix.org>  Tue, 03 Mar 2020 15:01:22 +0000

matrix-synapse-py3 (1.11.0) stable; urgency=medium

  * New synapse release 1.11.0.

 -- Synapse Packaging team <packages@matrix.org>  Fri, 21 Feb 2020 08:54:34 +0000

matrix-synapse-py3 (1.10.1) stable; urgency=medium

  * New synapse release 1.10.1.

 -- Synapse Packaging team <packages@matrix.org>  Mon, 17 Feb 2020 16:27:28 +0000

matrix-synapse-py3 (1.10.0) stable; urgency=medium

  * New synapse release 1.10.0.

 -- Synapse Packaging team <packages@matrix.org>  Wed, 12 Feb 2020 12:18:54 +0000

matrix-synapse-py3 (1.9.1) stable; urgency=medium

  * New synapse release 1.9.1.

 -- Synapse Packaging team <packages@matrix.org>  Tue, 28 Jan 2020 13:09:23 +0000

matrix-synapse-py3 (1.9.0) stable; urgency=medium

  * New synapse release 1.9.0.

 -- Synapse Packaging team <packages@matrix.org>  Thu, 23 Jan 2020 12:56:31 +0000

matrix-synapse-py3 (1.8.0) stable; urgency=medium

  [ Richard van der Hoff ]
  * Automate generation of the default log configuration file.

  [ Synapse Packaging team ]
  * New synapse release 1.8.0.

 -- Synapse Packaging team <packages@matrix.org>  Thu, 09 Jan 2020 11:39:27 +0000

matrix-synapse-py3 (1.7.3) stable; urgency=medium

  * New synapse release 1.7.3.

 -- Synapse Packaging team <packages@matrix.org>  Tue, 31 Dec 2019 10:45:04 +0000

matrix-synapse-py3 (1.7.2) stable; urgency=medium

  * New synapse release 1.7.2.

 -- Synapse Packaging team <packages@matrix.org>  Fri, 20 Dec 2019 10:56:50 +0000

matrix-synapse-py3 (1.7.1) stable; urgency=medium

  * New synapse release 1.7.1.

 -- Synapse Packaging team <packages@matrix.org>  Wed, 18 Dec 2019 09:37:59 +0000

matrix-synapse-py3 (1.7.0) stable; urgency=medium

  * New synapse release 1.7.0.

 -- Synapse Packaging team <packages@matrix.org>  Fri, 13 Dec 2019 10:19:38 +0000

matrix-synapse-py3 (1.6.1) stable; urgency=medium

  * New synapse release 1.6.1.

 -- Synapse Packaging team <packages@matrix.org>  Thu, 28 Nov 2019 11:10:40 +0000

matrix-synapse-py3 (1.6.0) stable; urgency=medium

  * New synapse release 1.6.0.

 -- Synapse Packaging team <packages@matrix.org>  Tue, 26 Nov 2019 12:15:40 +0000

matrix-synapse-py3 (1.5.1) stable; urgency=medium

  * New synapse release 1.5.1.

 -- Synapse Packaging team <packages@matrix.org>  Wed, 06 Nov 2019 10:02:14 +0000

matrix-synapse-py3 (1.5.0) stable; urgency=medium

  * New synapse release 1.5.0.

 -- Synapse Packaging team <packages@matrix.org>  Tue, 29 Oct 2019 14:28:41 +0000

matrix-synapse-py3 (1.4.1) stable; urgency=medium

  * New synapse release 1.4.1.

 -- Synapse Packaging team <packages@matrix.org>  Fri, 18 Oct 2019 10:13:27 +0100

matrix-synapse-py3 (1.4.0) stable; urgency=medium

  * New synapse release 1.4.0.

 -- Synapse Packaging team <packages@matrix.org>  Thu, 03 Oct 2019 13:22:25 +0100

matrix-synapse-py3 (1.3.1) stable; urgency=medium

  * New synapse release 1.3.1.

 -- Synapse Packaging team <packages@matrix.org>  Sat, 17 Aug 2019 09:15:49 +0100

matrix-synapse-py3 (1.3.0) stable; urgency=medium

  [ Andrew Morgan ]
  * Remove libsqlite3-dev from required build dependencies.

  [ Synapse Packaging team ]
  * New synapse release 1.3.0.

 -- Synapse Packaging team <packages@matrix.org>  Thu, 15 Aug 2019 12:04:23 +0100

matrix-synapse-py3 (1.2.0) stable; urgency=medium

  [ Amber Brown ]
  * Update logging config defaults to match API changes in Synapse.

  [ Richard van der Hoff ]
  * Add Recommends and Depends for some libraries which you probably want.

  [ Synapse Packaging team ]
  * New synapse release 1.2.0.

 -- Synapse Packaging team <packages@matrix.org>  Thu, 25 Jul 2019 14:10:07 +0100

matrix-synapse-py3 (1.1.0) stable; urgency=medium

  [ Silke Hofstra ]
  * Include systemd-python to allow logging to the systemd journal.

  [ Synapse Packaging team ]
  * New synapse release 1.1.0.

 -- Synapse Packaging team <packages@matrix.org>  Thu, 04 Jul 2019 11:43:41 +0100

matrix-synapse-py3 (1.0.0) stable; urgency=medium

  * New synapse release 1.0.0.

 -- Synapse Packaging team <packages@matrix.org>  Tue, 11 Jun 2019 17:09:53 +0100

matrix-synapse-py3 (0.99.5.2) stable; urgency=medium

  * New synapse release 0.99.5.2.

 -- Synapse Packaging team <packages@matrix.org>  Thu, 30 May 2019 16:28:07 +0100

matrix-synapse-py3 (0.99.5.1) stable; urgency=medium

  * New synapse release 0.99.5.1.

 -- Synapse Packaging team <packages@matrix.org>  Wed, 22 May 2019 16:22:24 +0000

matrix-synapse-py3 (0.99.4) stable; urgency=medium

  [ Christoph Müller ]
  * Configure the systemd units to have a log identifier of `matrix-synapse`

  [ Synapse Packaging team ]
  * New synapse release 0.99.4.

 -- Synapse Packaging team <packages@matrix.org>  Wed, 15 May 2019 13:58:08 +0100

matrix-synapse-py3 (0.99.3.2) stable; urgency=medium

  * New synapse release 0.99.3.2.

 -- Synapse Packaging team <packages@matrix.org>  Fri, 03 May 2019 18:56:20 +0100

matrix-synapse-py3 (0.99.3.1) stable; urgency=medium

  * New synapse release 0.99.3.1.

 -- Synapse Packaging team <packages@matrix.org>  Fri, 03 May 2019 16:02:43 +0100

matrix-synapse-py3 (0.99.3) stable; urgency=medium

  [ Richard van der Hoff ]
  * Fix warning during preconfiguration. (Fixes: https://github.com/matrix-org/synapse/issues/4819)

  [ Synapse Packaging team ]
  * New synapse release 0.99.3.

 -- Synapse Packaging team <packages@matrix.org>  Mon, 01 Apr 2019 12:48:21 +0000

matrix-synapse-py3 (0.99.2) stable; urgency=medium

  * Fix overwriting of config settings on upgrade.
  * New synapse release 0.99.2.

 -- Synapse Packaging team <packages@matrix.org>  Fri, 01 Mar 2019 10:55:08 +0000

matrix-synapse-py3 (0.99.1.1) stable; urgency=medium

  * New synapse release 0.99.1.1

 -- Synapse Packaging team <packages@matrix.org>  Thu, 14 Feb 2019 17:19:44 +0000

matrix-synapse-py3 (0.99.1) stable; urgency=medium

  [ Damjan Georgievski ]
  * Added ExecReload= in service unit file to send a HUP signal

  [ Synapse Packaging team ]
  * New synapse release 0.99.1

 -- Synapse Packaging team <packages@matrix.org>  Thu, 14 Feb 2019 14:12:26 +0000

matrix-synapse-py3 (0.99.0) stable; urgency=medium

  * New synapse release 0.99.0

 -- Synapse Packaging team <packages@matrix.org>  Tue, 5 Feb 2019 18:25:00 +0000

matrix-synapse-py3 (0.34.1.1++1) stable; urgency=medium

  * Update conflicts specifications to allow smoother transition from matrix-synapse.

 -- Synapse Packaging team <packages@matrix.org>  Sat, 12 Jan 2019 12:58:35 +0000

matrix-synapse-py3 (0.34.1.1) stable; urgency=high

  * New synapse release 0.34.1.1

 -- Synapse Packaging team <packages@matrix.org>  Thu, 10 Jan 2019 15:04:52 +0000

matrix-synapse-py3 (0.34.1+1) stable; urgency=medium

  * Remove 'Breaks: matrix-synapse-ldap3'. (matrix-synapse-py3 includes
    the matrix-synapse-ldap3 python files, which makes the
    matrix-synapse-ldap3 debian package redundant but not broken.

 -- Synapse Packaging team <packages@matrix.org>  Wed, 09 Jan 2019 15:30:00 +0000

matrix-synapse-py3 (0.34.1) stable; urgency=medium

  * New synapse release 0.34.1.
  * Update Conflicts specifications to allow installation alongside our
    matrix-synapse transitional package.

 -- Synapse Packaging team <packages@matrix.org>  Wed, 09 Jan 2019 14:52:24 +0000

matrix-synapse-py3 (0.34.0) stable; urgency=medium

  * New synapse release 0.34.0.
  * Synapse is now installed into a Python 3 virtual environment with
    up-to-date dependencies.
  * The matrix-synapse service will now be restarted when the package is
    upgraded.
    (Fixes https://github.com/matrix-org/package-synapse-debian/issues/18)

 -- Synapse packaging team <packages@matrix.org>  Wed, 19 Dec 2018 14:00:00 +0000

matrix-synapse (0.33.9-1matrix1) stretch; urgency=medium

  [ Erik Johnston ]
  * Remove dependency on python-pydenticon

  [ Richard van der Hoff ]
  * New upstream version 0.33.9
  * Refresh patches for 0.33.9

 -- Richard van der Hoff <richard@matrix.org>  Tue, 20 Nov 2018 10:26:05 +0000

matrix-synapse (0.33.8-1) stretch; urgency=medium

  * New upstream version 0.33.8

 -- Erik Johnston <erik@matrix.org>  Thu, 01 Nov 2018 14:33:26 +0000

matrix-synapse (0.33.7-1matrix1) stretch; urgency=medium

  * New upstream version 0.33.7

 -- Richard van der Hoff <richard@matrix.org>  Thu, 18 Oct 2018 16:18:26 +0100

matrix-synapse (0.33.6-1matrix1) stretch; urgency=medium

  * Imported Upstream version 0.33.6
  * Remove redundant explicit dep on python-bcrypt
  * Run the tests during build
  * Add dependency on python-attr 16.0
  * Refresh patches for 0.33.6

 -- Richard van der Hoff <richard@matrix.org>  Thu, 04 Oct 2018 14:40:29 +0100

matrix-synapse (0.33.5.1-1matrix1) stretch; urgency=medium

  * Imported Upstream version 0.33.5.1

 -- Richard van der Hoff <richard@matrix.org>  Mon, 24 Sep 2018 18:20:51 +0100

matrix-synapse (0.33.5-1matrix1) stretch; urgency=medium

  * Imported Upstream version 0.33.5

 -- Richard van der Hoff <richard@matrix.org>  Mon, 24 Sep 2018 16:06:23 +0100

matrix-synapse (0.33.4-1mx1) stretch; urgency=medium

  * Imported Upstream version 0.33.4
  * Avoid telling people to install packages with pip
    (fixes https://github.com/matrix-org/synapse/issues/3743)

 -- Richard van der Hoff <richard@matrix.org>  Fri, 07 Sep 2018 14:06:17 +0100

matrix-synapse (0.33.3.1-1mx1) stretch; urgency=critical

  [ Richard van der Hoff ]
  * Imported Upstream version 0.33.3.1

 -- Richard van der Hoff <richard@matrix.org>  Thu, 06 Sep 2018 11:20:37 +0100

matrix-synapse (0.33.3-2) stretch; urgency=medium

  * We now require python-twisted 17.1.0 or later
  * Add recommendations for python-psycopg2 and python-lxml

 -- Richard van der Hoff <richard@matrix.org>  Thu, 23 Aug 2018 19:04:08 +0100

matrix-synapse (0.33.3-1) jessie; urgency=medium

  * New upstream version 0.33.3

 -- Richard van der Hoff <richard@matrix.org>  Wed, 22 Aug 2018 14:50:30 +0100

matrix-synapse (0.33.2-1) jessie; urgency=medium

  * New upstream version 0.33.2

 -- Richard van der Hoff <richard@matrix.org>  Thu, 09 Aug 2018 15:40:42 +0100

matrix-synapse (0.33.1-1) jessie; urgency=medium

  * New upstream version 0.33.1

 -- Erik Johnston <erik@matrix.org>  Thu, 02 Aug 2018 15:52:19 +0100

matrix-synapse (0.33.0-1) jessie; urgency=medium

  * New upstream version 0.33.0

 -- Richard van der Hoff <richard@matrix.org>  Thu, 19 Jul 2018 13:38:41 +0100

matrix-synapse (0.32.1-1) jessie; urgency=medium

  * New upstream version 0.32.1

 -- Richard van der Hoff <richard@matrix.org>  Fri, 06 Jul 2018 17:16:29 +0100

matrix-synapse (0.32.0-1) jessie; urgency=medium

  * New upstream version 0.32.0

 -- Erik Johnston <erik@matrix.org>  Fri, 06 Jul 2018 15:34:06 +0100

matrix-synapse (0.31.2-1) jessie; urgency=high

  * New upstream version 0.31.2

 -- Richard van der Hoff <richard@matrix.org>  Thu, 14 Jun 2018 16:49:07 +0100

matrix-synapse (0.31.1-1) jessie; urgency=medium

  * New upstream version 0.31.1
  * Require python-prometheus-client >= 0.0.14

 -- Richard van der Hoff <richard@matrix.org>  Fri, 08 Jun 2018 16:11:55 +0100

matrix-synapse (0.31.0-1) jessie; urgency=medium

  * New upstream version 0.31.0

 -- Richard van der Hoff <richard@matrix.org>  Wed, 06 Jun 2018 17:23:10 +0100

matrix-synapse (0.30.0-1) jessie; urgency=medium

  [ Michael Kaye ]
  * update homeserver.yaml to be somewhat more modern.

  [ Erik Johnston ]
  * New upstream version 0.30.0

 -- Erik Johnston <erik@matrix.org>  Thu, 24 May 2018 16:43:16 +0100

matrix-synapse (0.29.0-1) jessie; urgency=medium

  * New upstream version 0.29.0

 -- Erik Johnston <erik@matrix.org>  Wed, 16 May 2018 17:43:06 +0100

matrix-synapse (0.28.1-1) jessie; urgency=medium

  * New upstream version 0.28.1

 -- Erik Johnston <erik@matrix.org>  Tue, 01 May 2018 19:21:39 +0100

matrix-synapse (0.28.0-1) jessie; urgency=medium

  * New upstream 0.28.0

 -- Erik Johnston <erik@matrix.org>  Fri, 27 Apr 2018 13:15:49 +0100

matrix-synapse (0.27.4-1) jessie; urgency=medium

  * Bump canonicaljson version
  * New upstream 0.27.4

 -- Erik Johnston <erik@matrix.org>  Fri, 13 Apr 2018 13:37:47 +0100

matrix-synapse (0.27.3-1) jessie; urgency=medium

  * Report stats should default to off
  * Refresh patches
  * New upstream 0.27.3

 -- Erik Johnston <erik@matrix.org>  Wed, 11 Apr 2018 11:43:47 +0100

matrix-synapse (0.27.2-1) jessie; urgency=medium

  * New upstream version 0.27.2

 -- Erik Johnston <erik@matrix.org>  Mon, 26 Mar 2018 16:41:57 +0100

matrix-synapse (0.27.1-1) jessie; urgency=medium

  * New upstream version 0.27.1

 -- Erik Johnston <erik@matrix.org>  Mon, 26 Mar 2018 16:22:03 +0100

matrix-synapse (0.27.0-2) jessie; urgency=medium

  * Fix bcrypt dependency

 -- Erik Johnston <erik@matrix.org>  Mon, 26 Mar 2018 16:00:26 +0100

matrix-synapse (0.27.0-1) jessie; urgency=medium

  * New upstream version 0.27.0

 -- Erik Johnston <erik@matrix.org>  Mon, 26 Mar 2018 15:07:52 +0100

matrix-synapse (0.26.1-1) jessie; urgency=medium

  * Ignore RC
  * New upstream version 0.26.1

 -- Erik Johnston <erik@matrix.org>  Fri, 16 Mar 2018 00:40:08 +0000

matrix-synapse (0.26.0-1) jessie; urgency=medium

  [ Richard van der Hoff ]
  * Remove `level` for `file` log handler

  [ Erik Johnston ]

 -- Erik Johnston <erik@matrix.org>  Fri, 05 Jan 2018 11:21:26 +0000

matrix-synapse (0.25.1-1) jessie; urgency=medium

  * New upstream version 0.25.1

 -- Erik Johnston <erik@matrix.org>  Mon, 20 Nov 2017 10:05:37 +0000

matrix-synapse (0.25.0-1) jessie; urgency=medium

  * New upstream version 0.25.0

 -- Erik Johnston <erik@matrix.org>  Wed, 15 Nov 2017 11:36:32 +0000

matrix-synapse (0.24.1-1) jessie; urgency=medium

  * New upstream version 0.24.1

 -- Erik Johnston <erik@matrix.org>  Tue, 24 Oct 2017 15:05:03 +0100

matrix-synapse (0.24.0-1) jessie; urgency=medium

  * New upstream version 0.24.0

 -- Erik Johnston <erik@matrix.org>  Mon, 23 Oct 2017 14:11:46 +0100

matrix-synapse (0.23.1-1) xenial; urgency=medium

  * Imported upstream version 0.23.1

 -- Erik Johnston <erikj@matrix.org>  Thu, 05 Oct 2017 15:28:25 +0100

matrix-synapse (0.23.0-1) jessie; urgency=medium

  * Fix patch after refactor
  * Add patch to remove requirement on affinity package
  * refresh webclient patch

 -- Erik Johnston <erikj@matrix.org>  Mon, 02 Oct 2017 15:34:57 +0100

matrix-synapse (0.22.1-1) jessie; urgency=medium

  * Imported Upstream version 0.22.1

 -- Erik Johnston <erikj@matrix.org>  Thu, 06 Jul 2017 18:14:13 +0100

matrix-synapse (0.22.0-1) jessie; urgency=medium

  * Imported upstream version 0.22.0

 -- Erik Johnston <erikj@matrix.org>  Thu, 06 Jul 2017 10:47:45 +0100

matrix-synapse (0.21.1-1) jessie; urgency=medium

  * Imported upstream version 0.21.1

 -- Erik Johnston <erikj@matrix.org>  Thu, 15 Jun 2017 13:31:13 +0100

matrix-synapse (0.21.0-1) jessie; urgency=medium

  * Imported upstream version 0.21.0
  * Update patches

 -- Erik Johnston <erikj@matrix.org>  Thu, 18 May 2017 14:16:54 +0100

matrix-synapse (0.20.0-2) jessie; urgency=medium

  * Depend on python-jsonschema

 -- Erik Johnston <erikj@matrix.org>  Wed, 12 Apr 2017 10:41:46 +0100

matrix-synapse (0.20.0-1) jessie; urgency=medium

  * Imported upstream version 0.20.0

 -- Erik Johnston <erikj@matrix.org>  Tue, 11 Apr 2017 12:58:26 +0100

matrix-synapse (0.19.3-1) jessie; urgency=medium

  * Imported upstream version 0.19.3

 -- Erik Johnston <erikj@matrix.org>  Tue, 21 Mar 2017 13:45:41 +0000

matrix-synapse (0.19.2-1) jessie; urgency=medium

  [ Sunil Mohan Adapa ]
  * Bump standards version to 3.9.8
  * Add debian/copyright file
  * Don't ignore errors in debian/config
  * Reformat depenedencies in debian/control
  * Internationalize strings in template file
  * Update package description
  * Add lsb-base as dependency
  * Update questions for debconf style
  * Add man pages for all binaries

  [ Erik Johnston ]
  * Imported upstream version 0.19.2

 -- Erik Johnston <erikj@matrix.org>  Tue, 21 Feb 2017 13:55:00 +0000

matrix-synapse (0.19.1-1) jessie; urgency=medium

  * Imported upstream version 0.19.1

 -- Erik Johnston <erikj@matrix.org>  Thu, 09 Feb 2017 11:53:27 +0000

matrix-synapse (0.19.0-1) jessie; urgency=medium

  This build requires python-twisted 0.19.0, which may need to be installed
  from backports.

  [ Bryce Chidester ]
  * Add EnvironmentFile to the systemd service
  * Create matrix-synapse.default

  [ Erik Johnston ]
  * Imported upstream version 0.19.0

 -- Erik Johnston <erikj@matrix.org>  Sat, 04 Feb 2017 09:58:29 +0000

matrix-synapse (0.18.7-1) trusty; urgency=medium

  * Imported Upstream version 0.18.4

 -- Erik Johnston <erikj@matrix.org>  Mon, 09 Jan 2017 15:10:21 +0000

matrix-synapse (0.18.5-1) trusty; urgency=medium

  * Imported Upstream version 0.18.5

 -- Erik Johnston <erikj@matrix.org>  Fri, 16 Dec 2016 10:51:59 +0000

matrix-synapse (0.18.4-1) trusty; urgency=medium

  * Imported Upstream version 0.18.4

 -- Erik Johnston <erikj@matrix.org>  Tue, 22 Nov 2016 10:33:41 +0000

matrix-synapse (0.18.3-1) trusty; urgency=medium

  * Imported Upstream version 0.18.3
  * Remove upstreamed ldap3 patch

 -- Erik Johnston <erikj@matrix.org>  Tue, 08 Nov 2016 15:01:49 +0000

matrix-synapse (0.18.2-2) trusty; urgency=high

  * Patch ldap3 support to workaround differences in python-ldap3 0.9,
    bug allowed unauthorized logins if ldap3 0.9 was used.

 -- Erik Johnston <erikj@matrix.org>  Tue, 08 Nov 2016 13:48:09 +0000

matrix-synapse (0.18.2-1) trusty; urgency=medium

  * Imported Upstream version 0.18.2

 -- Erik Johnston <erikj@matrix.org>  Tue, 01 Nov 2016 13:30:45 +0000

matrix-synapse (0.18.1-1) trusty; urgency=medium

  * Imported Upstream version 0.18.1

 -- Erik Johnston <erikj@matrix.org>  Wed, 05 Oct 2016 14:52:53 +0100

matrix-synapse (0.18.0-1) trusty; urgency=medium

  * Imported Upstream version 0.18.0

 -- Erik Johnston <erikj@matrix.org>  Mon, 19 Sep 2016 17:38:48 +0100

matrix-synapse (0.17.3-1) trusty; urgency=medium

  * Imported Upstream version 0.17.3

 -- Erik Johnston <erikj@matrix.org>  Fri, 09 Sep 2016 11:18:18 +0100

matrix-synapse (0.17.2-1) trusty; urgency=medium

  * Imported Upstream version 0.17.2

 -- Erik Johnston <erikj@matrix.org>  Thu, 08 Sep 2016 15:37:14 +0100

matrix-synapse (0.17.1-1) trusty; urgency=medium

  * Imported Upstream version 0.17.1

 -- Erik Johnston <erikj@matrix.org>  Wed, 24 Aug 2016 15:11:29 +0100

matrix-synapse (0.17.0-1) trusty; urgency=medium

  * Imported Upstream version 0.17.0

 -- Erik Johnston <erikj@matrix.org>  Mon, 08 Aug 2016 13:56:15 +0100

matrix-synapse (0.16.1-r1-1) trusty; urgency=medium

  * Imported Upstream version 0.16.1-r1

 -- Erik Johnston <erikj@matrix.org>  Fri, 08 Jul 2016 16:47:35 +0100

matrix-synapse (0.16.1-2) trusty; urgency=critical

  * Apply security patch

 -- Erik Johnston <erikj@matrix.org>  Fri, 08 Jul 2016 11:05:27 +0100

matrix-synapse (0.16.1-1) trusty; urgency=medium

  * New upstream release

 -- Erik Johnston <erikj@matrix.org>  Tue, 21 Jun 2016 14:56:48 +0100

matrix-synapse (0.16.0-3) trusty; urgency=medium

  * Don't require strict nacl==0.3.0 requirement

 -- Erik Johnston <erikj@matrix.org>  Mon, 20 Jun 2016 13:24:22 +0100

matrix-synapse (0.16.0-2) trusty; urgency=medium

  * Also change the permissions of /etc/matrix-synapse
  * Add apt webclient instructions
  * Fix up patches
  * Update default homeserver.yaml
  * Add patch

 -- Erik Johnston <erikj@matrix.org>  Fri, 10 Jun 2016 14:06:20 +0100

matrix-synapse (0.16.0-1) trusty; urgency=medium

  [ David A Roberts ]
  * systemd

  [ Erik Johnston ]
  * Fixup postinst and matrix-synapse.service
  * Handle email optional deps
  * New upstream release

 -- Erik Johnston <erikj@matrix.org>  Thu, 09 Jun 2016 16:17:01 +0100

matrix-synapse (0.14.0-1) trusty; urgency=medium

  * Remove saml2 module requirements

 -- Erik Johnston <erikj@matrix.org>  Wed, 30 Mar 2016 14:31:17 +0100

matrix-synapse (0.13.3-1) trusty; urgency=medium

  * New upstream release

 -- Erik Johnston <erikj@matrix.org>  Thu, 11 Feb 2016 16:35:39 +0000

matrix-synapse (0.13.2-1) trusty; urgency=medium

  * New upstream release

 -- Erik Johnston <erikj@matrix.org>  Thu, 11 Feb 2016 11:01:16 +0000

matrix-synapse (0.13.0-1) trusty; urgency=medium

  * New upstream release

 -- Erik Johnston <erikj@matrix.org>  Wed, 10 Feb 2016 16:34:39 +0000

matrix-synapse (0.12.0-2) trusty; urgency=medium

  * Don't default `registerion_shared_secret` config option

 -- Erik Johnston <erikj@matrix.org>  Wed, 06 Jan 2016 16:34:02 +0000

matrix-synapse (0.12.0-1) stable; urgency=medium

  * Imported Upstream version 0.12.0

 -- Mark Haines <mark@matrix.org>  Mon, 04 Jan 2016 15:38:33 +0000

matrix-synapse (0.11.1-1) unstable; urgency=medium

  * Imported Upstream version 0.11.1

 -- Erik Johnston <erikj@matrix.org>  Fri, 20 Nov 2015 17:56:52 +0000

matrix-synapse (0.11.0-r2-1) stable; urgency=medium

  * Imported Upstream version 0.11.0-r2
  * Add gbp.conf

 -- Erik Johnston <erikj@matrix.org>  Thu, 19 Nov 2015 13:52:36 +0000

matrix-synapse (0.11.0-1) wheezy; urgency=medium

  * Fix dependencies.

 -- Erik Johnston <erikj@matrix.org>  Tue, 17 Nov 2015 16:28:06 +0000

matrix-synapse (0.11.0-0) wheezy; urgency=medium

  * New upstream release

 -- Erik Johnston <erikj@matrix.org>  Tue, 17 Nov 2015 16:03:01 +0000

matrix-synapse (0.10.0-2) wheezy; urgency=medium

  * Rebuild for wheezy.

 -- Erik Johnston <erikj@matrix.org>  Fri, 04 Sep 2015 14:21:03 +0100

matrix-synapse (0.10.0-1) trusty; urgency=medium

  * New upstream release

 -- Erik Johnston <erikj@matrix.org>  Thu, 03 Sep 2015 10:08:34 +0100

matrix-synapse (0.10.0~rc6-3) trusty; urgency=medium

  * Create log directory.

 -- Erik Johnston <erikj@matrix.org>  Wed, 02 Sep 2015 17:49:07 +0100

matrix-synapse (0.10.0~rc6-2) trusty; urgency=medium

  * Add patch to work around upstream bug in config directory handling.

 -- Erik Johnston <erikj@matrix.org>  Wed, 02 Sep 2015 17:42:42 +0100

matrix-synapse (0.10.0~rc6-1) trusty; urgency=medium

  * New upstream release

 -- Erik Johnston <erikj@matrix.org>  Wed, 02 Sep 2015 17:21:21 +0100

matrix-synapse (0.10.0~rc5-3) trusty; urgency=medium

  * Update init script to work.

 -- Erik Johnston <erikj@matrix.org>  Fri, 28 Aug 2015 10:51:56 +0100

matrix-synapse (0.10.0~rc5-2) trusty; urgency=medium

  * Fix where python files are installed.

 -- Erik Johnston <erikj@matrix.org>  Thu, 27 Aug 2015 11:55:39 +0100

matrix-synapse (0.10.0~rc5-1) trusty; urgency=medium

  * New upstream release

 -- Erik Johnston <erikj@matrix.org>  Thu, 27 Aug 2015 11:26:54 +0100

matrix-synapse (0.10.0~rc4-1) trusty; urgency=medium

  * New upstream version.

 -- Erik Johnston <erikj@matrix.org>  Thu, 27 Aug 2015 10:29:31 +0100

matrix-synapse (0.10.0~rc3-7) trusty; urgency=medium

  * Add debian/watch

 -- Erik Johnston <erikj@matrix.org>  Wed, 26 Aug 2015 17:57:08 +0100

matrix-synapse (0.10.0~rc3-6) trusty; urgency=medium

  * Deps.

 -- Erik Johnston <erikj@matrix.org>  Wed, 26 Aug 2015 17:07:13 +0100

matrix-synapse (0.10.0~rc3-5) trusty; urgency=medium

  * Deps.

 -- Erik Johnston <erikj@matrix.org>  Wed, 26 Aug 2015 16:18:02 +0100

matrix-synapse (0.10.0~rc3-4) trusty; urgency=medium

  * More deps.

 -- Erik Johnston <erikj@matrix.org>  Wed, 26 Aug 2015 14:09:27 +0100

matrix-synapse (0.10.0~rc3-3) trusty; urgency=medium

  * Update deps.

 -- Erik Johnston <erikj@matrix.org>  Wed, 26 Aug 2015 13:49:20 +0100

matrix-synapse (0.10.0~rc3-2) trusty; urgency=medium

  * Add more deps.

 -- Erik Johnston <erikj@matrix.org>  Wed, 26 Aug 2015 13:25:45 +0100

matrix-synapse (0.10.0~rc3-1) trusty; urgency=medium

  * New upstream release

 -- Erik Johnston <erikj@matrix.org>  Tue, 25 Aug 2015 17:52:33 +0100

matrix-synapse (0.9.3-1~trusty1) trusty; urgency=medium

  * Rebuild for trusty.

 -- Erik Johnston <erikj@matrix.org>  Thu, 20 Aug 2015 15:05:43 +0100

matrix-synapse (0.9.3-1) wheezy; urgency=medium

  * New upstream release
  * Create a user, "matrix-synapse", to run as
  * Log to /var/log/matrix-synapse/ directory
  * Override the way synapse looks for the angular SDK (syweb) so it finds the
    packaged one

 -- Paul "LeoNerd" Evans <paul@matrix.org>  Fri, 07 Aug 2015 15:32:12 +0100

matrix-synapse (0.9.2-2) wheezy; urgency=medium

  * Supply a default config file
  * Create directory in /var/lib
  * Use debconf to ask the user for the server name at installation time

 -- Paul "LeoNerd" Evans <paul@matrix.org>  Thu, 06 Aug 2015 15:28:00 +0100

matrix-synapse (0.9.2-1) wheezy; urgency=low

  * source package automatically created by stdeb 0.8.2

 -- Paul "LeoNerd" Evans <paul@matrix.org>  Fri, 12 Jun 2015 14:32:03 +0100<|MERGE_RESOLUTION|>--- conflicted
+++ resolved
@@ -1,16 +1,14 @@
-<<<<<<< HEAD
-matrix-synapse-py3 (1.109.0~rc2+nmu1) UNRELEASED; urgency=medium
+matrix-synapse-py3 (1.109.0+nmu1) UNRELEASED; urgency=medium
 
   * `register_new_matrix_user` now supports a --password-file flag.
 
- -- Synapse Packaging team <work@izzy>  Tue, 18 Jun 2024 11:06:32 +0100
-=======
+ -- Synapse Packaging team <work@izzy>  Tue, 18 Jun 2024 13:29:36 +0100
+
 matrix-synapse-py3 (1.109.0) stable; urgency=medium
 
   * New synapse release 1.109.0.
 
  -- Synapse Packaging team <packages@matrix.org>  Tue, 18 Jun 2024 09:45:15 +0000
->>>>>>> fa3adc89
 
 matrix-synapse-py3 (1.109.0~rc3) stable; urgency=medium
 
