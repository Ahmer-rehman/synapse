<<<<<<< HEAD
matrix-synapse-py3 (1.47.0+nmu1) UNRELEASED; urgency=medium

  * Update scripts to pass Shellcheck lints.

 -- root <root@cae79a6e79d7>  Fri, 22 Oct 2021 22:20:31 +0000
=======
matrix-synapse-py3 (1.46.0) stable; urgency=medium

  [ Richard van der Hoff ]
  * Compress debs with xz, to fix incompatibility of impish debs with reprepro.

  [ Synapse Packaging team ]
  * New synapse release 1.46.0.

 -- Synapse Packaging team <packages@matrix.org>  Tue, 02 Nov 2021 13:22:53 +0000
>>>>>>> 2d44ee68

matrix-synapse-py3 (1.46.0~rc1) stable; urgency=medium

  * New synapse release 1.46.0~rc1.

 -- Synapse Packaging team <packages@matrix.org>  Tue, 26 Oct 2021 14:04:04 +0100

matrix-synapse-py3 (1.45.1) stable; urgency=medium

  * New synapse release 1.45.1.

 -- Synapse Packaging team <packages@matrix.org>  Wed, 20 Oct 2021 11:58:27 +0100

matrix-synapse-py3 (1.45.0) stable; urgency=medium

  * New synapse release 1.45.0.

 -- Synapse Packaging team <packages@matrix.org>  Tue, 19 Oct 2021 11:18:53 +0100

matrix-synapse-py3 (1.45.0~rc2) stable; urgency=medium

  * New synapse release 1.45.0~rc2.

 -- Synapse Packaging team <packages@matrix.org>  Thu, 14 Oct 2021 10:58:24 +0100

matrix-synapse-py3 (1.45.0~rc1) stable; urgency=medium

  [ Nick @ Beeper ]
  * Include an `update_synapse_database` script in the distribution.

  [ Synapse Packaging team ]
  * New synapse release 1.45.0~rc1.

 -- Synapse Packaging team <packages@matrix.org>  Tue, 12 Oct 2021 10:46:27 +0100

matrix-synapse-py3 (1.44.0) stable; urgency=medium

  * New synapse release 1.44.0.

 -- Synapse Packaging team <packages@matrix.org>  Tue, 05 Oct 2021 13:43:57 +0100

matrix-synapse-py3 (1.44.0~rc3) stable; urgency=medium

  * New synapse release 1.44.0~rc3.

 -- Synapse Packaging team <packages@matrix.org>  Mon, 04 Oct 2021 14:57:22 +0100

matrix-synapse-py3 (1.44.0~rc2) stable; urgency=medium

  * New synapse release 1.44.0~rc2.

 -- Synapse Packaging team <packages@matrix.org>  Thu, 30 Sep 2021 12:39:10 +0100

matrix-synapse-py3 (1.44.0~rc1) stable; urgency=medium

  * New synapse release 1.44.0~rc1.

 -- Synapse Packaging team <packages@matrix.org>  Tue, 28 Sep 2021 13:41:28 +0100

matrix-synapse-py3 (1.43.0) stable; urgency=medium

  * New synapse release 1.43.0.

 -- Synapse Packaging team <packages@matrix.org>  Tue, 21 Sep 2021 11:49:05 +0100

matrix-synapse-py3 (1.43.0~rc2) stable; urgency=medium

  * New synapse release 1.43.0~rc2.

 -- Synapse Packaging team <packages@matrix.org>  Fri, 17 Sep 2021 10:43:21 +0100

matrix-synapse-py3 (1.43.0~rc1) stable; urgency=medium

  * New synapse release 1.43.0~rc1.

 -- Synapse Packaging team <packages@matrix.org>  Tue, 14 Sep 2021 11:39:46 +0100

matrix-synapse-py3 (1.42.0) stable; urgency=medium

  * New synapse release 1.42.0.

 -- Synapse Packaging team <packages@matrix.org>  Tue, 07 Sep 2021 16:19:09 +0100

matrix-synapse-py3 (1.42.0~rc2) stable; urgency=medium

  * New synapse release 1.42.0~rc2.

 -- Synapse Packaging team <packages@matrix.org>  Mon, 06 Sep 2021 15:25:13 +0100

matrix-synapse-py3 (1.42.0~rc1) stable; urgency=medium

  * New synapse release 1.42.0rc1.

 -- Synapse Packaging team <packages@matrix.org>  Wed, 01 Sep 2021 11:37:48 +0100

matrix-synapse-py3 (1.41.1) stable; urgency=high

  * New synapse release 1.41.1.

 -- Synapse Packaging team <packages@matrix.org>  Tue, 31 Aug 2021 12:59:10 +0100

matrix-synapse-py3 (1.41.0) stable; urgency=medium

  * New synapse release 1.41.0.

 -- Synapse Packaging team <packages@matrix.org>  Tue, 24 Aug 2021 15:31:45 +0100

matrix-synapse-py3 (1.41.0~rc1) stable; urgency=medium

  * New synapse release 1.41.0~rc1.

 -- Synapse Packaging team <packages@matrix.org>  Wed, 18 Aug 2021 15:52:00 +0100

matrix-synapse-py3 (1.40.0) stable; urgency=medium

  * New synapse release 1.40.0.

 -- Synapse Packaging team <packages@matrix.org>  Tue, 10 Aug 2021 13:50:48 +0100

matrix-synapse-py3 (1.40.0~rc3) stable; urgency=medium

  * New synapse release 1.40.0~rc3.

 -- Synapse Packaging team <packages@matrix.org>  Mon, 09 Aug 2021 13:41:08 +0100

matrix-synapse-py3 (1.40.0~rc2) stable; urgency=medium

  * New synapse release 1.40.0~rc2.

 -- Synapse Packaging team <packages@matrix.org>  Wed, 04 Aug 2021 17:08:55 +0100

matrix-synapse-py3 (1.40.0~rc1) stable; urgency=medium

  [ Richard van der Hoff ]
  * Drop backwards-compatibility code that was required to support Ubuntu Xenial.
  * Update package triggers so that the virtualenv is correctly rebuilt
    when the system python is rebuilt, on recent Python versions.

  [ Synapse Packaging team ]
  * New synapse release 1.40.0~rc1.

 -- Synapse Packaging team <packages@matrix.org>  Tue, 03 Aug 2021 11:31:49 +0100

matrix-synapse-py3 (1.39.0) stable; urgency=medium

  * New synapse release 1.39.0.

 -- Synapse Packaging team <packages@matrix.org>  Thu, 29 Jul 2021 09:59:00 +0100

matrix-synapse-py3 (1.39.0~rc3) stable; urgency=medium

  * New synapse release 1.39.0~rc3.

 -- Synapse Packaging team <packages@matrix.org>  Wed, 28 Jul 2021 13:30:58 +0100

matrix-synapse-py3 (1.38.1) stable; urgency=medium

  * New synapse release 1.38.1.

 -- Synapse Packaging team <packages@matrix.org>  Thu, 22 Jul 2021 15:37:06 +0100

matrix-synapse-py3 (1.39.0~rc1) stable; urgency=medium

  * New synapse release 1.39.0rc1.

 -- Synapse Packaging team <packages@matrix.org>  Tue, 20 Jul 2021 14:28:34 +0100

matrix-synapse-py3 (1.38.0) stable; urgency=medium

  * New synapse release 1.38.0.

 -- Synapse Packaging team <packages@matrix.org>  Tue, 13 Jul 2021 13:20:56 +0100

matrix-synapse-py3 (1.38.0rc3) prerelease; urgency=medium

  [ Erik Johnston ]
  * Add synapse_review_recent_signups script

  [ Synapse Packaging team ]
  * New synapse release 1.38.0rc3.

 -- Synapse Packaging team <packages@matrix.org>  Tue, 13 Jul 2021 11:53:56 +0100

matrix-synapse-py3 (1.37.1) stable; urgency=medium

  * New synapse release 1.37.1.

 -- Synapse Packaging team <packages@matrix.org>  Wed, 30 Jun 2021 12:24:06 +0100

matrix-synapse-py3 (1.37.0) stable; urgency=medium

  * New synapse release 1.37.0.

 -- Synapse Packaging team <packages@matrix.org>  Tue, 29 Jun 2021 10:15:25 +0100

matrix-synapse-py3 (1.36.0) stable; urgency=medium

  * New synapse release 1.36.0.

 -- Synapse Packaging team <packages@matrix.org>  Tue, 15 Jun 2021 15:41:53 +0100

matrix-synapse-py3 (1.35.1) stable; urgency=medium

  * New synapse release 1.35.1.

 -- Synapse Packaging team <packages@matrix.org>  Thu, 03 Jun 2021 08:11:29 -0400

matrix-synapse-py3 (1.35.0) stable; urgency=medium

  * New synapse release 1.35.0.

 -- Synapse Packaging team <packages@matrix.org>  Tue, 01 Jun 2021 13:23:35 +0100

matrix-synapse-py3 (1.34.0) stable; urgency=medium

  * New synapse release 1.34.0.

 -- Synapse Packaging team <packages@matrix.org>  Mon, 17 May 2021 11:34:18 +0100

matrix-synapse-py3 (1.33.2) stable; urgency=medium

  * New synapse release 1.33.2.

 -- Synapse Packaging team <packages@matrix.org>  Tue, 11 May 2021 11:17:59 +0100

matrix-synapse-py3 (1.33.1) stable; urgency=medium

  * New synapse release 1.33.1.

 -- Synapse Packaging team <packages@matrix.org>  Thu, 06 May 2021 14:06:33 +0100

matrix-synapse-py3 (1.33.0) stable; urgency=medium

  * New synapse release 1.33.0.

 -- Synapse Packaging team <packages@matrix.org>  Wed, 05 May 2021 14:15:27 +0100

matrix-synapse-py3 (1.32.2) stable; urgency=medium

  * New synapse release 1.32.2.

 -- Synapse Packaging team <packages@matrix.org>  Wed, 22 Apr 2021 12:43:52 +0100

matrix-synapse-py3 (1.32.1) stable; urgency=medium

  * New synapse release 1.32.1.

 -- Synapse Packaging team <packages@matrix.org>  Wed, 21 Apr 2021 14:00:55 +0100

matrix-synapse-py3 (1.32.0) stable; urgency=medium

  [ Dan Callahan ]
  * Skip tests when DEB_BUILD_OPTIONS contains "nocheck".

  [ Synapse Packaging team ]
  * New synapse release 1.32.0.

 -- Synapse Packaging team <packages@matrix.org>  Tue, 20 Apr 2021 14:28:39 +0100

matrix-synapse-py3 (1.31.0) stable; urgency=medium

  * New synapse release 1.31.0.

 -- Synapse Packaging team <packages@matrix.org>  Tue, 06 Apr 2021 13:08:29 +0100

matrix-synapse-py3 (1.30.1) stable; urgency=medium

  * New synapse release 1.30.1.

 -- Synapse Packaging team <packages@matrix.org>  Fri, 26 Mar 2021 12:01:28 +0000

matrix-synapse-py3 (1.30.0) stable; urgency=medium

  * New synapse release 1.30.0.

 -- Synapse Packaging team <packages@matrix.org>  Mon, 22 Mar 2021 13:15:34 +0000

matrix-synapse-py3 (1.29.0) stable; urgency=medium

  [ Jonathan de Jong ]
  * Remove the python -B flag (don't generate bytecode) in scripts and documentation.

  [ Synapse Packaging team ]
  * New synapse release 1.29.0.

 -- Synapse Packaging team <packages@matrix.org>  Mon, 08 Mar 2021 13:51:50 +0000

matrix-synapse-py3 (1.28.0) stable; urgency=medium

  * New synapse release 1.28.0.

 -- Synapse Packaging team <packages@matrix.org>  Thu, 25 Feb 2021 10:21:57 +0000

matrix-synapse-py3 (1.27.0) stable; urgency=medium

  [ Dan Callahan ]
  * Fix build on Ubuntu 16.04 LTS (Xenial).

  [ Synapse Packaging team ]
  * New synapse release 1.27.0.

 -- Synapse Packaging team <packages@matrix.org>  Tue, 16 Feb 2021 13:11:28 +0000

matrix-synapse-py3 (1.26.0) stable; urgency=medium

  [ Richard van der Hoff ]
  * Remove dependency on `python3-distutils`.

  [ Synapse Packaging team ]
  * New synapse release 1.26.0.

 -- Synapse Packaging team <packages@matrix.org>  Wed, 27 Jan 2021 12:43:35 -0500

matrix-synapse-py3 (1.25.0) stable; urgency=medium

  [ Dan Callahan ]
  * Update dependencies to account for the removal of the transitional
    dh-systemd package from Debian Bullseye.

  [ Synapse Packaging team ]
  * New synapse release 1.25.0.

 -- Synapse Packaging team <packages@matrix.org>  Wed, 13 Jan 2021 10:14:55 +0000

matrix-synapse-py3 (1.24.0) stable; urgency=medium

  * New synapse release 1.24.0.

 -- Synapse Packaging team <packages@matrix.org>  Wed, 09 Dec 2020 10:14:30 +0000

matrix-synapse-py3 (1.23.1) stable; urgency=medium

  * New synapse release 1.23.1.

 -- Synapse Packaging team <packages@matrix.org>  Wed, 09 Dec 2020 10:40:39 +0000

matrix-synapse-py3 (1.23.0) stable; urgency=medium

  * New synapse release 1.23.0.

 -- Synapse Packaging team <packages@matrix.org>  Wed, 18 Nov 2020 11:41:28 +0000

matrix-synapse-py3 (1.22.1) stable; urgency=medium

  * New synapse release 1.22.1.

 -- Synapse Packaging team <packages@matrix.org>  Fri, 30 Oct 2020 15:25:37 +0000

matrix-synapse-py3 (1.22.0) stable; urgency=medium

  * New synapse release 1.22.0.

 -- Synapse Packaging team <packages@matrix.org>  Tue, 27 Oct 2020 12:07:12 +0000

matrix-synapse-py3 (1.21.2) stable; urgency=medium

  [ Synapse Packaging team ]
  * New synapse release 1.21.2.

 -- Synapse Packaging team <packages@matrix.org>  Thu, 15 Oct 2020 09:23:27 -0400

matrix-synapse-py3 (1.21.1) stable; urgency=medium

  [ Synapse Packaging team ]
  * New synapse release 1.21.1.

  [ Andrew Morgan ]
  * Explicitly install "test" python dependencies.

 -- Synapse Packaging team <packages@matrix.org>  Tue, 13 Oct 2020 10:24:13 +0100

matrix-synapse-py3 (1.21.0) stable; urgency=medium

  * New synapse release 1.21.0.

 -- Synapse Packaging team <packages@matrix.org>  Mon, 12 Oct 2020 15:47:44 +0100

matrix-synapse-py3 (1.20.1) stable; urgency=medium

  * New synapse release 1.20.1.

 -- Synapse Packaging team <packages@matrix.org>  Thu, 24 Sep 2020 16:25:22 +0100

matrix-synapse-py3 (1.20.0) stable; urgency=medium

  [ Synapse Packaging team ]
  * New synapse release 1.20.0.

  [ Dexter Chua ]
  * Use Type=notify in systemd service

 -- Synapse Packaging team <packages@matrix.org>  Tue, 22 Sep 2020 15:19:32 +0100

matrix-synapse-py3 (1.19.3) stable; urgency=medium

  * New synapse release 1.19.3.

 -- Synapse Packaging team <packages@matrix.org>  Fri, 18 Sep 2020 14:59:30 +0100

matrix-synapse-py3 (1.19.2) stable; urgency=medium

  * New synapse release 1.19.2.

 -- Synapse Packaging team <packages@matrix.org>  Wed, 16 Sep 2020 12:50:30 +0100

matrix-synapse-py3 (1.19.1) stable; urgency=medium

  * New synapse release 1.19.1.

 -- Synapse Packaging team <packages@matrix.org>  Thu, 27 Aug 2020 10:50:19 +0100

matrix-synapse-py3 (1.19.0) stable; urgency=medium

  [ Synapse Packaging team ]
  * New synapse release 1.19.0.

  [ Aaron Raimist ]
  * Fix outdated documentation for SYNAPSE_CACHE_FACTOR

 -- Synapse Packaging team <packages@matrix.org>  Mon, 17 Aug 2020 14:06:42 +0100

matrix-synapse-py3 (1.18.0) stable; urgency=medium

  * New synapse release 1.18.0.

 -- Synapse Packaging team <packages@matrix.org>  Thu, 30 Jul 2020 10:55:53 +0100

matrix-synapse-py3 (1.17.0) stable; urgency=medium

  * New synapse release 1.17.0.

 -- Synapse Packaging team <packages@matrix.org>  Mon, 13 Jul 2020 10:20:31 +0100

matrix-synapse-py3 (1.16.1) stable; urgency=medium

  * New synapse release 1.16.1.

 -- Synapse Packaging team <packages@matrix.org>  Fri, 10 Jul 2020 12:09:24 +0100

matrix-synapse-py3 (1.17.0rc1) stable; urgency=medium

  * New synapse release 1.17.0rc1.

 -- Synapse Packaging team <packages@matrix.org>  Thu, 09 Jul 2020 16:53:12 +0100

matrix-synapse-py3 (1.16.0) stable; urgency=medium

  * New synapse release 1.16.0.

 -- Synapse Packaging team <packages@matrix.org>  Wed, 08 Jul 2020 11:03:48 +0100

matrix-synapse-py3 (1.15.2) stable; urgency=medium

  * New synapse release 1.15.2.

 -- Synapse Packaging team <packages@matrix.org>  Thu, 02 Jul 2020 10:34:00 -0400

matrix-synapse-py3 (1.15.1) stable; urgency=medium

  * New synapse release 1.15.1.

 -- Synapse Packaging team <packages@matrix.org>  Tue, 16 Jun 2020 10:27:50 +0100

matrix-synapse-py3 (1.15.0) stable; urgency=medium

  * New synapse release 1.15.0.

 -- Synapse Packaging team <packages@matrix.org>  Thu, 11 Jun 2020 13:27:06 +0100

matrix-synapse-py3 (1.14.0) stable; urgency=medium

  * New synapse release 1.14.0.

 -- Synapse Packaging team <packages@matrix.org>  Thu, 28 May 2020 10:37:27 +0000

matrix-synapse-py3 (1.13.0) stable; urgency=medium

  [ Patrick Cloke ]
  * Add information about .well-known files to Debian installation scripts.

  [ Synapse Packaging team ]
  * New synapse release 1.13.0.

 -- Synapse Packaging team <packages@matrix.org>  Tue, 19 May 2020 09:16:56 -0400

matrix-synapse-py3 (1.12.4) stable; urgency=medium

  * New synapse release 1.12.4.

 -- Synapse Packaging team <packages@matrix.org>  Thu, 23 Apr 2020 10:58:14 -0400

matrix-synapse-py3 (1.12.3) stable; urgency=medium

  [ Richard van der Hoff ]
  * Update the Debian build scripts to handle the new installation paths
   for the support libraries introduced by Pillow 7.1.1.

  [ Synapse Packaging team ]
  * New synapse release 1.12.3.

 -- Synapse Packaging team <packages@matrix.org>  Fri, 03 Apr 2020 10:55:03 +0100

matrix-synapse-py3 (1.12.2) stable; urgency=medium

  * New synapse release 1.12.2.

 -- Synapse Packaging team <packages@matrix.org>  Mon, 02 Apr 2020 19:02:17 +0000

matrix-synapse-py3 (1.12.1) stable; urgency=medium

  * New synapse release 1.12.1.

 -- Synapse Packaging team <packages@matrix.org>  Mon, 02 Apr 2020 11:30:47 +0000

matrix-synapse-py3 (1.12.0) stable; urgency=medium

  * New synapse release 1.12.0.

 -- Synapse Packaging team <packages@matrix.org>  Mon, 23 Mar 2020 12:13:03 +0000

matrix-synapse-py3 (1.11.1) stable; urgency=medium

  * New synapse release 1.11.1.

 -- Synapse Packaging team <packages@matrix.org>  Tue, 03 Mar 2020 15:01:22 +0000

matrix-synapse-py3 (1.11.0) stable; urgency=medium

  * New synapse release 1.11.0.

 -- Synapse Packaging team <packages@matrix.org>  Fri, 21 Feb 2020 08:54:34 +0000

matrix-synapse-py3 (1.10.1) stable; urgency=medium

  * New synapse release 1.10.1.

 -- Synapse Packaging team <packages@matrix.org>  Mon, 17 Feb 2020 16:27:28 +0000

matrix-synapse-py3 (1.10.0) stable; urgency=medium

  * New synapse release 1.10.0.

 -- Synapse Packaging team <packages@matrix.org>  Wed, 12 Feb 2020 12:18:54 +0000

matrix-synapse-py3 (1.9.1) stable; urgency=medium

  * New synapse release 1.9.1.

 -- Synapse Packaging team <packages@matrix.org>  Tue, 28 Jan 2020 13:09:23 +0000

matrix-synapse-py3 (1.9.0) stable; urgency=medium

  * New synapse release 1.9.0.

 -- Synapse Packaging team <packages@matrix.org>  Thu, 23 Jan 2020 12:56:31 +0000

matrix-synapse-py3 (1.8.0) stable; urgency=medium

  [ Richard van der Hoff ]
  * Automate generation of the default log configuration file.

  [ Synapse Packaging team ]
  * New synapse release 1.8.0.

 -- Synapse Packaging team <packages@matrix.org>  Thu, 09 Jan 2020 11:39:27 +0000

matrix-synapse-py3 (1.7.3) stable; urgency=medium

  * New synapse release 1.7.3.

 -- Synapse Packaging team <packages@matrix.org>  Tue, 31 Dec 2019 10:45:04 +0000

matrix-synapse-py3 (1.7.2) stable; urgency=medium

  * New synapse release 1.7.2.

 -- Synapse Packaging team <packages@matrix.org>  Fri, 20 Dec 2019 10:56:50 +0000

matrix-synapse-py3 (1.7.1) stable; urgency=medium

  * New synapse release 1.7.1.

 -- Synapse Packaging team <packages@matrix.org>  Wed, 18 Dec 2019 09:37:59 +0000

matrix-synapse-py3 (1.7.0) stable; urgency=medium

  * New synapse release 1.7.0.

 -- Synapse Packaging team <packages@matrix.org>  Fri, 13 Dec 2019 10:19:38 +0000

matrix-synapse-py3 (1.6.1) stable; urgency=medium

  * New synapse release 1.6.1.

 -- Synapse Packaging team <packages@matrix.org>  Thu, 28 Nov 2019 11:10:40 +0000

matrix-synapse-py3 (1.6.0) stable; urgency=medium

  * New synapse release 1.6.0.

 -- Synapse Packaging team <packages@matrix.org>  Tue, 26 Nov 2019 12:15:40 +0000

matrix-synapse-py3 (1.5.1) stable; urgency=medium

  * New synapse release 1.5.1.

 -- Synapse Packaging team <packages@matrix.org>  Wed, 06 Nov 2019 10:02:14 +0000

matrix-synapse-py3 (1.5.0) stable; urgency=medium

  * New synapse release 1.5.0.

 -- Synapse Packaging team <packages@matrix.org>  Tue, 29 Oct 2019 14:28:41 +0000

matrix-synapse-py3 (1.4.1) stable; urgency=medium

  * New synapse release 1.4.1.

 -- Synapse Packaging team <packages@matrix.org>  Fri, 18 Oct 2019 10:13:27 +0100

matrix-synapse-py3 (1.4.0) stable; urgency=medium

  * New synapse release 1.4.0.

 -- Synapse Packaging team <packages@matrix.org>  Thu, 03 Oct 2019 13:22:25 +0100

matrix-synapse-py3 (1.3.1) stable; urgency=medium

  * New synapse release 1.3.1.

 -- Synapse Packaging team <packages@matrix.org>  Sat, 17 Aug 2019 09:15:49 +0100

matrix-synapse-py3 (1.3.0) stable; urgency=medium

  [ Andrew Morgan ]
  * Remove libsqlite3-dev from required build dependencies.

  [ Synapse Packaging team ]
  * New synapse release 1.3.0.

 -- Synapse Packaging team <packages@matrix.org>  Thu, 15 Aug 2019 12:04:23 +0100

matrix-synapse-py3 (1.2.0) stable; urgency=medium

  [ Amber Brown ]
  * Update logging config defaults to match API changes in Synapse.

  [ Richard van der Hoff ]
  * Add Recommends and Depends for some libraries which you probably want.

  [ Synapse Packaging team ]
  * New synapse release 1.2.0.

 -- Synapse Packaging team <packages@matrix.org>  Thu, 25 Jul 2019 14:10:07 +0100

matrix-synapse-py3 (1.1.0) stable; urgency=medium

  [ Silke Hofstra ]
  * Include systemd-python to allow logging to the systemd journal.

  [ Synapse Packaging team ]
  * New synapse release 1.1.0.

 -- Synapse Packaging team <packages@matrix.org>  Thu, 04 Jul 2019 11:43:41 +0100

matrix-synapse-py3 (1.0.0) stable; urgency=medium

  * New synapse release 1.0.0.

 -- Synapse Packaging team <packages@matrix.org>  Tue, 11 Jun 2019 17:09:53 +0100

matrix-synapse-py3 (0.99.5.2) stable; urgency=medium

  * New synapse release 0.99.5.2.

 -- Synapse Packaging team <packages@matrix.org>  Thu, 30 May 2019 16:28:07 +0100

matrix-synapse-py3 (0.99.5.1) stable; urgency=medium

  * New synapse release 0.99.5.1.

 -- Synapse Packaging team <packages@matrix.org>  Wed, 22 May 2019 16:22:24 +0000

matrix-synapse-py3 (0.99.4) stable; urgency=medium

  [ Christoph Müller ]
  * Configure the systemd units to have a log identifier of `matrix-synapse`

  [ Synapse Packaging team ]
  * New synapse release 0.99.4.

 -- Synapse Packaging team <packages@matrix.org>  Wed, 15 May 2019 13:58:08 +0100

matrix-synapse-py3 (0.99.3.2) stable; urgency=medium

  * New synapse release 0.99.3.2.

 -- Synapse Packaging team <packages@matrix.org>  Fri, 03 May 2019 18:56:20 +0100

matrix-synapse-py3 (0.99.3.1) stable; urgency=medium

  * New synapse release 0.99.3.1.

 -- Synapse Packaging team <packages@matrix.org>  Fri, 03 May 2019 16:02:43 +0100

matrix-synapse-py3 (0.99.3) stable; urgency=medium

  [ Richard van der Hoff ]
  * Fix warning during preconfiguration. (Fixes: #4819)

  [ Synapse Packaging team ]
  * New synapse release 0.99.3.

 -- Synapse Packaging team <packages@matrix.org>  Mon, 01 Apr 2019 12:48:21 +0000

matrix-synapse-py3 (0.99.2) stable; urgency=medium

  * Fix overwriting of config settings on upgrade.
  * New synapse release 0.99.2.

 -- Synapse Packaging team <packages@matrix.org>  Fri, 01 Mar 2019 10:55:08 +0000

matrix-synapse-py3 (0.99.1.1) stable; urgency=medium

  * New synapse release 0.99.1.1

 -- Synapse Packaging team <packages@matrix.org>  Thu, 14 Feb 2019 17:19:44 +0000

matrix-synapse-py3 (0.99.1) stable; urgency=medium

  [ Damjan Georgievski ]
  * Added ExecReload= in service unit file to send a HUP signal

  [ Synapse Packaging team ]
  * New synapse release 0.99.1

 -- Synapse Packaging team <packages@matrix.org>  Thu, 14 Feb 2019 14:12:26 +0000

matrix-synapse-py3 (0.99.0) stable; urgency=medium

  * New synapse release 0.99.0

 -- Synapse Packaging team <packages@matrix.org>  Tue, 5 Feb 2019 18:25:00 +0000

matrix-synapse-py3 (0.34.1.1++1) stable; urgency=medium

  * Update conflicts specifications to allow smoother transition from matrix-synapse.

 -- Synapse Packaging team <packages@matrix.org>  Sat, 12 Jan 2019 12:58:35 +0000

matrix-synapse-py3 (0.34.1.1) stable; urgency=high

  * New synapse release 0.34.1.1

 -- Synapse Packaging team <packages@matrix.org>  Thu, 10 Jan 2019 15:04:52 +0000

matrix-synapse-py3 (0.34.1+1) stable; urgency=medium

  * Remove 'Breaks: matrix-synapse-ldap3'. (matrix-synapse-py3 includes
    the matrix-synapse-ldap3 python files, which makes the
    matrix-synapse-ldap3 debian package redundant but not broken.

 -- Synapse Packaging team <packages@matrix.org>  Wed, 09 Jan 2019 15:30:00 +0000

matrix-synapse-py3 (0.34.1) stable; urgency=medium

  * New synapse release 0.34.1.
  * Update Conflicts specifications to allow installation alongside our
    matrix-synapse transitional package.

 -- Synapse Packaging team <packages@matrix.org>  Wed, 09 Jan 2019 14:52:24 +0000

matrix-synapse-py3 (0.34.0) stable; urgency=medium

  * New synapse release 0.34.0.
  * Synapse is now installed into a Python 3 virtual environment with
    up-to-date dependencies.
  * The matrix-synapse service will now be restarted when the package is
    upgraded.
    (Fixes https://github.com/matrix-org/package-synapse-debian/issues/18)

 -- Synapse packaging team <packages@matrix.org>  Wed, 19 Dec 2018 14:00:00 +0000

matrix-synapse (0.33.9-1matrix1) stretch; urgency=medium

  [ Erik Johnston ]
  * Remove dependency on python-pydenticon

  [ Richard van der Hoff ]
  * New upstream version 0.33.9
  * Refresh patches for 0.33.9

 -- Richard van der Hoff <richard@matrix.org>  Tue, 20 Nov 2018 10:26:05 +0000

matrix-synapse (0.33.8-1) stretch; urgency=medium

  * New upstream version 0.33.8

 -- Erik Johnston <erik@matrix.org>  Thu, 01 Nov 2018 14:33:26 +0000

matrix-synapse (0.33.7-1matrix1) stretch; urgency=medium

  * New upstream version 0.33.7

 -- Richard van der Hoff <richard@matrix.org>  Thu, 18 Oct 2018 16:18:26 +0100

matrix-synapse (0.33.6-1matrix1) stretch; urgency=medium

  * Imported Upstream version 0.33.6
  * Remove redundant explicit dep on python-bcrypt
  * Run the tests during build
  * Add dependency on python-attr 16.0
  * Refresh patches for 0.33.6

 -- Richard van der Hoff <richard@matrix.org>  Thu, 04 Oct 2018 14:40:29 +0100

matrix-synapse (0.33.5.1-1matrix1) stretch; urgency=medium

  * Imported Upstream version 0.33.5.1

 -- Richard van der Hoff <richard@matrix.org>  Mon, 24 Sep 2018 18:20:51 +0100

matrix-synapse (0.33.5-1matrix1) stretch; urgency=medium

  * Imported Upstream version 0.33.5

 -- Richard van der Hoff <richard@matrix.org>  Mon, 24 Sep 2018 16:06:23 +0100

matrix-synapse (0.33.4-1mx1) stretch; urgency=medium

  * Imported Upstream version 0.33.4
  * Avoid telling people to install packages with pip
    (fixes https://github.com/matrix-org/synapse/issues/3743)

 -- Richard van der Hoff <richard@matrix.org>  Fri, 07 Sep 2018 14:06:17 +0100

matrix-synapse (0.33.3.1-1mx1) stretch; urgency=critical

  [ Richard van der Hoff ]
  * Imported Upstream version 0.33.3.1

 -- Richard van der Hoff <richard@matrix.org>  Thu, 06 Sep 2018 11:20:37 +0100

matrix-synapse (0.33.3-2) stretch; urgency=medium

  * We now require python-twisted 17.1.0 or later
  * Add recommendations for python-psycopg2 and python-lxml

 -- Richard van der Hoff <richard@matrix.org>  Thu, 23 Aug 2018 19:04:08 +0100

matrix-synapse (0.33.3-1) jessie; urgency=medium

  * New upstream version 0.33.3

 -- Richard van der Hoff <richard@matrix.org>  Wed, 22 Aug 2018 14:50:30 +0100

matrix-synapse (0.33.2-1) jessie; urgency=medium

  * New upstream version 0.33.2

 -- Richard van der Hoff <richard@matrix.org>  Thu, 09 Aug 2018 15:40:42 +0100

matrix-synapse (0.33.1-1) jessie; urgency=medium

  * New upstream version 0.33.1

 -- Erik Johnston <erik@matrix.org>  Thu, 02 Aug 2018 15:52:19 +0100

matrix-synapse (0.33.0-1) jessie; urgency=medium

  * New upstream version 0.33.0

 -- Richard van der Hoff <richard@matrix.org>  Thu, 19 Jul 2018 13:38:41 +0100

matrix-synapse (0.32.1-1) jessie; urgency=medium

  * New upstream version 0.32.1

 -- Richard van der Hoff <richard@matrix.org>  Fri, 06 Jul 2018 17:16:29 +0100

matrix-synapse (0.32.0-1) jessie; urgency=medium

  * New upstream version 0.32.0

 -- Erik Johnston <erik@matrix.org>  Fri, 06 Jul 2018 15:34:06 +0100

matrix-synapse (0.31.2-1) jessie; urgency=high

  * New upstream version 0.31.2

 -- Richard van der Hoff <richard@matrix.org>  Thu, 14 Jun 2018 16:49:07 +0100

matrix-synapse (0.31.1-1) jessie; urgency=medium

  * New upstream version 0.31.1
  * Require python-prometheus-client >= 0.0.14

 -- Richard van der Hoff <richard@matrix.org>  Fri, 08 Jun 2018 16:11:55 +0100

matrix-synapse (0.31.0-1) jessie; urgency=medium

  * New upstream version 0.31.0

 -- Richard van der Hoff <richard@matrix.org>  Wed, 06 Jun 2018 17:23:10 +0100

matrix-synapse (0.30.0-1) jessie; urgency=medium

  [ Michael Kaye ]
  * update homeserver.yaml to be somewhat more modern.

  [ Erik Johnston ]
  * New upstream version 0.30.0

 -- Erik Johnston <erik@matrix.org>  Thu, 24 May 2018 16:43:16 +0100

matrix-synapse (0.29.0-1) jessie; urgency=medium

  * New upstream version 0.29.0

 -- Erik Johnston <erik@matrix.org>  Wed, 16 May 2018 17:43:06 +0100

matrix-synapse (0.28.1-1) jessie; urgency=medium

  * New upstream version 0.28.1

 -- Erik Johnston <erik@matrix.org>  Tue, 01 May 2018 19:21:39 +0100

matrix-synapse (0.28.0-1) jessie; urgency=medium

  * New upstream 0.28.0

 -- Erik Johnston <erik@matrix.org>  Fri, 27 Apr 2018 13:15:49 +0100

matrix-synapse (0.27.4-1) jessie; urgency=medium

  * Bump canonicaljson version
  * New upstream 0.27.4

 -- Erik Johnston <erik@matrix.org>  Fri, 13 Apr 2018 13:37:47 +0100

matrix-synapse (0.27.3-1) jessie; urgency=medium

  * Report stats should default to off
  * Refresh patches
  * New upstream 0.27.3

 -- Erik Johnston <erik@matrix.org>  Wed, 11 Apr 2018 11:43:47 +0100

matrix-synapse (0.27.2-1) jessie; urgency=medium

  * New upstream version 0.27.2

 -- Erik Johnston <erik@matrix.org>  Mon, 26 Mar 2018 16:41:57 +0100

matrix-synapse (0.27.1-1) jessie; urgency=medium

  * New upstream version 0.27.1

 -- Erik Johnston <erik@matrix.org>  Mon, 26 Mar 2018 16:22:03 +0100

matrix-synapse (0.27.0-2) jessie; urgency=medium

  * Fix bcrypt dependency

 -- Erik Johnston <erik@matrix.org>  Mon, 26 Mar 2018 16:00:26 +0100

matrix-synapse (0.27.0-1) jessie; urgency=medium

  * New upstream version 0.27.0

 -- Erik Johnston <erik@matrix.org>  Mon, 26 Mar 2018 15:07:52 +0100

matrix-synapse (0.26.1-1) jessie; urgency=medium

  * Ignore RC
  * New upstream version 0.26.1

 -- Erik Johnston <erik@matrix.org>  Fri, 16 Mar 2018 00:40:08 +0000

matrix-synapse (0.26.0-1) jessie; urgency=medium

  [ Richard van der Hoff ]
  * Remove `level` for `file` log handler

  [ Erik Johnston ]

 -- Erik Johnston <erik@matrix.org>  Fri, 05 Jan 2018 11:21:26 +0000

matrix-synapse (0.25.1-1) jessie; urgency=medium

  * New upstream version 0.25.1

 -- Erik Johnston <erik@matrix.org>  Mon, 20 Nov 2017 10:05:37 +0000

matrix-synapse (0.25.0-1) jessie; urgency=medium

  * New upstream version 0.25.0

 -- Erik Johnston <erik@matrix.org>  Wed, 15 Nov 2017 11:36:32 +0000

matrix-synapse (0.24.1-1) jessie; urgency=medium

  * New upstream version 0.24.1

 -- Erik Johnston <erik@matrix.org>  Tue, 24 Oct 2017 15:05:03 +0100

matrix-synapse (0.24.0-1) jessie; urgency=medium

  * New upstream version 0.24.0

 -- Erik Johnston <erik@matrix.org>  Mon, 23 Oct 2017 14:11:46 +0100

matrix-synapse (0.23.1-1) xenial; urgency=medium

  * Imported upstream version 0.23.1

 -- Erik Johnston <erikj@matrix.org>  Thu, 05 Oct 2017 15:28:25 +0100

matrix-synapse (0.23.0-1) jessie; urgency=medium

  * Fix patch after refactor
  * Add patch to remove requirement on affinity package
  * refresh webclient patch

 -- Erik Johnston <erikj@matrix.org>  Mon, 02 Oct 2017 15:34:57 +0100

matrix-synapse (0.22.1-1) jessie; urgency=medium

  * Imported Upstream version 0.22.1

 -- Erik Johnston <erikj@matrix.org>  Thu, 06 Jul 2017 18:14:13 +0100

matrix-synapse (0.22.0-1) jessie; urgency=medium

  * Imported upstream version 0.22.0

 -- Erik Johnston <erikj@matrix.org>  Thu, 06 Jul 2017 10:47:45 +0100

matrix-synapse (0.21.1-1) jessie; urgency=medium

  * Imported upstream version 0.21.1

 -- Erik Johnston <erikj@matrix.org>  Thu, 15 Jun 2017 13:31:13 +0100

matrix-synapse (0.21.0-1) jessie; urgency=medium

  * Imported upstream version 0.21.0
  * Update patches

 -- Erik Johnston <erikj@matrix.org>  Thu, 18 May 2017 14:16:54 +0100

matrix-synapse (0.20.0-2) jessie; urgency=medium

  * Depend on python-jsonschema

 -- Erik Johnston <erikj@matrix.org>  Wed, 12 Apr 2017 10:41:46 +0100

matrix-synapse (0.20.0-1) jessie; urgency=medium

  * Imported upstream version 0.20.0

 -- Erik Johnston <erikj@matrix.org>  Tue, 11 Apr 2017 12:58:26 +0100

matrix-synapse (0.19.3-1) jessie; urgency=medium

  * Imported upstream version 0.19.3

 -- Erik Johnston <erikj@matrix.org>  Tue, 21 Mar 2017 13:45:41 +0000

matrix-synapse (0.19.2-1) jessie; urgency=medium

  [ Sunil Mohan Adapa ]
  * Bump standards version to 3.9.8
  * Add debian/copyright file
  * Don't ignore errors in debian/config
  * Reformat depenedencies in debian/control
  * Internationalize strings in template file
  * Update package description
  * Add lsb-base as dependency
  * Update questions for debconf style
  * Add man pages for all binaries

  [ Erik Johnston ]
  * Imported upstream version 0.19.2

 -- Erik Johnston <erikj@matrix.org>  Tue, 21 Feb 2017 13:55:00 +0000

matrix-synapse (0.19.1-1) jessie; urgency=medium

  * Imported upstream version 0.19.1

 -- Erik Johnston <erikj@matrix.org>  Thu, 09 Feb 2017 11:53:27 +0000

matrix-synapse (0.19.0-1) jessie; urgency=medium

  This build requires python-twisted 0.19.0, which may need to be installed
  from backports.

  [ Bryce Chidester ]
  * Add EnvironmentFile to the systemd service
  * Create matrix-synapse.default

  [ Erik Johnston ]
  * Imported upstream version 0.19.0

 -- Erik Johnston <erikj@matrix.org>  Sat, 04 Feb 2017 09:58:29 +0000

matrix-synapse (0.18.7-1) trusty; urgency=medium

  * Imported Upstream version 0.18.4

 -- Erik Johnston <erikj@matrix.org>  Mon, 09 Jan 2017 15:10:21 +0000

matrix-synapse (0.18.5-1) trusty; urgency=medium

  * Imported Upstream version 0.18.5

 -- Erik Johnston <erikj@matrix.org>  Fri, 16 Dec 2016 10:51:59 +0000

matrix-synapse (0.18.4-1) trusty; urgency=medium

  * Imported Upstream version 0.18.4

 -- Erik Johnston <erikj@matrix.org>  Tue, 22 Nov 2016 10:33:41 +0000

matrix-synapse (0.18.3-1) trusty; urgency=medium

  * Imported Upstream version 0.18.3
  * Remove upstreamed ldap3 patch

 -- Erik Johnston <erikj@matrix.org>  Tue, 08 Nov 2016 15:01:49 +0000

matrix-synapse (0.18.2-2) trusty; urgency=high

  * Patch ldap3 support to workaround differences in python-ldap3 0.9,
    bug allowed unauthorized logins if ldap3 0.9 was used.

 -- Erik Johnston <erikj@matrix.org>  Tue, 08 Nov 2016 13:48:09 +0000

matrix-synapse (0.18.2-1) trusty; urgency=medium

  * Imported Upstream version 0.18.2

 -- Erik Johnston <erikj@matrix.org>  Tue, 01 Nov 2016 13:30:45 +0000

matrix-synapse (0.18.1-1) trusty; urgency=medium

  * Imported Upstream version 0.18.1

 -- Erik Johnston <erikj@matrix.org>  Wed, 05 Oct 2016 14:52:53 +0100

matrix-synapse (0.18.0-1) trusty; urgency=medium

  * Imported Upstream version 0.18.0

 -- Erik Johnston <erikj@matrix.org>  Mon, 19 Sep 2016 17:38:48 +0100

matrix-synapse (0.17.3-1) trusty; urgency=medium

  * Imported Upstream version 0.17.3

 -- Erik Johnston <erikj@matrix.org>  Fri, 09 Sep 2016 11:18:18 +0100

matrix-synapse (0.17.2-1) trusty; urgency=medium

  * Imported Upstream version 0.17.2

 -- Erik Johnston <erikj@matrix.org>  Thu, 08 Sep 2016 15:37:14 +0100

matrix-synapse (0.17.1-1) trusty; urgency=medium

  * Imported Upstream version 0.17.1

 -- Erik Johnston <erikj@matrix.org>  Wed, 24 Aug 2016 15:11:29 +0100

matrix-synapse (0.17.0-1) trusty; urgency=medium

  * Imported Upstream version 0.17.0

 -- Erik Johnston <erikj@matrix.org>  Mon, 08 Aug 2016 13:56:15 +0100

matrix-synapse (0.16.1-r1-1) trusty; urgency=medium

  * Imported Upstream version 0.16.1-r1

 -- Erik Johnston <erikj@matrix.org>  Fri, 08 Jul 2016 16:47:35 +0100

matrix-synapse (0.16.1-2) trusty; urgency=critical

  * Apply security patch

 -- Erik Johnston <erikj@matrix.org>  Fri, 08 Jul 2016 11:05:27 +0100

matrix-synapse (0.16.1-1) trusty; urgency=medium

  * New upstream release

 -- Erik Johnston <erikj@matrix.org>  Tue, 21 Jun 2016 14:56:48 +0100

matrix-synapse (0.16.0-3) trusty; urgency=medium

  * Don't require strict nacl==0.3.0 requirement

 -- Erik Johnston <erikj@matrix.org>  Mon, 20 Jun 2016 13:24:22 +0100

matrix-synapse (0.16.0-2) trusty; urgency=medium

  * Also change the permissions of /etc/matrix-synapse
  * Add apt webclient instructions
  * Fix up patches
  * Update default homeserver.yaml
  * Add patch

 -- Erik Johnston <erikj@matrix.org>  Fri, 10 Jun 2016 14:06:20 +0100

matrix-synapse (0.16.0-1) trusty; urgency=medium

  [ David A Roberts ]
  * systemd

  [ Erik Johnston ]
  * Fixup postinst and matrix-synapse.service
  * Handle email optional deps
  * New upstream release

 -- Erik Johnston <erikj@matrix.org>  Thu, 09 Jun 2016 16:17:01 +0100

matrix-synapse (0.14.0-1) trusty; urgency=medium

  * Remove saml2 module requirements

 -- Erik Johnston <erikj@matrix.org>  Wed, 30 Mar 2016 14:31:17 +0100

matrix-synapse (0.13.3-1) trusty; urgency=medium

  * New upstream release

 -- Erik Johnston <erikj@matrix.org>  Thu, 11 Feb 2016 16:35:39 +0000

matrix-synapse (0.13.2-1) trusty; urgency=medium

  * New upstream release

 -- Erik Johnston <erikj@matrix.org>  Thu, 11 Feb 2016 11:01:16 +0000

matrix-synapse (0.13.0-1) trusty; urgency=medium

  * New upstream release

 -- Erik Johnston <erikj@matrix.org>  Wed, 10 Feb 2016 16:34:39 +0000

matrix-synapse (0.12.0-2) trusty; urgency=medium

  * Don't default `registerion_shared_secret` config option

 -- Erik Johnston <erikj@matrix.org>  Wed, 06 Jan 2016 16:34:02 +0000

matrix-synapse (0.12.0-1) stable; urgency=medium

  * Imported Upstream version 0.12.0

 -- Mark Haines <mark@matrix.org>  Mon, 04 Jan 2016 15:38:33 +0000

matrix-synapse (0.11.1-1) unstable; urgency=medium

  * Imported Upstream version 0.11.1

 -- Erik Johnston <erikj@matrix.org>  Fri, 20 Nov 2015 17:56:52 +0000

matrix-synapse (0.11.0-r2-1) stable; urgency=medium

  * Imported Upstream version 0.11.0-r2
  * Add gbp.conf

 -- Erik Johnston <erikj@matrix.org>  Thu, 19 Nov 2015 13:52:36 +0000

matrix-synapse (0.11.0-1) wheezy; urgency=medium

  * Fix dependencies.

 -- Erik Johnston <erikj@matrix.org>  Tue, 17 Nov 2015 16:28:06 +0000

matrix-synapse (0.11.0-0) wheezy; urgency=medium

  * New upstream release

 -- Erik Johnston <erikj@matrix.org>  Tue, 17 Nov 2015 16:03:01 +0000

matrix-synapse (0.10.0-2) wheezy; urgency=medium

  * Rebuild for wheezy.

 -- Erik Johnston <erikj@matrix.org>  Fri, 04 Sep 2015 14:21:03 +0100

matrix-synapse (0.10.0-1) trusty; urgency=medium

  * New upstream release

 -- Erik Johnston <erikj@matrix.org>  Thu, 03 Sep 2015 10:08:34 +0100

matrix-synapse (0.10.0~rc6-3) trusty; urgency=medium

  * Create log directory.

 -- Erik Johnston <erikj@matrix.org>  Wed, 02 Sep 2015 17:49:07 +0100

matrix-synapse (0.10.0~rc6-2) trusty; urgency=medium

  * Add patch to work around upstream bug in config directory handling.

 -- Erik Johnston <erikj@matrix.org>  Wed, 02 Sep 2015 17:42:42 +0100

matrix-synapse (0.10.0~rc6-1) trusty; urgency=medium

  * New upstream release

 -- Erik Johnston <erikj@matrix.org>  Wed, 02 Sep 2015 17:21:21 +0100

matrix-synapse (0.10.0~rc5-3) trusty; urgency=medium

  * Update init script to work.

 -- Erik Johnston <erikj@matrix.org>  Fri, 28 Aug 2015 10:51:56 +0100

matrix-synapse (0.10.0~rc5-2) trusty; urgency=medium

  * Fix where python files are installed.

 -- Erik Johnston <erikj@matrix.org>  Thu, 27 Aug 2015 11:55:39 +0100

matrix-synapse (0.10.0~rc5-1) trusty; urgency=medium

  * New upstream release

 -- Erik Johnston <erikj@matrix.org>  Thu, 27 Aug 2015 11:26:54 +0100

matrix-synapse (0.10.0~rc4-1) trusty; urgency=medium

  * New upstream version.

 -- Erik Johnston <erikj@matrix.org>  Thu, 27 Aug 2015 10:29:31 +0100

matrix-synapse (0.10.0~rc3-7) trusty; urgency=medium

  * Add debian/watch

 -- Erik Johnston <erikj@matrix.org>  Wed, 26 Aug 2015 17:57:08 +0100

matrix-synapse (0.10.0~rc3-6) trusty; urgency=medium

  * Deps.

 -- Erik Johnston <erikj@matrix.org>  Wed, 26 Aug 2015 17:07:13 +0100

matrix-synapse (0.10.0~rc3-5) trusty; urgency=medium

  * Deps.

 -- Erik Johnston <erikj@matrix.org>  Wed, 26 Aug 2015 16:18:02 +0100

matrix-synapse (0.10.0~rc3-4) trusty; urgency=medium

  * More deps.

 -- Erik Johnston <erikj@matrix.org>  Wed, 26 Aug 2015 14:09:27 +0100

matrix-synapse (0.10.0~rc3-3) trusty; urgency=medium

  * Update deps.

 -- Erik Johnston <erikj@matrix.org>  Wed, 26 Aug 2015 13:49:20 +0100

matrix-synapse (0.10.0~rc3-2) trusty; urgency=medium

  * Add more deps.

 -- Erik Johnston <erikj@matrix.org>  Wed, 26 Aug 2015 13:25:45 +0100

matrix-synapse (0.10.0~rc3-1) trusty; urgency=medium

  * New upstream release

 -- Erik Johnston <erikj@matrix.org>  Tue, 25 Aug 2015 17:52:33 +0100

matrix-synapse (0.9.3-1~trusty1) trusty; urgency=medium

  * Rebuild for trusty.

 -- Erik Johnston <erikj@matrix.org>  Thu, 20 Aug 2015 15:05:43 +0100

matrix-synapse (0.9.3-1) wheezy; urgency=medium

  * New upstream release
  * Create a user, "matrix-synapse", to run as
  * Log to /var/log/matrix-synapse/ directory
  * Override the way synapse looks for the angular SDK (syweb) so it finds the
    packaged one

 -- Paul "LeoNerd" Evans <paul@matrix.org>  Fri, 07 Aug 2015 15:32:12 +0100

matrix-synapse (0.9.2-2) wheezy; urgency=medium

  * Supply a default config file
  * Create directory in /var/lib
  * Use debconf to ask the user for the server name at installation time

 -- Paul "LeoNerd" Evans <paul@matrix.org>  Thu, 06 Aug 2015 15:28:00 +0100

matrix-synapse (0.9.2-1) wheezy; urgency=low

  * source package automatically created by stdeb 0.8.2

 -- Paul "LeoNerd" Evans <paul@matrix.org>  Fri, 12 Jun 2015 14:32:03 +0100<|MERGE_RESOLUTION|>--- conflicted
+++ resolved
@@ -1,10 +1,9 @@
-<<<<<<< HEAD
 matrix-synapse-py3 (1.47.0+nmu1) UNRELEASED; urgency=medium
 
   * Update scripts to pass Shellcheck lints.
 
  -- root <root@cae79a6e79d7>  Fri, 22 Oct 2021 22:20:31 +0000
-=======
+
 matrix-synapse-py3 (1.46.0) stable; urgency=medium
 
   [ Richard van der Hoff ]
@@ -14,7 +13,6 @@
   * New synapse release 1.46.0.
 
  -- Synapse Packaging team <packages@matrix.org>  Tue, 02 Nov 2021 13:22:53 +0000
->>>>>>> 2d44ee68
 
 matrix-synapse-py3 (1.46.0~rc1) stable; urgency=medium
 
