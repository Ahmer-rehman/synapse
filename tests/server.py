--- conflicted
+++ resolved
@@ -486,11 +486,10 @@
         if self.buffer and self.autoflush:
             self._reactor.callLater(0.0, self.flush)
 
-<<<<<<< HEAD
         if not self.buffer and self.disconnecting:
             logger.info("FakeTransport: Buffer now empty, completing disconnect")
             self.disconnected = True
-=======
+
 
 def connect_client(reactor: IReactorTCP, client_id: int) -> AccumulatingProtocol:
     """
@@ -508,5 +507,4 @@
 
     reactor.tcpClients.pop(client_id)
 
-    return client, server
->>>>>>> 7dc39858
+    return client, server