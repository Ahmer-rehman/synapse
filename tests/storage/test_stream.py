#
# This file is licensed under the Affero General Public License (AGPL) version 3.
#
#  Copyright 2021 The Matrix.org Foundation C.I.C.
# Copyright (C) 2023 New Vector, Ltd
#
# This program is free software: you can redistribute it and/or modify
# it under the terms of the GNU Affero General Public License as
# published by the Free Software Foundation, either version 3 of the
# License, or (at your option) any later version.
#
# See the GNU Affero General Public License for more details:
# <https://www.gnu.org/licenses/agpl-3.0.html>.
#
# Originally licensed under the Apache License, Version 2.0:
# <http://www.apache.org/licenses/LICENSE-2.0>.
#
# [This file includes modifications made by New Vector Limited]
#
#

import logging
from typing import List, Tuple

from immutabledict import immutabledict

from twisted.test.proto_helpers import MemoryReactor

from synapse.api.constants import Direction, EventTypes, RelationTypes
from synapse.api.filtering import Filter
from synapse.rest import admin
from synapse.rest.client import login, room
from synapse.server import HomeServer
from synapse.types import JsonDict, PersistedEventPosition, RoomStreamToken
from synapse.util import Clock

from tests.unittest import HomeserverTestCase

logger = logging.getLogger(__name__)


class PaginationTestCase(HomeserverTestCase):
    """
    Test the pre-filtering done in the pagination code.

    This is similar to some of the tests in tests.rest.client.test_rooms but here
    we ensure that the filtering done in the database is applied successfully.
    """

    servlets = [
        admin.register_servlets_for_client_rest_resource,
        room.register_servlets,
        login.register_servlets,
    ]

    def default_config(self) -> JsonDict:
        config = super().default_config()
        config["experimental_features"] = {"msc3874_enabled": True}
        return config

    def prepare(
        self, reactor: MemoryReactor, clock: Clock, homeserver: HomeServer
    ) -> None:
        self.user_id = self.register_user("test", "test")
        self.tok = self.login("test", "test")
        self.room_id = self.helper.create_room_as(self.user_id, tok=self.tok)

        self.second_user_id = self.register_user("second", "test")
        self.second_tok = self.login("second", "test")
        self.helper.join(
            room=self.room_id, user=self.second_user_id, tok=self.second_tok
        )

        self.third_user_id = self.register_user("third", "test")
        self.third_tok = self.login("third", "test")
        self.helper.join(room=self.room_id, user=self.third_user_id, tok=self.third_tok)

        # Store a token which is after all the room creation events.
        self.from_token = self.get_success(
            self.hs.get_event_sources().get_current_token_for_pagination(self.room_id)
        )

        # An initial event with a relation from second user.
        res = self.helper.send_event(
            room_id=self.room_id,
            type=EventTypes.Message,
            content={"msgtype": "m.text", "body": "Message 1"},
            tok=self.tok,
        )
        self.event_id_1 = res["event_id"]
        res = self.helper.send_event(
            room_id=self.room_id,
            type="m.reaction",
            content={
                "m.relates_to": {
                    "rel_type": RelationTypes.ANNOTATION,
                    "event_id": self.event_id_1,
                    "key": "👍",
                }
            },
            tok=self.second_tok,
        )
        self.event_id_annotation = res["event_id"]

        # Another event with a relation from third user.
        res = self.helper.send_event(
            room_id=self.room_id,
            type=EventTypes.Message,
            content={"msgtype": "m.text", "body": "Message 2"},
            tok=self.tok,
        )
        self.event_id_2 = res["event_id"]
        res = self.helper.send_event(
            room_id=self.room_id,
            type="m.reaction",
            content={
                "m.relates_to": {
                    "rel_type": RelationTypes.REFERENCE,
                    "event_id": self.event_id_2,
                }
            },
            tok=self.third_tok,
        )
        self.event_id_reference = res["event_id"]

        # An event with no relations.
        res = self.helper.send_event(
            room_id=self.room_id,
            type=EventTypes.Message,
            content={"msgtype": "m.text", "body": "No relations"},
            tok=self.tok,
        )
        self.event_id_none = res["event_id"]

    def _filter_messages(self, filter: JsonDict) -> List[str]:
        """Make a request to /messages with a filter, returns the chunk of events."""

        events, next_key = self.get_success(
            self.hs.get_datastores().main.paginate_room_events(
                room_id=self.room_id,
                from_key=self.from_token.room_key,
                to_key=None,
                direction=Direction.FORWARDS,
                limit=10,
                event_filter=Filter(self.hs, filter),
            )
        )

        return [ev.event_id for ev in events]

    def test_filter_relation_senders(self) -> None:
        # Messages which second user reacted to.
        filter = {"related_by_senders": [self.second_user_id]}
        chunk = self._filter_messages(filter)
        self.assertEqual(chunk, [self.event_id_1])

        # Messages which third user reacted to.
        filter = {"related_by_senders": [self.third_user_id]}
        chunk = self._filter_messages(filter)
        self.assertEqual(chunk, [self.event_id_2])

        # Messages which either user reacted to.
        filter = {"related_by_senders": [self.second_user_id, self.third_user_id]}
        chunk = self._filter_messages(filter)
        self.assertCountEqual(chunk, [self.event_id_1, self.event_id_2])

    def test_filter_relation_type(self) -> None:
        # Messages which have annotations.
        filter = {"related_by_rel_types": [RelationTypes.ANNOTATION]}
        chunk = self._filter_messages(filter)
        self.assertEqual(chunk, [self.event_id_1])

        # Messages which have references.
        filter = {"related_by_rel_types": [RelationTypes.REFERENCE]}
        chunk = self._filter_messages(filter)
        self.assertEqual(chunk, [self.event_id_2])

        # Messages which have either annotations or references.
        filter = {
            "related_by_rel_types": [
                RelationTypes.ANNOTATION,
                RelationTypes.REFERENCE,
            ]
        }
        chunk = self._filter_messages(filter)
        self.assertCountEqual(chunk, [self.event_id_1, self.event_id_2])

    def test_filter_relation_senders_and_type(self) -> None:
        # Messages which second user reacted to.
        filter = {
            "related_by_senders": [self.second_user_id],
            "related_by_rel_types": [RelationTypes.ANNOTATION],
        }
        chunk = self._filter_messages(filter)
        self.assertEqual(chunk, [self.event_id_1])

    def test_duplicate_relation(self) -> None:
        """An event should only be returned once if there are multiple relations to it."""
        self.helper.send_event(
            room_id=self.room_id,
            type="m.reaction",
            content={
                "m.relates_to": {
                    "rel_type": RelationTypes.ANNOTATION,
                    "event_id": self.event_id_1,
                    "key": "A",
                }
            },
            tok=self.second_tok,
        )

        filter = {"related_by_senders": [self.second_user_id]}
        chunk = self._filter_messages(filter)
        self.assertEqual(chunk, [self.event_id_1])

    def test_filter_rel_types(self) -> None:
        # Messages which are annotations.
        filter = {"org.matrix.msc3874.rel_types": [RelationTypes.ANNOTATION]}
        chunk = self._filter_messages(filter)
        self.assertEqual(chunk, [self.event_id_annotation])

        # Messages which are references.
        filter = {"org.matrix.msc3874.rel_types": [RelationTypes.REFERENCE]}
        chunk = self._filter_messages(filter)
        self.assertEqual(chunk, [self.event_id_reference])

        # Messages which are either annotations or references.
        filter = {
            "org.matrix.msc3874.rel_types": [
                RelationTypes.ANNOTATION,
                RelationTypes.REFERENCE,
            ]
        }
        chunk = self._filter_messages(filter)
        self.assertCountEqual(
            chunk,
            [self.event_id_annotation, self.event_id_reference],
        )

    def test_filter_not_rel_types(self) -> None:
        # Messages which are not annotations.
        filter = {"org.matrix.msc3874.not_rel_types": [RelationTypes.ANNOTATION]}
        chunk = self._filter_messages(filter)
        self.assertEqual(
            chunk,
            [
                self.event_id_1,
                self.event_id_2,
                self.event_id_reference,
                self.event_id_none,
            ],
        )

        # Messages which are not references.
        filter = {"org.matrix.msc3874.not_rel_types": [RelationTypes.REFERENCE]}
        chunk = self._filter_messages(filter)
        self.assertEqual(
            chunk,
            [
                self.event_id_1,
                self.event_id_annotation,
                self.event_id_2,
                self.event_id_none,
            ],
        )

        # Messages which are neither annotations or references.
        filter = {
            "org.matrix.msc3874.not_rel_types": [
                RelationTypes.ANNOTATION,
                RelationTypes.REFERENCE,
            ]
        }
        chunk = self._filter_messages(filter)
        self.assertEqual(chunk, [self.event_id_1, self.event_id_2, self.event_id_none])


class GetLastEventInRoomBeforeStreamOrderingTestCase(HomeserverTestCase):
    """
    Test `get_last_event_in_room_before_stream_ordering(...)`
    """

    servlets = [
        admin.register_servlets,
        room.register_servlets,
        login.register_servlets,
    ]

    def prepare(self, reactor: MemoryReactor, clock: Clock, hs: HomeServer) -> None:
        self.store = hs.get_datastores().main
        self.event_sources = hs.get_event_sources()

    def _update_persisted_instance_name_for_event(
        self, event_id: str, instance_name: str
    ) -> None:
        """
        Update the `instance_name` that persisted the the event in the database.
        """
        return self.get_success(
            self.store.db_pool.simple_update_one(
                "events",
                keyvalues={"event_id": event_id},
                updatevalues={"instance_name": instance_name},
            )
        )

    def _send_event_on_instance(
        self, instance_name: str, room_id: str, access_token: str
    ) -> Tuple[JsonDict, PersistedEventPosition]:
        """
        Send an event in a room and mimic that it was persisted by a specific
        instance/worker.
        """
        event_response = self.helper.send(
            room_id, f"{instance_name} message", tok=access_token
        )

        self._update_persisted_instance_name_for_event(
            event_response["event_id"], instance_name
        )

        event_pos = self.get_success(
            self.store.get_position_for_event(event_response["event_id"])
        )

        return event_response, event_pos

    def test_before_room_created(self) -> None:
        """
        Test that no event is returned if we are using a token before the room was even created
        """
        user1_id = self.register_user("user1", "pass")
        user1_tok = self.login(user1_id, "pass")

        before_room_token = self.event_sources.get_current_token()

        room_id = self.helper.create_room_as(user1_id, tok=user1_tok, is_public=True)

<<<<<<< HEAD
        last_event_result = self.get_success(
=======
        last_event = self.get_success(
>>>>>>> 8aaff851
            self.store.get_last_event_in_room_before_stream_ordering(
                room_id=room_id,
                end_token=before_room_token.room_key,
            )
        )

<<<<<<< HEAD
        self.assertIsNone(last_event_result)

    def test_after_room_created(self) -> None:
        """
        Test that an event returned if we are using a token after the room was created
=======
        self.assertIsNone(last_event)

    def test_after_room_created(self) -> None:
        """
        Test that an event is returned if we are using a token after the room was created
>>>>>>> 8aaff851
        """
        user1_id = self.register_user("user1", "pass")
        user1_tok = self.login(user1_id, "pass")

        room_id = self.helper.create_room_as(user1_id, tok=user1_tok, is_public=True)

        after_room_token = self.event_sources.get_current_token()

<<<<<<< HEAD
        last_event_result = self.get_success(
=======
        last_event = self.get_success(
>>>>>>> 8aaff851
            self.store.get_last_event_in_room_before_stream_ordering(
                room_id=room_id,
                end_token=after_room_token.room_key,
            )
        )
<<<<<<< HEAD
        assert last_event_result is not None
        last_event_id, _ = last_event_result

        self.assertIsNotNone(last_event_id)

    def test_activity_in_other_rooms(self) -> None:
        """
        Test to make sure that the last event in room is returned even if the
        `stream_ordering` has advanced past it (and that's from the correct room)
=======

        self.assertIsNotNone(last_event)

    def test_activity_in_other_rooms(self) -> None:
        """
        Test to make sure that the last event in the room is returned even if the
        `stream_ordering` has advanced from activity in other rooms.
>>>>>>> 8aaff851
        """
        user1_id = self.register_user("user1", "pass")
        user1_tok = self.login(user1_id, "pass")

        room_id1 = self.helper.create_room_as(user1_id, tok=user1_tok, is_public=True)
        event_response = self.helper.send(room_id1, "target!", tok=user1_tok)
        # Create another room to advance the stream_ordering
        self.helper.create_room_as(user1_id, tok=user1_tok, is_public=True)

        after_room_token = self.event_sources.get_current_token()

<<<<<<< HEAD
        last_event_result = self.get_success(
=======
        last_event = self.get_success(
>>>>>>> 8aaff851
            self.store.get_last_event_in_room_before_stream_ordering(
                room_id=room_id1,
                end_token=after_room_token.room_key,
            )
        )
<<<<<<< HEAD
        assert last_event_result is not None
        last_event_id, _ = last_event_result

        # Make sure it's the event we expect (which also means we know it's from the
        # correct room)
        self.assertEqual(last_event_id, event_response["event_id"])
=======

        # Make sure it's the event we expect (which also means we know it's from the
        # correct room)
        self.assertEqual(last_event, event_response["event_id"])
>>>>>>> 8aaff851

    def test_activity_after_token_has_no_effect(self) -> None:
        """
        Test to make sure we return the last event before the token even if there is
        activity after it.
        """
        user1_id = self.register_user("user1", "pass")
        user1_tok = self.login(user1_id, "pass")

        room_id1 = self.helper.create_room_as(user1_id, tok=user1_tok, is_public=True)
        event_response = self.helper.send(room_id1, "target!", tok=user1_tok)

        after_room_token = self.event_sources.get_current_token()

        # Send some events after the token
        self.helper.send(room_id1, "after1", tok=user1_tok)
        self.helper.send(room_id1, "after2", tok=user1_tok)

<<<<<<< HEAD
        last_event_result = self.get_success(
=======
        last_event = self.get_success(
>>>>>>> 8aaff851
            self.store.get_last_event_in_room_before_stream_ordering(
                room_id=room_id1,
                end_token=after_room_token.room_key,
            )
        )
<<<<<<< HEAD
        assert last_event_result is not None
        last_event_id, _ = last_event_result

        # Make sure it's the last event before the token
        self.assertEqual(last_event_id, event_response["event_id"])
=======

        # Make sure it's the last event before the token
        self.assertEqual(last_event, event_response["event_id"])
>>>>>>> 8aaff851

    def test_last_event_within_sharded_token(self) -> None:
        """
        Test to make sure we can find the last event that that is *within* the sharded
        token (a token that has an `instance_map` and looks like
        `m{min_pos}~{writer1}.{pos1}~{writer2}.{pos2}`). We are specifically testing
        that we can find an event within the tokens minimum and instance
        `stream_ordering`.
        """
        user1_id = self.register_user("user1", "pass")
        user1_tok = self.login(user1_id, "pass")

        room_id1 = self.helper.create_room_as(user1_id, tok=user1_tok, is_public=True)
        event_response1, event_pos1 = self._send_event_on_instance(
            "worker1", room_id1, user1_tok
        )
        event_response2, event_pos2 = self._send_event_on_instance(
            "worker1", room_id1, user1_tok
        )
        event_response3, event_pos3 = self._send_event_on_instance(
            "worker1", room_id1, user1_tok
        )

        # Create another room to advance the `stream_ordering` on the same worker
        # so we can sandwich event3 in the middle of the token
        room_id2 = self.helper.create_room_as(user1_id, tok=user1_tok, is_public=True)
        event_response4, event_pos4 = self._send_event_on_instance(
            "worker1", room_id2, user1_tok
        )

        # Assemble a token that encompasses event1 -> event4 on worker1
        end_token = RoomStreamToken(
            stream=event_pos2.stream,
            instance_map=immutabledict({"worker1": event_pos4.stream}),
        )

        # Send some events after the token
        self.helper.send(room_id1, "after1", tok=user1_tok)
        self.helper.send(room_id1, "after2", tok=user1_tok)

<<<<<<< HEAD
        last_event_result = self.get_success(
=======
        last_event = self.get_success(
>>>>>>> 8aaff851
            self.store.get_last_event_in_room_before_stream_ordering(
                room_id=room_id1,
                end_token=end_token,
            )
        )
<<<<<<< HEAD
        assert last_event_result is not None
        last_event_id, _ = last_event_result

        # Should find closest event before the token in room1
        self.assertEqual(
            last_event_id,
            event_response3["event_id"],
            f"We expected {event_response3['event_id']} but saw {last_event_id} which corresponds to "
=======

        # Should find closest event at/before the token in room1
        self.assertEqual(
            last_event,
            event_response3["event_id"],
            f"We expected {event_response3['event_id']} but saw {last_event} which corresponds to "
>>>>>>> 8aaff851
            + str(
                {
                    "event1": event_response1["event_id"],
                    "event2": event_response2["event_id"],
                    "event3": event_response3["event_id"],
                }
            ),
        )

    def test_last_event_before_sharded_token(self) -> None:
        """
<<<<<<< HEAD
        Test to make sure we can find the last event that that is *before* the sharded
        token (a token that has an `instance_map` and looks like
=======
        Test to make sure we can find the last event that is *before* the sharded token
        (a token that has an `instance_map` and looks like
>>>>>>> 8aaff851
        `m{min_pos}~{writer1}.{pos1}~{writer2}.{pos2}`).
        """
        user1_id = self.register_user("user1", "pass")
        user1_tok = self.login(user1_id, "pass")

        room_id1 = self.helper.create_room_as(user1_id, tok=user1_tok, is_public=True)
        event_response1, event_pos1 = self._send_event_on_instance(
            "worker1", room_id1, user1_tok
        )
        event_response2, event_pos2 = self._send_event_on_instance(
            "worker1", room_id1, user1_tok
        )

        # Create another room to advance the `stream_ordering` on the same worker
<<<<<<< HEAD
        # so we can sandwich event3 in the middle of the token
=======
>>>>>>> 8aaff851
        room_id2 = self.helper.create_room_as(user1_id, tok=user1_tok, is_public=True)
        event_response3, event_pos3 = self._send_event_on_instance(
            "worker1", room_id2, user1_tok
        )
        event_response4, event_pos4 = self._send_event_on_instance(
            "worker1", room_id2, user1_tok
        )

        # Assemble a token that encompasses event3 -> event4 on worker1
        end_token = RoomStreamToken(
            stream=event_pos3.stream,
            instance_map=immutabledict({"worker1": event_pos4.stream}),
        )

        # Send some events after the token
        self.helper.send(room_id1, "after1", tok=user1_tok)
        self.helper.send(room_id1, "after2", tok=user1_tok)

<<<<<<< HEAD
        last_event_result = self.get_success(
=======
        last_event = self.get_success(
>>>>>>> 8aaff851
            self.store.get_last_event_in_room_before_stream_ordering(
                room_id=room_id1,
                end_token=end_token,
            )
        )
<<<<<<< HEAD
        assert last_event_result is not None
        last_event_id, _ = last_event_result

        # Should find closest event before the token in room1
        self.assertEqual(
            last_event_id,
            event_response2["event_id"],
            f"We expected {event_response2['event_id']} but saw {last_event_id} which corresponds to "
=======

        # Should find closest event at/before the token in room1
        self.assertEqual(
            last_event,
            event_response2["event_id"],
            f"We expected {event_response2['event_id']} but saw {last_event} which corresponds to "
>>>>>>> 8aaff851
            + str(
                {
                    "event1": event_response1["event_id"],
                    "event2": event_response2["event_id"],
                }
            ),
        )<|MERGE_RESOLUTION|>--- conflicted
+++ resolved
@@ -336,30 +336,18 @@
 
         room_id = self.helper.create_room_as(user1_id, tok=user1_tok, is_public=True)
 
-<<<<<<< HEAD
         last_event_result = self.get_success(
-=======
-        last_event = self.get_success(
->>>>>>> 8aaff851
             self.store.get_last_event_in_room_before_stream_ordering(
                 room_id=room_id,
                 end_token=before_room_token.room_key,
             )
         )
 
-<<<<<<< HEAD
         self.assertIsNone(last_event_result)
 
     def test_after_room_created(self) -> None:
         """
-        Test that an event returned if we are using a token after the room was created
-=======
-        self.assertIsNone(last_event)
-
-    def test_after_room_created(self) -> None:
-        """
         Test that an event is returned if we are using a token after the room was created
->>>>>>> 8aaff851
         """
         user1_id = self.register_user("user1", "pass")
         user1_tok = self.login(user1_id, "pass")
@@ -368,17 +356,12 @@
 
         after_room_token = self.event_sources.get_current_token()
 
-<<<<<<< HEAD
         last_event_result = self.get_success(
-=======
-        last_event = self.get_success(
->>>>>>> 8aaff851
             self.store.get_last_event_in_room_before_stream_ordering(
                 room_id=room_id,
                 end_token=after_room_token.room_key,
             )
         )
-<<<<<<< HEAD
         assert last_event_result is not None
         last_event_id, _ = last_event_result
 
@@ -386,17 +369,8 @@
 
     def test_activity_in_other_rooms(self) -> None:
         """
-        Test to make sure that the last event in room is returned even if the
-        `stream_ordering` has advanced past it (and that's from the correct room)
-=======
-
-        self.assertIsNotNone(last_event)
-
-    def test_activity_in_other_rooms(self) -> None:
-        """
         Test to make sure that the last event in the room is returned even if the
         `stream_ordering` has advanced from activity in other rooms.
->>>>>>> 8aaff851
         """
         user1_id = self.register_user("user1", "pass")
         user1_tok = self.login(user1_id, "pass")
@@ -408,29 +382,18 @@
 
         after_room_token = self.event_sources.get_current_token()
 
-<<<<<<< HEAD
         last_event_result = self.get_success(
-=======
-        last_event = self.get_success(
->>>>>>> 8aaff851
             self.store.get_last_event_in_room_before_stream_ordering(
                 room_id=room_id1,
                 end_token=after_room_token.room_key,
             )
         )
-<<<<<<< HEAD
         assert last_event_result is not None
         last_event_id, _ = last_event_result
 
         # Make sure it's the event we expect (which also means we know it's from the
         # correct room)
         self.assertEqual(last_event_id, event_response["event_id"])
-=======
-
-        # Make sure it's the event we expect (which also means we know it's from the
-        # correct room)
-        self.assertEqual(last_event, event_response["event_id"])
->>>>>>> 8aaff851
 
     def test_activity_after_token_has_no_effect(self) -> None:
         """
@@ -449,27 +412,17 @@
         self.helper.send(room_id1, "after1", tok=user1_tok)
         self.helper.send(room_id1, "after2", tok=user1_tok)
 
-<<<<<<< HEAD
         last_event_result = self.get_success(
-=======
-        last_event = self.get_success(
->>>>>>> 8aaff851
             self.store.get_last_event_in_room_before_stream_ordering(
                 room_id=room_id1,
                 end_token=after_room_token.room_key,
             )
         )
-<<<<<<< HEAD
         assert last_event_result is not None
         last_event_id, _ = last_event_result
 
         # Make sure it's the last event before the token
         self.assertEqual(last_event_id, event_response["event_id"])
-=======
-
-        # Make sure it's the last event before the token
-        self.assertEqual(last_event, event_response["event_id"])
->>>>>>> 8aaff851
 
     def test_last_event_within_sharded_token(self) -> None:
         """
@@ -510,17 +463,12 @@
         self.helper.send(room_id1, "after1", tok=user1_tok)
         self.helper.send(room_id1, "after2", tok=user1_tok)
 
-<<<<<<< HEAD
         last_event_result = self.get_success(
-=======
-        last_event = self.get_success(
->>>>>>> 8aaff851
             self.store.get_last_event_in_room_before_stream_ordering(
                 room_id=room_id1,
                 end_token=end_token,
             )
         )
-<<<<<<< HEAD
         assert last_event_result is not None
         last_event_id, _ = last_event_result
 
@@ -529,14 +477,6 @@
             last_event_id,
             event_response3["event_id"],
             f"We expected {event_response3['event_id']} but saw {last_event_id} which corresponds to "
-=======
-
-        # Should find closest event at/before the token in room1
-        self.assertEqual(
-            last_event,
-            event_response3["event_id"],
-            f"We expected {event_response3['event_id']} but saw {last_event} which corresponds to "
->>>>>>> 8aaff851
             + str(
                 {
                     "event1": event_response1["event_id"],
@@ -548,13 +488,8 @@
 
     def test_last_event_before_sharded_token(self) -> None:
         """
-<<<<<<< HEAD
-        Test to make sure we can find the last event that that is *before* the sharded
-        token (a token that has an `instance_map` and looks like
-=======
         Test to make sure we can find the last event that is *before* the sharded token
         (a token that has an `instance_map` and looks like
->>>>>>> 8aaff851
         `m{min_pos}~{writer1}.{pos1}~{writer2}.{pos2}`).
         """
         user1_id = self.register_user("user1", "pass")
@@ -569,10 +504,6 @@
         )
 
         # Create another room to advance the `stream_ordering` on the same worker
-<<<<<<< HEAD
-        # so we can sandwich event3 in the middle of the token
-=======
->>>>>>> 8aaff851
         room_id2 = self.helper.create_room_as(user1_id, tok=user1_tok, is_public=True)
         event_response3, event_pos3 = self._send_event_on_instance(
             "worker1", room_id2, user1_tok
@@ -591,17 +522,12 @@
         self.helper.send(room_id1, "after1", tok=user1_tok)
         self.helper.send(room_id1, "after2", tok=user1_tok)
 
-<<<<<<< HEAD
         last_event_result = self.get_success(
-=======
-        last_event = self.get_success(
->>>>>>> 8aaff851
             self.store.get_last_event_in_room_before_stream_ordering(
                 room_id=room_id1,
                 end_token=end_token,
             )
         )
-<<<<<<< HEAD
         assert last_event_result is not None
         last_event_id, _ = last_event_result
 
@@ -610,14 +536,6 @@
             last_event_id,
             event_response2["event_id"],
             f"We expected {event_response2['event_id']} but saw {last_event_id} which corresponds to "
-=======
-
-        # Should find closest event at/before the token in room1
-        self.assertEqual(
-            last_event,
-            event_response2["event_id"],
-            f"We expected {event_response2['event_id']} but saw {last_event} which corresponds to "
->>>>>>> 8aaff851
             + str(
                 {
                     "event1": event_response1["event_id"],
