--- conflicted
+++ resolved
@@ -41,21 +41,7 @@
 
 class FilteringTestCase(unittest.TestCase):
     def setUp(self):
-<<<<<<< HEAD
-        self.mock_federation_resource = MockHttpResource()
-
-        self.mock_http_client = Mock(spec=[])
-        self.mock_http_client.put_json = DeferredMockCallable()
-
-        hs = yield setup_test_homeserver(
-            self.addCleanup,
-            federation_http_client=self.mock_http_client,
-            keyring=Mock(),
-        )
-
-=======
         hs = setup_test_homeserver(self.addCleanup)
->>>>>>> cf7d3c90
         self.filtering = hs.get_filtering()
         self.datastore = hs.get_datastore()
 
