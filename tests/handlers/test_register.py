--- conflicted
+++ resolved
@@ -21,15 +21,12 @@
 from synapse.api.constants import UserTypes
 from synapse.api.errors import Codes, ResourceLimitError, SynapseError
 from synapse.handlers.register import RegistrationHandler
-<<<<<<< HEAD
 from synapse.http.site import SynapseRequest
 from synapse.rest.client.v2_alpha.register import (
     _map_email_to_displayname,
     register_servlets,
 )
-=======
 from synapse.spam_checker_api import RegistrationBehaviour
->>>>>>> 56efa9ec
 from synapse.types import RoomAlias, UserID, create_requester
 
 from tests.server import FakeChannel
@@ -491,7 +488,53 @@
             self.handler.register_user(localpart=invalid_user_id), SynapseError
         )
 
-<<<<<<< HEAD
+    def test_spam_checker_deny(self):
+        """A spam checker can deny registration, which results in an error."""
+
+        class DenyAll:
+            def check_registration_for_spam(
+                self, email_threepid, username, request_info
+            ):
+                return RegistrationBehaviour.DENY
+
+        # Configure a spam checker that denies all users.
+        spam_checker = self.hs.get_spam_checker()
+        spam_checker.spam_checkers = [DenyAll()]
+
+        self.get_failure(self.handler.register_user(localpart="user"), SynapseError)
+
+    def test_spam_checker_shadow_ban(self):
+        """A spam checker can choose to shadow-ban a user, which allows registration to succeed."""
+
+        class BanAll:
+            def check_registration_for_spam(
+                self, email_threepid, username, request_info
+            ):
+                return RegistrationBehaviour.SHADOW_BAN
+
+        # Configure a spam checker that denies all users.
+        spam_checker = self.hs.get_spam_checker()
+        spam_checker.spam_checkers = [BanAll()]
+
+        user_id = self.get_success(self.handler.register_user(localpart="user"))
+
+        # Get an access token.
+        token = self.macaroon_generator.generate_access_token(user_id)
+        self.get_success(
+            self.store.add_access_token_to_user(
+                user_id=user_id, token=token, device_id=None, valid_until_ms=None
+            )
+        )
+
+        # Ensure the user was marked as shadow-banned.
+        request = Mock(args={})
+        request.args[b"access_token"] = [token.encode("ascii")]
+        request.requestHeaders.getRawHeaders = mock_getRawHeaders()
+        auth = Auth(self.hs)
+        requester = self.get_success(auth.get_user_by_req(request))
+
+        self.assertTrue(requester.shadow_banned)
+
     def test_email_to_displayname_mapping(self):
         """Test that custom emails are mapped to new user displaynames correctly"""
         self._check_mapping(
@@ -589,54 +632,6 @@
 
         self.assertEqual(request.code, expected_response)
         return channel
-=======
-    def test_spam_checker_deny(self):
-        """A spam checker can deny registration, which results in an error."""
-
-        class DenyAll:
-            def check_registration_for_spam(
-                self, email_threepid, username, request_info
-            ):
-                return RegistrationBehaviour.DENY
-
-        # Configure a spam checker that denies all users.
-        spam_checker = self.hs.get_spam_checker()
-        spam_checker.spam_checkers = [DenyAll()]
-
-        self.get_failure(self.handler.register_user(localpart="user"), SynapseError)
-
-    def test_spam_checker_shadow_ban(self):
-        """A spam checker can choose to shadow-ban a user, which allows registration to succeed."""
-
-        class BanAll:
-            def check_registration_for_spam(
-                self, email_threepid, username, request_info
-            ):
-                return RegistrationBehaviour.SHADOW_BAN
-
-        # Configure a spam checker that denies all users.
-        spam_checker = self.hs.get_spam_checker()
-        spam_checker.spam_checkers = [BanAll()]
-
-        user_id = self.get_success(self.handler.register_user(localpart="user"))
-
-        # Get an access token.
-        token = self.macaroon_generator.generate_access_token(user_id)
-        self.get_success(
-            self.store.add_access_token_to_user(
-                user_id=user_id, token=token, device_id=None, valid_until_ms=None
-            )
-        )
-
-        # Ensure the user was marked as shadow-banned.
-        request = Mock(args={})
-        request.args[b"access_token"] = [token.encode("ascii")]
-        request.requestHeaders.getRawHeaders = mock_getRawHeaders()
-        auth = Auth(self.hs)
-        requester = self.get_success(auth.get_user_by_req(request))
-
-        self.assertTrue(requester.shadow_banned)
->>>>>>> 56efa9ec
 
     async def get_or_create_user(
         self, requester, localpart, displayname, password_hash=None
