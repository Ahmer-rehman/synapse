--- conflicted
+++ resolved
@@ -27,10 +27,7 @@
 )
 from synapse.types import RoomAlias, UserID, create_requester
 
-<<<<<<< HEAD
 from tests.server import FakeChannel
-=======
->>>>>>> dc80a076
 from tests.unittest import override_config
 
 from .. import unittest
