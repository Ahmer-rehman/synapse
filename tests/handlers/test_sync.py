#
# This file is licensed under the Affero General Public License (AGPL) version 3.
#
# Copyright (C) 2023 New Vector, Ltd
#
# This program is free software: you can redistribute it and/or modify
# it under the terms of the GNU Affero General Public License as
# published by the Free Software Foundation, either version 3 of the
# License, or (at your option) any later version.
#
# See the GNU Affero General Public License for more details:
# <https://www.gnu.org/licenses/agpl-3.0.html>.
#
# Originally licensed under the Apache License, Version 2.0:
# <http://www.apache.org/licenses/LICENSE-2.0>.
#
# [This file includes modifications made by New Vector Limited]
#
#
<<<<<<< HEAD
from typing import ContextManager, List, Optional
=======
from typing import Collection, List, Optional
>>>>>>> cf5adc80
from unittest.mock import AsyncMock, Mock, patch

from parameterized import parameterized

from twisted.test.proto_helpers import MemoryReactor

from synapse.api.constants import EventTypes, JoinRules
from synapse.api.errors import Codes, ResourceLimitError
<<<<<<< HEAD
from synapse.api.filtering import FilterCollection, Filtering
from synapse.api.room_versions import RoomVersions
=======
from synapse.api.filtering import Filtering
from synapse.api.room_versions import RoomVersion, RoomVersions
from synapse.events import EventBase
from synapse.events.snapshot import EventContext
from synapse.federation.federation_base import event_from_pdu_json
>>>>>>> cf5adc80
from synapse.handlers.sync import SyncConfig, SyncResult
from synapse.rest import admin
from synapse.rest.client import knock, login, room
from synapse.server import HomeServer
from synapse.types import JsonDict, UserID, create_requester
from synapse.util import Clock

import tests.unittest
import tests.utils


class SyncTestCase(tests.unittest.HomeserverTestCase):
    """Tests Sync Handler."""

    servlets = [
        admin.register_servlets,
        knock.register_servlets,
        login.register_servlets,
        room.register_servlets,
    ]

    def prepare(self, reactor: MemoryReactor, clock: Clock, hs: HomeServer) -> None:
        self.sync_handler = self.hs.get_sync_handler()
        self.store = self.hs.get_datastores().main

        # AuthBlocking reads from the hs' config on initialization. We need to
        # modify its config instead of the hs'
        self.auth_blocking = self.hs.get_auth_blocking()

    def test_wait_for_sync_for_user_auth_blocking(self) -> None:
        user_id1 = "@user1:test"
        user_id2 = "@user2:test"
        sync_config = generate_sync_config(user_id1)
        requester = create_requester(user_id1)

        self.reactor.advance(100)  # So we get not 0 time
        self.auth_blocking._limit_usage_by_mau = True
        self.auth_blocking._max_mau_value = 1

        # Check that the happy case does not throw errors
        self.get_success(self.store.upsert_monthly_active_user(user_id1))
        self.get_success(
            self.sync_handler.wait_for_sync_for_user(requester, sync_config)
        )

        # Test that global lock works
        self.auth_blocking._hs_disabled = True
        e = self.get_failure(
            self.sync_handler.wait_for_sync_for_user(requester, sync_config),
            ResourceLimitError,
        )
        self.assertEqual(e.value.errcode, Codes.RESOURCE_LIMIT_EXCEEDED)

        self.auth_blocking._hs_disabled = False

        sync_config = generate_sync_config(user_id2)
        requester = create_requester(user_id2)

        e = self.get_failure(
            self.sync_handler.wait_for_sync_for_user(requester, sync_config),
            ResourceLimitError,
        )
        self.assertEqual(e.value.errcode, Codes.RESOURCE_LIMIT_EXCEEDED)

    def test_unknown_room_version(self) -> None:
        """
        A room with an unknown room version should not break sync (and should be excluded).
        """
        inviter = self.register_user("creator", "pass", admin=True)
        inviter_tok = self.login("@creator:test", "pass")

        user = self.register_user("user", "pass")
        tok = self.login("user", "pass")

        # Do an initial sync on a different device.
        requester = create_requester(user)
        initial_result = self.get_success(
            self.sync_handler.wait_for_sync_for_user(
                requester, sync_config=generate_sync_config(user, device_id="dev")
            )
        )

        # Create a room as the user.
        joined_room = self.helper.create_room_as(user, tok=tok)

        # Invite the user to the room as someone else.
        invite_room = self.helper.create_room_as(inviter, tok=inviter_tok)
        self.helper.invite(invite_room, targ=user, tok=inviter_tok)

        knock_room = self.helper.create_room_as(
            inviter, room_version=RoomVersions.V7.identifier, tok=inviter_tok
        )
        self.helper.send_state(
            knock_room,
            EventTypes.JoinRules,
            {"join_rule": JoinRules.KNOCK},
            tok=inviter_tok,
        )
        channel = self.make_request(
            "POST",
            "/_matrix/client/r0/knock/%s" % (knock_room,),
            b"{}",
            tok,
        )
        self.assertEqual(200, channel.code, channel.result)

        # The rooms should appear in the sync response.
        result = self.get_success(
            self.sync_handler.wait_for_sync_for_user(
                requester, sync_config=generate_sync_config(user)
            )
        )
        self.assertIn(joined_room, [r.room_id for r in result.joined])
        self.assertIn(invite_room, [r.room_id for r in result.invited])
        self.assertIn(knock_room, [r.room_id for r in result.knocked])

        # Test a incremental sync (by providing a since_token).
        result = self.get_success(
            self.sync_handler.wait_for_sync_for_user(
                requester,
                sync_config=generate_sync_config(user, device_id="dev"),
                since_token=initial_result.next_batch,
            )
        )
        self.assertIn(joined_room, [r.room_id for r in result.joined])
        self.assertIn(invite_room, [r.room_id for r in result.invited])
        self.assertIn(knock_room, [r.room_id for r in result.knocked])

        # Poke the database and update the room version to an unknown one.
        for room_id in (joined_room, invite_room, knock_room):
            self.get_success(
                self.hs.get_datastores().main.db_pool.simple_update(
                    "rooms",
                    keyvalues={"room_id": room_id},
                    updatevalues={"room_version": "unknown-room-version"},
                    desc="updated-room-version",
                )
            )

        # Blow away caches (supported room versions can only change due to a restart).
        self.store.get_rooms_for_user_with_stream_ordering.invalidate_all()
        self.store.get_rooms_for_user.invalidate_all()
        self.store._get_event_cache.clear()
        self.store._event_ref.clear()

        # The rooms should be excluded from the sync response.
        # Get a new request key.
        result = self.get_success(
            self.sync_handler.wait_for_sync_for_user(
                requester, sync_config=generate_sync_config(user)
            )
        )
        self.assertNotIn(joined_room, [r.room_id for r in result.joined])
        self.assertNotIn(invite_room, [r.room_id for r in result.invited])
        self.assertNotIn(knock_room, [r.room_id for r in result.knocked])

        # The rooms should also not be in an incremental sync.
        result = self.get_success(
            self.sync_handler.wait_for_sync_for_user(
                requester,
                sync_config=generate_sync_config(user, device_id="dev"),
                since_token=initial_result.next_batch,
            )
        )
        self.assertNotIn(joined_room, [r.room_id for r in result.joined])
        self.assertNotIn(invite_room, [r.room_id for r in result.invited])
        self.assertNotIn(knock_room, [r.room_id for r in result.knocked])

    def test_ban_wins_race_with_join(self) -> None:
        """Rooms shouldn't appear under "joined" if a join loses a race to a ban.

        A complicated edge case. Imagine the following scenario:

        * you attempt to join a room
        * racing with that is a ban which comes in over federation, which ends up with
          an earlier stream_ordering than the join.
        * you get a sync response with a sync token which is _after_ the ban, but before
          the join
        * now your join lands; it is a valid event because its `prev_event`s predate the
          ban, but will not make it into current_state_events (because bans win over
          joins in state res, essentially).
        * When we do a sync from the incremental sync, the only event in the timeline
          is your join ... and yet you aren't joined.

        The ban coming in over federation isn't crucial for this behaviour; the key
        requirements are:
        1. the homeserver generates a join event with prev_events that precede the ban
           (so that it passes the "are you banned" test)
        2. the join event has a stream_ordering after that of the ban.

        We use monkeypatching to artificially trigger condition (1).
        """
        # A local user Alice creates a room.
        owner = self.register_user("alice", "password")
        owner_tok = self.login(owner, "password")
        room_id = self.helper.create_room_as(owner, is_public=True, tok=owner_tok)

        # Do a sync as Alice to get the latest event in the room.
        alice_sync_result: SyncResult = self.get_success(
            self.sync_handler.wait_for_sync_for_user(
                create_requester(owner), generate_sync_config(owner)
            )
        )
        self.assertEqual(len(alice_sync_result.joined), 1)
        self.assertEqual(alice_sync_result.joined[0].room_id, room_id)
        last_room_creation_event_id = (
            alice_sync_result.joined[0].timeline.events[-1].event_id
        )

        # Eve, a ne'er-do-well, registers.
        eve = self.register_user("eve", "password")
        eve_token = self.login(eve, "password")

        # Alice preemptively bans Eve.
        self.helper.ban(room_id, owner, eve, tok=owner_tok)

        # Eve syncs.
        eve_requester = create_requester(eve)
        eve_sync_config = generate_sync_config(eve)
        eve_sync_after_ban: SyncResult = self.get_success(
            self.sync_handler.wait_for_sync_for_user(eve_requester, eve_sync_config)
        )

        # Sanity check this sync result. We shouldn't be joined to the room.
        self.assertEqual(eve_sync_after_ban.joined, [])

        # Eve tries to join the room. We monkey patch the internal logic which selects
        # the prev_events used when creating the join event, such that the ban does not
        # precede the join.
        with self._patch_get_latest_events([last_room_creation_event_id]):
            self.helper.join(room_id, eve, tok=eve_token)

        # Eve makes a second, incremental sync.
        eve_incremental_sync_after_join: SyncResult = self.get_success(
            self.sync_handler.wait_for_sync_for_user(
                eve_requester,
                eve_sync_config,
                since_token=eve_sync_after_ban.next_batch,
            )
        )
        # Eve should not see herself as joined to the room.
        self.assertEqual(eve_incremental_sync_after_join.joined, [])

        # If we did a third initial sync, we should _still_ see eve is not joined to the room.
        eve_initial_sync_after_join: SyncResult = self.get_success(
            self.sync_handler.wait_for_sync_for_user(
                eve_requester,
                eve_sync_config,
                since_token=None,
            )
        )
        self.assertEqual(eve_initial_sync_after_join.joined, [])

<<<<<<< HEAD
    def test_state_includes_changes_on_forks(self) -> None:
        """State changes that happen on a fork of the DAG must be included in `state`

        Given the following DAG:

             E1
           ↗    ↖
          |      S2
          |      ↑
        --|------|----
          |      |
          E3     |
           ↖    /
             E4

        ... and a filter that means we only return 2 events, represented by the dashed
        horizontal line: `S2` must be included in the `state` section.
        """
        alice = self.register_user("alice", "password")
        alice_tok = self.login(alice, "password")
        alice_requester = create_requester(alice)
        room_id = self.helper.create_room_as(alice, is_public=True, tok=alice_tok)

        # Do an initial sync as Alice to get a known starting point.
        initial_sync_result = self.get_success(
            self.sync_handler.wait_for_sync_for_user(
                alice_requester, generate_sync_config(alice)
            )
        )
        last_room_creation_event_id = (
            initial_sync_result.joined[0].timeline.events[-1].event_id
        )

        # Send a state event, and a regular event, both using the same prev ID
        with self._patch_get_latest_events([last_room_creation_event_id]):
            s2_event = self.helper.send_state(room_id, "s2", {}, tok=alice_tok)[
                "event_id"
            ]
            e3_event = self.helper.send(room_id, "e3", tok=alice_tok)["event_id"]

        # Send a final event, joining the two branches of the dag
        e4_event = self.helper.send(room_id, "e4", tok=alice_tok)["event_id"]

        # do an incremental sync, with a filter that will ensure we only get two of
        # the three new events.
        incremental_sync = self.get_success(
            self.sync_handler.wait_for_sync_for_user(
                alice_requester,
                generate_sync_config(
                    alice,
                    filter_collection=FilterCollection(
                        self.hs, {"room": {"timeline": {"limit": 2}}}
                    ),
                ),
                since_token=initial_sync_result.next_batch,
            )
        )

        # The state event should appear in the 'state' section of the response.
        room_sync = incremental_sync.joined[0]
        self.assertEqual(room_sync.room_id, room_id)
        self.assertTrue(room_sync.timeline.limited)
        self.assertEqual(
            [e.event_id for e in room_sync.timeline.events],
            [e3_event, e4_event],
        )
        self.assertEqual(
            [e.event_id for e in room_sync.state.values()],
            [s2_event],
        )

    @parameterized.expand(
        [
            (False, False),
            (True, False),
            (False, True),
            (True, True),
        ]
    )
    def test_archived_rooms_do_not_include_state_after_leave(
        self, initial_sync: bool, empty_timeline: bool
    ) -> None:
        """If the user leaves the room, state changes that happen after they leave are not returned.

        We try with both a zero and a normal timeline limit,
        and we try both an initial sync and an incremental sync for both.
        """
        if empty_timeline and not initial_sync:
            # FIXME synapse doesn't return the room at all in this situation!
            self.skipTest("Synapse does not correctly handle this case")

        # Alice creates the room, and bob joins.
        alice = self.register_user("alice", "password")
        alice_tok = self.login(alice, "password")

        bob = self.register_user("bob", "password")
        bob_tok = self.login(bob, "password")
        bob_requester = create_requester(bob)

        room_id = self.helper.create_room_as(alice, is_public=True, tok=alice_tok)
        self.helper.join(room_id, bob, tok=bob_tok)

        initial_sync_result = self.get_success(
            self.sync_handler.wait_for_sync_for_user(
                bob_requester, generate_sync_config(bob)
            )
        )

        # Alice sends a message and a state
        before_message_event = self.helper.send(room_id, "before", tok=alice_tok)[
            "event_id"
        ]
        before_state_event = self.helper.send_state(
            room_id, "test_state", {"body": "before"}, tok=alice_tok
        )["event_id"]

        # Bob leaves
        leave_event = self.helper.leave(room_id, bob, tok=bob_tok)["event_id"]

        # Alice sends some more stuff
        self.helper.send(room_id, "after", tok=alice_tok)["event_id"]
        self.helper.send_state(room_id, "test_state", {"body": "after"}, tok=alice_tok)[
            "event_id"
        ]

        # And now, Bob resyncs.
        filter_dict: JsonDict = {"room": {"include_leave": True}}
        if empty_timeline:
            filter_dict["room"]["timeline"] = {"limit": 0}
        sync_room_result = self.get_success(
            self.sync_handler.wait_for_sync_for_user(
                bob_requester,
                generate_sync_config(
                    bob, filter_collection=FilterCollection(self.hs, filter_dict)
                ),
                since_token=None if initial_sync else initial_sync_result.next_batch,
            )
        ).archived[0]

        if empty_timeline:
            # The timeline should be empty
            self.assertEqual(sync_room_result.timeline.events, [])

            # And the state should include the leave event...
            self.assertEqual(
                sync_room_result.state[("m.room.member", bob)].event_id, leave_event
            )
            # ... and the state change before he left.
            self.assertEqual(
                sync_room_result.state[("test_state", "")].event_id, before_state_event
            )
        else:
            # The last three events in the timeline should be those leading up to the
            # leave
            self.assertEqual(
                [e.event_id for e in sync_room_result.timeline.events[-3:]],
                [before_message_event, before_state_event, leave_event],
            )
            # ... And the state should be empty
            self.assertEqual(sync_room_result.state, {})

    def _patch_get_latest_events(self, latest_events: List[str]) -> ContextManager:
        """Monkey-patch `get_prev_events_for_room`

        Returns a context manager which will replace the implementation of
        `get_prev_events_for_room` with one which returns `latest_events`.
        """
        return patch.object(
            self.hs.get_datastores().main,
            "get_prev_events_for_room",
            new_callable=AsyncMock,
            return_value=latest_events,
        )
=======
    def test_call_invite_in_public_room_not_returned(self) -> None:
        user = self.register_user("alice", "password")
        tok = self.login(user, "password")
        room_id = self.helper.create_room_as(user, is_public=True, tok=tok)
        self.handler = self.hs.get_federation_handler()
        federation_event_handler = self.hs.get_federation_event_handler()

        async def _check_event_auth(
            origin: Optional[str], event: EventBase, context: EventContext
        ) -> None:
            pass

        federation_event_handler._check_event_auth = _check_event_auth  # type: ignore[method-assign]
        self.client = self.hs.get_federation_client()

        async def _check_sigs_and_hash_for_pulled_events_and_fetch(
            dest: str, pdus: Collection[EventBase], room_version: RoomVersion
        ) -> List[EventBase]:
            return list(pdus)

        self.client._check_sigs_and_hash_for_pulled_events_and_fetch = _check_sigs_and_hash_for_pulled_events_and_fetch  # type: ignore[assignment]

        prev_events = self.get_success(self.store.get_prev_events_for_room(room_id))

        # create a call invite event
        call_event = event_from_pdu_json(
            {
                "type": EventTypes.CallInvite,
                "content": {},
                "room_id": room_id,
                "sender": user,
                "depth": 32,
                "prev_events": prev_events,
                "auth_events": prev_events,
                "origin_server_ts": self.clock.time_msec(),
            },
            RoomVersions.V10,
        )

        self.assertEqual(
            self.get_success(
                federation_event_handler.on_receive_pdu("test.serv", call_event)
            ),
            None,
        )

        # check that it is in DB
        recent_event = self.get_success(self.store.get_prev_events_for_room(room_id))
        self.assertIn(call_event.event_id, recent_event)

        # but that it does not come down /sync in public room
        sync_result: SyncResult = self.get_success(
            self.sync_handler.wait_for_sync_for_user(
                create_requester(user), generate_sync_config(user)
            )
        )
        event_ids = []
        for event in sync_result.joined[0].timeline.events:
            event_ids.append(event.event_id)
        self.assertNotIn(call_event.event_id, event_ids)

        # it will come down in a private room, though
        user2 = self.register_user("bob", "password")
        tok2 = self.login(user2, "password")
        private_room_id = self.helper.create_room_as(
            user2, is_public=False, tok=tok2, extra_content={"preset": "private_chat"}
        )

        priv_prev_events = self.get_success(
            self.store.get_prev_events_for_room(private_room_id)
        )
        private_call_event = event_from_pdu_json(
            {
                "type": EventTypes.CallInvite,
                "content": {},
                "room_id": private_room_id,
                "sender": user,
                "depth": 32,
                "prev_events": priv_prev_events,
                "auth_events": priv_prev_events,
                "origin_server_ts": self.clock.time_msec(),
            },
            RoomVersions.V10,
        )

        self.assertEqual(
            self.get_success(
                federation_event_handler.on_receive_pdu("test.serv", private_call_event)
            ),
            None,
        )

        recent_events = self.get_success(
            self.store.get_prev_events_for_room(private_room_id)
        )
        self.assertIn(private_call_event.event_id, recent_events)

        private_sync_result: SyncResult = self.get_success(
            self.sync_handler.wait_for_sync_for_user(
                create_requester(user2), generate_sync_config(user2)
            )
        )
        priv_event_ids = []
        for event in private_sync_result.joined[0].timeline.events:
            priv_event_ids.append(event.event_id)

        self.assertIn(private_call_event.event_id, priv_event_ids)
>>>>>>> cf5adc80


_request_key = 0


def generate_sync_config(
    user_id: str,
    device_id: Optional[str] = "device_id",
    filter_collection: Optional[FilterCollection] = None,
) -> SyncConfig:
    """Generate a sync config (with a unique request key).

    Args:
        user_id: user who is syncing.
        device_id: device that is syncing. Defaults to "device_id".
        filter_collection: filter to apply. Defaults to the default filter (ie,
           return everything, with a default limit)
    """
    if filter_collection is None:
        filter_collection = Filtering(Mock()).DEFAULT_FILTER_COLLECTION

    global _request_key
    _request_key += 1
    return SyncConfig(
        user=UserID.from_string(user_id),
        filter_collection=filter_collection,
        is_guest=False,
        request_key=("request_key", _request_key),
        device_id=device_id,
    )<|MERGE_RESOLUTION|>--- conflicted
+++ resolved
@@ -17,11 +17,7 @@
 # [This file includes modifications made by New Vector Limited]
 #
 #
-<<<<<<< HEAD
-from typing import ContextManager, List, Optional
-=======
-from typing import Collection, List, Optional
->>>>>>> cf5adc80
+from typing import Collection, ContextManager, List, Optional
 from unittest.mock import AsyncMock, Mock, patch
 
 from parameterized import parameterized
@@ -30,16 +26,11 @@
 
 from synapse.api.constants import EventTypes, JoinRules
 from synapse.api.errors import Codes, ResourceLimitError
-<<<<<<< HEAD
 from synapse.api.filtering import FilterCollection, Filtering
-from synapse.api.room_versions import RoomVersions
-=======
-from synapse.api.filtering import Filtering
 from synapse.api.room_versions import RoomVersion, RoomVersions
 from synapse.events import EventBase
 from synapse.events.snapshot import EventContext
 from synapse.federation.federation_base import event_from_pdu_json
->>>>>>> cf5adc80
 from synapse.handlers.sync import SyncConfig, SyncResult
 from synapse.rest import admin
 from synapse.rest.client import knock, login, room
@@ -293,7 +284,6 @@
         )
         self.assertEqual(eve_initial_sync_after_join.joined, [])
 
-<<<<<<< HEAD
     def test_state_includes_changes_on_forks(self) -> None:
         """State changes that happen on a fork of the DAG must be included in `state`
 
@@ -467,7 +457,7 @@
             new_callable=AsyncMock,
             return_value=latest_events,
         )
-=======
+
     def test_call_invite_in_public_room_not_returned(self) -> None:
         user = self.register_user("alice", "password")
         tok = self.login(user, "password")
@@ -575,7 +565,6 @@
             priv_event_ids.append(event.event_id)
 
         self.assertIn(private_call_event.event_id, priv_event_ids)
->>>>>>> cf5adc80
 
 
 _request_key = 0
