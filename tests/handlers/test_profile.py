# -*- coding: utf-8 -*-
# Copyright 2014 OpenMarket Ltd
#
# Licensed under the Apache License, Version 2.0 (the "License");
# you may not use this file except in compliance with the License.
# You may obtain a copy of the License at
#
#     http://www.apache.org/licenses/LICENSE-2.0
#
# Unless required by applicable law or agreed to in writing, software
# distributed under the License is distributed on an "AS IS" BASIS,
# WITHOUT WARRANTIES OR CONDITIONS OF ANY KIND, either express or implied.
# See the License for the specific language governing permissions and
# limitations under the License.


from tests import unittest
from twisted.internet import defer

from mock import Mock

from synapse.api.errors import AuthError
from synapse.server import HomeServer
from synapse.handlers.profile import ProfileHandler
from synapse.api.constants import Membership

from tests.utils import SQLiteMemoryDbPool


class ProfileHandlers(object):
    def __init__(self, hs):
        self.profile_handler = ProfileHandler(hs)


class ProfileTestCase(unittest.TestCase):
    """ Tests profile management. """

    @defer.inlineCallbacks
    def setUp(self):
        self.mock_federation = Mock(spec=[
            "make_query",
        ])

        self.query_handlers = {}
        def register_query_handler(query_type, handler):
            self.query_handlers[query_type] = handler
        self.mock_federation.register_query_handler = register_query_handler

        db_pool = SQLiteMemoryDbPool()
        yield db_pool.prepare()

        hs = HomeServer("test",
                db_pool=db_pool,
                http_client=None,
<<<<<<< HEAD
                datastore=Mock(spec=[
                    "get_profile_displayname",
                    "set_profile_displayname",
                    "get_profile_avatar_url",
                    "set_profile_avatar_url",
                    "get_rooms_for_user_where_membership_is",
                ]),
=======
>>>>>>> 4571cf7b
                handlers=None,
                resource_for_federation=Mock(),
                replication_layer=self.mock_federation,
            )
        hs.handlers = ProfileHandlers(hs)

        self.store = hs.get_datastore()

        self.frank = hs.parse_userid("@1234ABCD:test")
        self.bob   = hs.parse_userid("@4567:test")
        self.alice = hs.parse_userid("@alice:remote")

        yield self.store.create_profile(self.frank.localpart)

        self.handler = hs.get_handlers().profile_handler

        self.mock_get_joined = (
            self.datastore.get_rooms_for_user_where_membership_is
        )

        # TODO(paul): Icky signal declarings.. booo
        hs.get_distributor().declare("changed_presencelike_data")

    @defer.inlineCallbacks
    def test_get_my_name(self):
        yield self.store.set_profile_displayname(
            self.frank.localpart, "Frank"
        )

        displayname = yield self.handler.get_displayname(self.frank)

        self.assertEquals("Frank", displayname)

    @defer.inlineCallbacks
    def test_set_my_name(self):
<<<<<<< HEAD
        mocked_set = self.datastore.set_profile_displayname
        mocked_set.return_value = defer.succeed(())

        self.mock_get_joined.return_value = defer.succeed([])

        yield self.handler.set_displayname(self.frank, self.frank, "Frank Jr.")

        self.mock_get_joined.assert_called_once_with(
            self.frank.to_string(),
            [Membership.JOIN]
        )

        mocked_set.assert_called_with("1234ABCD", "Frank Jr.")
=======
        yield self.handler.set_displayname(self.frank, self.frank, "Frank Jr.")

        self.assertEquals(
            (yield self.store.get_profile_displayname(self.frank.localpart)),
            "Frank Jr."
        )
>>>>>>> 4571cf7b

    @defer.inlineCallbacks
    def test_set_my_name_noauth(self):
        d = self.handler.set_displayname(self.frank, self.bob, "Frank Jr.")

        yield self.assertFailure(d, AuthError)

    @defer.inlineCallbacks
    def test_get_other_name(self):
        self.mock_federation.make_query.return_value = defer.succeed(
            {"displayname": "Alice"}
        )

        displayname = yield self.handler.get_displayname(self.alice)

        self.assertEquals(displayname, "Alice")
        self.mock_federation.make_query.assert_called_with(
            destination="remote",
            query_type="profile",
            args={"user_id": "@alice:remote", "field": "displayname"}
        )

    @defer.inlineCallbacks
    def test_incoming_fed_query(self):
        yield self.store.create_profile("caroline")
        yield self.store.set_profile_displayname("caroline", "Caroline")

        response = yield self.query_handlers["profile"](
            {"user_id": "@caroline:test", "field": "displayname"}
        )

        self.assertEquals({"displayname": "Caroline"}, response)

    @defer.inlineCallbacks
    def test_get_my_avatar(self):
        yield self.store.set_profile_avatar_url(
            self.frank.localpart, "http://my.server/me.png"
        )

        avatar_url = yield self.handler.get_avatar_url(self.frank)

        self.assertEquals("http://my.server/me.png", avatar_url)

    @defer.inlineCallbacks
    def test_set_my_avatar(self):
<<<<<<< HEAD
        mocked_set = self.datastore.set_profile_avatar_url
        mocked_set.return_value = defer.succeed(())

        self.mock_get_joined.return_value = defer.succeed([])

        yield self.handler.set_avatar_url(self.frank, self.frank,
                "http://my.server/pic.gif")

        self.mock_get_joined.assert_called_once_with(
            self.frank.to_string(),
            [Membership.JOIN]
        )


        mocked_set.assert_called_with("1234ABCD", "http://my.server/pic.gif")
=======
        yield self.handler.set_avatar_url(self.frank, self.frank,
                "http://my.server/pic.gif")

        self.assertEquals(
            (yield self.store.get_profile_avatar_url(self.frank.localpart)),
            "http://my.server/pic.gif"
        )
>>>>>>> 4571cf7b
<|MERGE_RESOLUTION|>--- conflicted
+++ resolved
@@ -52,16 +52,6 @@
         hs = HomeServer("test",
                 db_pool=db_pool,
                 http_client=None,
-<<<<<<< HEAD
-                datastore=Mock(spec=[
-                    "get_profile_displayname",
-                    "set_profile_displayname",
-                    "get_profile_avatar_url",
-                    "set_profile_avatar_url",
-                    "get_rooms_for_user_where_membership_is",
-                ]),
-=======
->>>>>>> 4571cf7b
                 handlers=None,
                 resource_for_federation=Mock(),
                 replication_layer=self.mock_federation,
@@ -78,10 +68,6 @@
 
         self.handler = hs.get_handlers().profile_handler
 
-        self.mock_get_joined = (
-            self.datastore.get_rooms_for_user_where_membership_is
-        )
-
         # TODO(paul): Icky signal declarings.. booo
         hs.get_distributor().declare("changed_presencelike_data")
 
@@ -97,28 +83,12 @@
 
     @defer.inlineCallbacks
     def test_set_my_name(self):
-<<<<<<< HEAD
-        mocked_set = self.datastore.set_profile_displayname
-        mocked_set.return_value = defer.succeed(())
-
-        self.mock_get_joined.return_value = defer.succeed([])
-
-        yield self.handler.set_displayname(self.frank, self.frank, "Frank Jr.")
-
-        self.mock_get_joined.assert_called_once_with(
-            self.frank.to_string(),
-            [Membership.JOIN]
-        )
-
-        mocked_set.assert_called_with("1234ABCD", "Frank Jr.")
-=======
         yield self.handler.set_displayname(self.frank, self.frank, "Frank Jr.")
 
         self.assertEquals(
             (yield self.store.get_profile_displayname(self.frank.localpart)),
             "Frank Jr."
         )
->>>>>>> 4571cf7b
 
     @defer.inlineCallbacks
     def test_set_my_name_noauth(self):
@@ -164,28 +134,10 @@
 
     @defer.inlineCallbacks
     def test_set_my_avatar(self):
-<<<<<<< HEAD
-        mocked_set = self.datastore.set_profile_avatar_url
-        mocked_set.return_value = defer.succeed(())
-
-        self.mock_get_joined.return_value = defer.succeed([])
-
-        yield self.handler.set_avatar_url(self.frank, self.frank,
-                "http://my.server/pic.gif")
-
-        self.mock_get_joined.assert_called_once_with(
-            self.frank.to_string(),
-            [Membership.JOIN]
-        )
-
-
-        mocked_set.assert_called_with("1234ABCD", "http://my.server/pic.gif")
-=======
         yield self.handler.set_avatar_url(self.frank, self.frank,
                 "http://my.server/pic.gif")
 
         self.assertEquals(
             (yield self.store.get_profile_avatar_url(self.frank.localpart)),
             "http://my.server/pic.gif"
-        )
->>>>>>> 4571cf7b
+        )