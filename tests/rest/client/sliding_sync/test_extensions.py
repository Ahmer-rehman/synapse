#
# This file is licensed under the Affero General Public License (AGPL) version 3.
#
# Copyright (C) 2024 New Vector, Ltd
#
# This program is free software: you can redistribute it and/or modify
# it under the terms of the GNU Affero General Public License as
# published by the Free Software Foundation, either version 3 of the
# License, or (at your option) any later version.
#
# See the GNU Affero General Public License for more details:
# <https://www.gnu.org/licenses/agpl-3.0.html>.
#
import logging
from typing import Literal

from parameterized import parameterized
from typing_extensions import assert_never

from twisted.test.proto_helpers import MemoryReactor

import synapse.rest.admin
from synapse.api.constants import ReceiptTypes
from synapse.rest.client import login, receipts, room, sync
from synapse.server import HomeServer
from synapse.util import Clock

from tests.rest.client.sliding_sync.test_sliding_sync import SlidingSyncBase

logger = logging.getLogger(__name__)


class SlidingSyncExtensionsTestCase(SlidingSyncBase):
    """
    Test general extensions behavior in the Sliding Sync API. Each extension has their
    own suite of tests in their own file as well.
    """

    servlets = [
        synapse.rest.admin.register_servlets,
        login.register_servlets,
        room.register_servlets,
        sync.register_servlets,
        receipts.register_servlets,
    ]

    def prepare(self, reactor: MemoryReactor, clock: Clock, hs: HomeServer) -> None:
        self.store = hs.get_datastores().main
        self.storage_controllers = hs.get_storage_controllers()
        self.account_data_handler = hs.get_account_data_handler()

    # Any extensions that use `lists`/`rooms` should be tested here
    @parameterized.expand([("account_data",), ("receipts",), ("typing",)])
    def test_extensions_lists_rooms_relevant_rooms(
        self,
        extension_name: Literal["account_data", "receipts", "typing"],
    ) -> None:
        """
        With various extensions, test out requesting different variations of
        `lists`/`rooms`.

        Stresses `SlidingSyncHandler.find_relevant_room_ids_for_extension(...)`
        """
        user1_id = self.register_user("user1", "pass")
        user1_tok = self.login(user1_id, "pass")

        # Create some rooms
        room_id1 = self.helper.create_room_as(user1_id, tok=user1_tok)
        room_id2 = self.helper.create_room_as(user1_id, tok=user1_tok)
        room_id3 = self.helper.create_room_as(user1_id, tok=user1_tok)
        room_id4 = self.helper.create_room_as(user1_id, tok=user1_tok)
        room_id5 = self.helper.create_room_as(user1_id, tok=user1_tok)

        room_id_to_human_name_map = {
            room_id1: "room1",
            room_id2: "room2",
            room_id3: "room3",
            room_id4: "room4",
            room_id5: "room5",
        }

        for room_id in room_id_to_human_name_map.keys():
            if extension_name == "account_data":
                # Add some account data to each room
                self.get_success(
                    self.account_data_handler.add_account_data_to_room(
                        user_id=user1_id,
                        room_id=room_id,
                        account_data_type="org.matrix.roorarraz",
                        content={"roo": "rar"},
                    )
                )
            elif extension_name == "receipts":
                event_response = self.helper.send(
                    room_id, body="new event", tok=user1_tok
                )
                # Read last event
                channel = self.make_request(
                    "POST",
                    f"/rooms/{room_id}/receipt/{ReceiptTypes.READ}/{event_response['event_id']}",
                    {},
                    access_token=user1_tok,
                )
                self.assertEqual(channel.code, 200, channel.json_body)
            elif extension_name == "typing":
                # Start a typing notification
                channel = self.make_request(
                    "PUT",
                    f"/rooms/{room_id}/typing/{user1_id}",
                    b'{"typing": true, "timeout": 30000}',
                    access_token=user1_tok,
                )
                self.assertEqual(channel.code, 200, channel.json_body)
            else:
                assert_never(extension_name)

        main_sync_body = {
            "lists": {
                # We expect this list range to include room5 and room4
                "foo-list": {
                    "ranges": [[0, 1]],
                    "required_state": [],
<<<<<<< HEAD
=======
                    # We set this to `1` because we're testing `receipts` which
                    # interact with the `timeline`. With receipts, when a room
                    # hasn't been sent down the connection before or it appears
                    # as `initial: true`, we only include receipts for events in
                    # the timeline to avoid bloating and blowing up the sync
                    # response as the number of users in the room increases.
                    # (this behavior is part of the spec)
>>>>>>> 8b8d74d1
                    "timeline_limit": 1,
                },
                # We expect this list range to include room5, room4, room3
                "bar-list": {
                    "ranges": [[0, 2]],
                    "required_state": [],
                    "timeline_limit": 1,
                },
            },
            "room_subscriptions": {
                room_id1: {
                    "required_state": [],
                    "timeline_limit": 1,
                }
            },
        }

        # Mix lists and rooms
        sync_body = {
            **main_sync_body,
            "extensions": {
                extension_name: {
                    "enabled": True,
                    "lists": ["foo-list", "non-existent-list"],
                    "rooms": [room_id1, room_id2, "!non-existent-room"],
                }
            },
        }
        response_body, _ = self.do_sync(sync_body, tok=user1_tok)

        # room1: ✅ Requested via `rooms` and a room subscription exists
        # room2: ❌ Requested via `rooms` but not in the response (from lists or room subscriptions)
        # room3: ❌ Not requested
        # room4: ✅ Shows up because requested via `lists` and list exists in the response
        # room5: ✅ Shows up because requested via `lists` and list exists in the response
        self.assertIncludes(
            {
                room_id_to_human_name_map[room_id]
                for room_id in response_body["extensions"][extension_name]
                .get("rooms")
                .keys()
            },
            {"room1", "room4", "room5"},
            exact=True,
        )

        # Try wildcards (this is the default)
        sync_body = {
            **main_sync_body,
            "extensions": {
                extension_name: {
                    "enabled": True,
                    # "lists": ["*"],
                    # "rooms": ["*"],
                }
            },
        }
        response_body, _ = self.do_sync(sync_body, tok=user1_tok)

        # room1: ✅ Shows up because of default `rooms` wildcard and is in one of the room subscriptions
        # room2: ❌ Not requested
        # room3: ✅ Shows up because of default `lists` wildcard and is in a list
        # room4: ✅ Shows up because of default `lists` wildcard and is in a list
        # room5: ✅ Shows up because of default `lists` wildcard and is in a list
        self.assertIncludes(
            {
                room_id_to_human_name_map[room_id]
                for room_id in response_body["extensions"][extension_name]
                .get("rooms")
                .keys()
            },
            {"room1", "room3", "room4", "room5"},
            exact=True,
        )

        # Empty list will return nothing
        sync_body = {
            **main_sync_body,
            "extensions": {
                extension_name: {
                    "enabled": True,
                    "lists": [],
                    "rooms": [],
                }
            },
        }
        response_body, _ = self.do_sync(sync_body, tok=user1_tok)

        # room1: ❌ Not requested
        # room2: ❌ Not requested
        # room3: ❌ Not requested
        # room4: ❌ Not requested
        # room5: ❌ Not requested
        self.assertIncludes(
            {
                room_id_to_human_name_map[room_id]
                for room_id in response_body["extensions"][extension_name]
                .get("rooms")
                .keys()
            },
            set(),
            exact=True,
        )

        # Try wildcard and none
        sync_body = {
            **main_sync_body,
            "extensions": {
                extension_name: {
                    "enabled": True,
                    "lists": ["*"],
                    "rooms": [],
                }
            },
        }
        response_body, _ = self.do_sync(sync_body, tok=user1_tok)

        # room1: ❌ Not requested
        # room2: ❌ Not requested
        # room3: ✅ Shows up because of default `lists` wildcard and is in a list
        # room4: ✅ Shows up because of default `lists` wildcard and is in a list
        # room5: ✅ Shows up because of default `lists` wildcard and is in a list
        self.assertIncludes(
            {
                room_id_to_human_name_map[room_id]
                for room_id in response_body["extensions"][extension_name]
                .get("rooms")
                .keys()
            },
            {"room3", "room4", "room5"},
            exact=True,
        )

        # Try requesting a room that is only in a list
        sync_body = {
            **main_sync_body,
            "extensions": {
                extension_name: {
                    "enabled": True,
                    "lists": [],
                    "rooms": [room_id5],
                }
            },
        }
        response_body, _ = self.do_sync(sync_body, tok=user1_tok)

        # room1: ❌ Not requested
        # room2: ❌ Not requested
        # room3: ❌ Not requested
        # room4: ❌ Not requested
        # room5: ✅ Requested via `rooms` and is in a list
        self.assertIncludes(
            {
                room_id_to_human_name_map[room_id]
                for room_id in response_body["extensions"][extension_name]
                .get("rooms")
                .keys()
            },
            {"room5"},
            exact=True,
        )<|MERGE_RESOLUTION|>--- conflicted
+++ resolved
@@ -120,8 +120,6 @@
                 "foo-list": {
                     "ranges": [[0, 1]],
                     "required_state": [],
-<<<<<<< HEAD
-=======
                     # We set this to `1` because we're testing `receipts` which
                     # interact with the `timeline`. With receipts, when a room
                     # hasn't been sent down the connection before or it appears
@@ -129,7 +127,6 @@
                     # the timeline to avoid bloating and blowing up the sync
                     # response as the number of users in the room increases.
                     # (this behavior is part of the spec)
->>>>>>> 8b8d74d1
                     "timeline_limit": 1,
                 },
                 # We expect this list range to include room5, room4, room3
