# Copyright 2019 New Vector Ltd
#
# Licensed under the Apache License, Version 2.0 (the "License");
# you may not use this file except in compliance with the License.
# You may obtain a copy of the License at
#
#     http://www.apache.org/licenses/LICENSE-2.0
#
# Unless required by applicable law or agreed to in writing, software
# distributed under the License is distributed on an "AS IS" BASIS,
# WITHOUT WARRANTIES OR CONDITIONS OF ANY KIND, either express or implied.
# See the License for the specific language governing permissions and
# limitations under the License.

from unittest.mock import Mock

from twisted.internet import defer

import synapse.rest.admin
from synapse.rest.client import account, login, room

from tests import unittest


class IdentityDisabledTestCase(unittest.HomeserverTestCase):
    """Tests that 3PID lookup attempts fail when the HS's config disallows them."""

    servlets = [
        account.register_servlets,
        synapse.rest.admin.register_servlets_for_client_rest_resource,
        room.register_servlets,
        login.register_servlets,
    ]

    def make_homeserver(self, reactor, clock):

        config = self.default_config()
        config["trusted_third_party_id_servers"] = ["testis"]
        config["enable_3pid_lookup"] = False
        self.hs = self.setup_test_homeserver(config=config)

        return self.hs

    def prepare(self, reactor, clock, hs):
        self.user_id = self.register_user("kermit", "monkey")
        self.tok = self.login("kermit", "monkey")

    def test_3pid_invite_disabled(self):
        channel = self.make_request(b"POST", "/createRoom", {}, access_token=self.tok)
        self.assertEquals(channel.result["code"], b"200", channel.result)
        room_id = channel.json_body["room_id"]

        data = {
            "id_server": "testis",
            "medium": "email",
            "address": "test@example.com",
        }
        request_url = ("/rooms/%s/invite" % (room_id)).encode("ascii")
        channel = self.make_request(b"POST", request_url, data, access_token=self.tok)
        self.assertEquals(channel.result["code"], b"403", channel.result)

    def test_3pid_lookup_disabled(self):
<<<<<<< HEAD
        url = (
            "/_matrix/client/unstable/account/3pid/lookup"
            "?id_server=testis&medium=email&address=foo@bar.baz"
        )
        channel = self.make_request("GET", url, access_token=self.tok)
        self.assertEqual(channel.result["code"], b"403", channel.result)

    def test_3pid_bulk_lookup_disabled(self):
        url = "/_matrix/client/unstable/account/3pid/bulk_lookup"
        data = {
            "id_server": "testis",
            "threepids": [["email", "foo@bar.baz"], ["email", "john.doe@matrix.org"]],
        }
        channel = self.make_request("POST", url, data, access_token=self.tok)
        self.assertEqual(channel.result["code"], b"403", channel.result)


class IdentityEnabledTestCase(unittest.HomeserverTestCase):
    """Tests that 3PID lookup attempts succeed when the HS's config allows them."""

    servlets = [
        account.register_servlets,
        synapse.rest.admin.register_servlets_for_client_rest_resource,
        room.register_servlets,
        login.register_servlets,
    ]
=======
        self.hs.config.registration.enable_3pid_lookup = False
>>>>>>> 95813ff4

    def make_homeserver(self, reactor, clock):

        config = self.default_config()
        config["enable_3pid_lookup"] = True
        config["trusted_third_party_id_servers"] = ["testis"]

        mock_http_client = Mock(spec=["get_json", "post_json_get_json"])
        mock_http_client.get_json.return_value = defer.succeed({"mxid": "@f:test"})
        mock_http_client.post_json_get_json.return_value = defer.succeed({})

        self.hs = self.setup_test_homeserver(
            config=config, simple_http_client=mock_http_client
        )

        # TODO: This class does not use a singleton to get it's http client
        # This should be fixed for easier testing
        # https://github.com/matrix-org/synapse-dinsic/issues/26
        self.hs.get_identity_handler().http_client = mock_http_client

        return self.hs

    def prepare(self, reactor, clock, hs):
        self.user_id = self.register_user("kermit", "monkey")
        self.tok = self.login("kermit", "monkey")

    def test_3pid_invite_enabled(self):
        channel = self.make_request(
            b"POST", "/createRoom", b"{}", access_token=self.tok
        )
        self.assertEquals(channel.result["code"], b"200", channel.result)
        room_id = channel.json_body["room_id"]

        data = {
            "id_server": "testis",
            "medium": "email",
            "address": "test@example.com",
        }
        request_url = ("/rooms/%s/invite" % (room_id)).encode("ascii")
        channel = self.make_request(b"POST", request_url, data, access_token=self.tok)

        get_json = self.hs.get_identity_handler().http_client.get_json
        get_json.assert_called_once_with(
            "https://testis/_matrix/identity/api/v1/lookup",
            {"address": "test@example.com", "medium": "email"},
        )
        self.assertEquals(channel.result["code"], b"200", channel.result)

    def test_3pid_lookup_enabled(self):
        url = (
            "/_matrix/client/unstable/account/3pid/lookup"
            "?id_server=testis&medium=email&address=foo@bar.baz"
        )
        self.make_request("GET", url, access_token=self.tok)

        get_json = self.hs.get_simple_http_client().get_json
        get_json.assert_called_once_with(
            "https://testis/_matrix/identity/api/v1/lookup",
            {"address": "foo@bar.baz", "medium": "email"},
        )

    def test_3pid_bulk_lookup_enabled(self):
        url = "/_matrix/client/unstable/account/3pid/bulk_lookup"
        data = {
            "id_server": "testis",
            "threepids": [["email", "foo@bar.baz"], ["email", "john.doe@matrix.org"]],
        }
        self.make_request("POST", url, data, access_token=self.tok)

        post_json = self.hs.get_simple_http_client().post_json_get_json
        post_json.assert_called_once_with(
            "https://testis/_matrix/identity/api/v1/bulk_lookup",
            {"threepids": [["email", "foo@bar.baz"], ["email", "john.doe@matrix.org"]]},
        )<|MERGE_RESOLUTION|>--- conflicted
+++ resolved
@@ -60,7 +60,8 @@
         self.assertEquals(channel.result["code"], b"403", channel.result)
 
     def test_3pid_lookup_disabled(self):
-<<<<<<< HEAD
+        self.hs.config.registration.enable_3pid_lookup = False
+
         url = (
             "/_matrix/client/unstable/account/3pid/lookup"
             "?id_server=testis&medium=email&address=foo@bar.baz"
@@ -87,9 +88,6 @@
         room.register_servlets,
         login.register_servlets,
     ]
-=======
-        self.hs.config.registration.enable_3pid_lookup = False
->>>>>>> 95813ff4
 
     def make_homeserver(self, reactor, clock):
 
