#
# This file is licensed under the Affero General Public License (AGPL) version 3.
#
# Copyright 2019 The Matrix.org Foundation C.I.C.
# Copyright (C) 2023 New Vector, Ltd
#
# This program is free software: you can redistribute it and/or modify
# it under the terms of the GNU Affero General Public License as
# published by the Free Software Foundation, either version 3 of the
# License, or (at your option) any later version.
#
# See the GNU Affero General Public License for more details:
# <https://www.gnu.org/licenses/agpl-3.0.html>.
#
# Originally licensed under the Apache License, Version 2.0:
# <http://www.apache.org/licenses/LICENSE-2.0>.
#
# [This file includes modifications made by New Vector Limited]
#
#
import json
import logging
from http import HTTPStatus
from typing import Any, Dict, Iterable, List, Literal, Optional, Tuple

from parameterized import parameterized, parameterized_class

from twisted.test.proto_helpers import MemoryReactor

import synapse.rest.admin
from synapse.api.constants import (
    AccountDataTypes,
    EventContentFields,
    EventTypes,
    HistoryVisibility,
    Membership,
    ReceiptTypes,
    RelationTypes,
)
from synapse.api.room_versions import RoomVersions
from synapse.events import EventBase
from synapse.handlers.sliding_sync import StateValues
from synapse.rest.client import (
    devices,
    knock,
    login,
    read_marker,
    receipts,
    room,
    sendtodevice,
    sync,
)
from synapse.server import HomeServer
from synapse.types import (
    JsonDict,
    RoomStreamToken,
    SlidingSyncStreamToken,
    StreamKeyType,
    StreamToken,
    UserID,
)
from synapse.util import Clock
from synapse.util.stringutils import random_string

from tests import unittest
from tests.federation.transport.test_knocking import (
    KnockingStrippedStateEventHelperMixin,
)
from tests.server import TimedOutException
from tests.test_utils.event_injection import create_event, mark_event_as_partial_state
from tests.unittest import skip_unless

logger = logging.getLogger(__name__)


class FilterTestCase(unittest.HomeserverTestCase):
    user_id = "@apple:test"
    servlets = [
        synapse.rest.admin.register_servlets_for_client_rest_resource,
        room.register_servlets,
        login.register_servlets,
        sync.register_servlets,
    ]

    def test_sync_argless(self) -> None:
        channel = self.make_request("GET", "/sync")

        self.assertEqual(channel.code, 200)
        self.assertIn("next_batch", channel.json_body)


class SyncFilterTestCase(unittest.HomeserverTestCase):
    servlets = [
        synapse.rest.admin.register_servlets_for_client_rest_resource,
        room.register_servlets,
        login.register_servlets,
        sync.register_servlets,
    ]

    def test_sync_filter_labels(self) -> None:
        """Test that we can filter by a label."""
        sync_filter = json.dumps(
            {
                "room": {
                    "timeline": {
                        "types": [EventTypes.Message],
                        "org.matrix.labels": ["#fun"],
                    }
                }
            }
        )

        events = self._test_sync_filter_labels(sync_filter)

        self.assertEqual(len(events), 2, [event["content"] for event in events])
        self.assertEqual(events[0]["content"]["body"], "with right label", events[0])
        self.assertEqual(events[1]["content"]["body"], "with right label", events[1])

    def test_sync_filter_not_labels(self) -> None:
        """Test that we can filter by the absence of a label."""
        sync_filter = json.dumps(
            {
                "room": {
                    "timeline": {
                        "types": [EventTypes.Message],
                        "org.matrix.not_labels": ["#fun"],
                    }
                }
            }
        )

        events = self._test_sync_filter_labels(sync_filter)

        self.assertEqual(len(events), 3, [event["content"] for event in events])
        self.assertEqual(events[0]["content"]["body"], "without label", events[0])
        self.assertEqual(events[1]["content"]["body"], "with wrong label", events[1])
        self.assertEqual(
            events[2]["content"]["body"], "with two wrong labels", events[2]
        )

    def test_sync_filter_labels_not_labels(self) -> None:
        """Test that we can filter by both a label and the absence of another label."""
        sync_filter = json.dumps(
            {
                "room": {
                    "timeline": {
                        "types": [EventTypes.Message],
                        "org.matrix.labels": ["#work"],
                        "org.matrix.not_labels": ["#notfun"],
                    }
                }
            }
        )

        events = self._test_sync_filter_labels(sync_filter)

        self.assertEqual(len(events), 1, [event["content"] for event in events])
        self.assertEqual(events[0]["content"]["body"], "with wrong label", events[0])

    def _test_sync_filter_labels(self, sync_filter: str) -> List[JsonDict]:
        user_id = self.register_user("kermit", "test")
        tok = self.login("kermit", "test")

        room_id = self.helper.create_room_as(user_id, tok=tok)

        self.helper.send_event(
            room_id=room_id,
            type=EventTypes.Message,
            content={
                "msgtype": "m.text",
                "body": "with right label",
                EventContentFields.LABELS: ["#fun"],
            },
            tok=tok,
        )

        self.helper.send_event(
            room_id=room_id,
            type=EventTypes.Message,
            content={"msgtype": "m.text", "body": "without label"},
            tok=tok,
        )

        self.helper.send_event(
            room_id=room_id,
            type=EventTypes.Message,
            content={
                "msgtype": "m.text",
                "body": "with wrong label",
                EventContentFields.LABELS: ["#work"],
            },
            tok=tok,
        )

        self.helper.send_event(
            room_id=room_id,
            type=EventTypes.Message,
            content={
                "msgtype": "m.text",
                "body": "with two wrong labels",
                EventContentFields.LABELS: ["#work", "#notfun"],
            },
            tok=tok,
        )

        self.helper.send_event(
            room_id=room_id,
            type=EventTypes.Message,
            content={
                "msgtype": "m.text",
                "body": "with right label",
                EventContentFields.LABELS: ["#fun"],
            },
            tok=tok,
        )

        channel = self.make_request(
            "GET", "/sync?filter=%s" % sync_filter, access_token=tok
        )
        self.assertEqual(channel.code, 200, channel.result)

        return channel.json_body["rooms"]["join"][room_id]["timeline"]["events"]


class SyncTypingTests(unittest.HomeserverTestCase):
    servlets = [
        synapse.rest.admin.register_servlets_for_client_rest_resource,
        room.register_servlets,
        login.register_servlets,
        sync.register_servlets,
    ]
    user_id = True
    hijack_auth = False

    def test_sync_backwards_typing(self) -> None:
        """
        If the typing serial goes backwards and the typing handler is then reset
        (such as when the master restarts and sets the typing serial to 0), we
        do not incorrectly return typing information that had a serial greater
        than the now-reset serial.
        """
        typing_url = "/rooms/%s/typing/%s?access_token=%s"
        sync_url = "/sync?timeout=3000000&access_token=%s&since=%s"

        # Register the user who gets notified
        user_id = self.register_user("user", "pass")
        access_token = self.login("user", "pass")

        # Register the user who sends the message
        other_user_id = self.register_user("otheruser", "pass")
        other_access_token = self.login("otheruser", "pass")

        # Create a room
        room = self.helper.create_room_as(user_id, tok=access_token)

        # Invite the other person
        self.helper.invite(room=room, src=user_id, tok=access_token, targ=other_user_id)

        # The other user joins
        self.helper.join(room=room, user=other_user_id, tok=other_access_token)

        # The other user sends some messages
        self.helper.send(room, body="Hi!", tok=other_access_token)
        self.helper.send(room, body="There!", tok=other_access_token)

        # Start typing.
        channel = self.make_request(
            "PUT",
            typing_url % (room, other_user_id, other_access_token),
            b'{"typing": true, "timeout": 30000}',
        )
        self.assertEqual(200, channel.code)

        channel = self.make_request("GET", "/sync?access_token=%s" % (access_token,))
        self.assertEqual(200, channel.code)
        next_batch = channel.json_body["next_batch"]

        # Stop typing.
        channel = self.make_request(
            "PUT",
            typing_url % (room, other_user_id, other_access_token),
            b'{"typing": false}',
        )
        self.assertEqual(200, channel.code)

        # Start typing.
        channel = self.make_request(
            "PUT",
            typing_url % (room, other_user_id, other_access_token),
            b'{"typing": true, "timeout": 30000}',
        )
        self.assertEqual(200, channel.code)

        # Should return immediately
        channel = self.make_request("GET", sync_url % (access_token, next_batch))
        self.assertEqual(200, channel.code)
        next_batch = channel.json_body["next_batch"]

        # Reset typing serial back to 0, as if the master had.
        typing = self.hs.get_typing_handler()
        typing._latest_room_serial = 0

        # Since it checks the state token, we need some state to update to
        # invalidate the stream token.
        self.helper.send(room, body="There!", tok=other_access_token)

        channel = self.make_request("GET", sync_url % (access_token, next_batch))
        self.assertEqual(200, channel.code)
        next_batch = channel.json_body["next_batch"]

        # This should time out! But it does not, because our stream token is
        # ahead, and therefore it's saying the typing (that we've actually
        # already seen) is new, since it's got a token above our new, now-reset
        # stream token.
        channel = self.make_request("GET", sync_url % (access_token, next_batch))
        self.assertEqual(200, channel.code)
        next_batch = channel.json_body["next_batch"]

        # Clear the typing information, so that it doesn't think everything is
        # in the future.
        typing._reset()

        # Now it SHOULD fail as it never completes!
        with self.assertRaises(TimedOutException):
            self.make_request("GET", sync_url % (access_token, next_batch))


class SyncKnockTestCase(KnockingStrippedStateEventHelperMixin):
    servlets = [
        synapse.rest.admin.register_servlets,
        login.register_servlets,
        room.register_servlets,
        sync.register_servlets,
        knock.register_servlets,
    ]

    def prepare(self, reactor: MemoryReactor, clock: Clock, hs: HomeServer) -> None:
        self.store = hs.get_datastores().main
        self.url = "/sync?since=%s"
        self.next_batch = "s0"

        # Register the first user (used to create the room to knock on).
        self.user_id = self.register_user("kermit", "monkey")
        self.tok = self.login("kermit", "monkey")

        # Create the room we'll knock on.
        self.room_id = self.helper.create_room_as(
            self.user_id,
            is_public=False,
            room_version="7",
            tok=self.tok,
        )

        # Register the second user (used to knock on the room).
        self.knocker = self.register_user("knocker", "monkey")
        self.knocker_tok = self.login("knocker", "monkey")

        # Perform an initial sync for the knocking user.
        channel = self.make_request(
            "GET",
            self.url % self.next_batch,
            access_token=self.tok,
        )
        self.assertEqual(channel.code, 200, channel.json_body)

        # Store the next batch for the next request.
        self.next_batch = channel.json_body["next_batch"]

        # Set up some room state to test with.
        self.expected_room_state = self.send_example_state_events_to_room(
            hs, self.room_id, self.user_id
        )

    def test_knock_room_state(self) -> None:
        """Tests that /sync returns state from a room after knocking on it."""
        # Knock on a room
        channel = self.make_request(
            "POST",
            f"/_matrix/client/r0/knock/{self.room_id}",
            b"{}",
            self.knocker_tok,
        )
        self.assertEqual(200, channel.code, channel.result)

        # We expect to see the knock event in the stripped room state later
        self.expected_room_state[EventTypes.Member] = {
            "content": {"membership": "knock", "displayname": "knocker"},
            "state_key": "@knocker:test",
        }

        # Check that /sync includes stripped state from the room
        channel = self.make_request(
            "GET",
            self.url % self.next_batch,
            access_token=self.knocker_tok,
        )
        self.assertEqual(channel.code, 200, channel.json_body)

        # Extract the stripped room state events from /sync
        knock_entry = channel.json_body["rooms"]["knock"]
        room_state_events = knock_entry[self.room_id]["knock_state"]["events"]

        # Validate that the knock membership event came last
        self.assertEqual(room_state_events[-1]["type"], EventTypes.Member)

        # Validate the stripped room state events
        self.check_knock_room_state_against_room_state(
            room_state_events, self.expected_room_state
        )


class UnreadMessagesTestCase(unittest.HomeserverTestCase):
    servlets = [
        synapse.rest.admin.register_servlets,
        login.register_servlets,
        read_marker.register_servlets,
        room.register_servlets,
        sync.register_servlets,
        receipts.register_servlets,
    ]

    def default_config(self) -> JsonDict:
        config = super().default_config()
        config["experimental_features"] = {
            "msc2654_enabled": True,
        }
        return config

    def prepare(self, reactor: MemoryReactor, clock: Clock, hs: HomeServer) -> None:
        self.url = "/sync?since=%s"
        self.next_batch = "s0"

        # Register the first user (used to check the unread counts).
        self.user_id = self.register_user("kermit", "monkey")
        self.tok = self.login("kermit", "monkey")

        # Create the room we'll check unread counts for.
        self.room_id = self.helper.create_room_as(self.user_id, tok=self.tok)

        # Register the second user (used to send events to the room).
        self.user2 = self.register_user("kermit2", "monkey")
        self.tok2 = self.login("kermit2", "monkey")

        # Change the power levels of the room so that the second user can send state
        # events.
        self.helper.send_state(
            self.room_id,
            EventTypes.PowerLevels,
            {
                "users": {self.user_id: 100, self.user2: 100},
                "users_default": 0,
                "events": {
                    "m.room.name": 50,
                    "m.room.power_levels": 100,
                    "m.room.history_visibility": 100,
                    "m.room.canonical_alias": 50,
                    "m.room.avatar": 50,
                    "m.room.tombstone": 100,
                    "m.room.server_acl": 100,
                    "m.room.encryption": 100,
                },
                "events_default": 0,
                "state_default": 50,
                "ban": 50,
                "kick": 50,
                "redact": 50,
                "invite": 0,
            },
            tok=self.tok,
        )

    def test_unread_counts(self) -> None:
        """Tests that /sync returns the right value for the unread count (MSC2654)."""

        # Check that our own messages don't increase the unread count.
        self.helper.send(self.room_id, "hello", tok=self.tok)
        self._check_unread_count(0)

        # Join the new user and check that this doesn't increase the unread count.
        self.helper.join(room=self.room_id, user=self.user2, tok=self.tok2)
        self._check_unread_count(0)

        # Check that the new user sending a message increases our unread count.
        res = self.helper.send(self.room_id, "hello", tok=self.tok2)
        self._check_unread_count(1)

        # Send a read receipt to tell the server we've read the latest event.
        channel = self.make_request(
            "POST",
            f"/rooms/{self.room_id}/read_markers",
            {ReceiptTypes.READ: res["event_id"]},
            access_token=self.tok,
        )
        self.assertEqual(channel.code, 200, channel.json_body)

        # Check that the unread counter is back to 0.
        self._check_unread_count(0)

        # Check that private read receipts don't break unread counts
        res = self.helper.send(self.room_id, "hello", tok=self.tok2)
        self._check_unread_count(1)

        # Send a read receipt to tell the server we've read the latest event.
        channel = self.make_request(
            "POST",
            f"/rooms/{self.room_id}/receipt/{ReceiptTypes.READ_PRIVATE}/{res['event_id']}",
            {},
            access_token=self.tok,
        )
        self.assertEqual(channel.code, 200, channel.json_body)

        # Check that the unread counter is back to 0.
        self._check_unread_count(0)

        # Check that room name changes increase the unread counter.
        self.helper.send_state(
            self.room_id,
            "m.room.name",
            {"name": "my super room"},
            tok=self.tok2,
        )
        self._check_unread_count(1)

        # Check that room topic changes increase the unread counter.
        self.helper.send_state(
            self.room_id,
            "m.room.topic",
            {"topic": "welcome!!!"},
            tok=self.tok2,
        )
        self._check_unread_count(2)

        # Check that encrypted messages increase the unread counter.
        self.helper.send_event(self.room_id, EventTypes.Encrypted, {}, tok=self.tok2)
        self._check_unread_count(3)

        # Check that custom events with a body increase the unread counter.
        result = self.helper.send_event(
            self.room_id,
            "org.matrix.custom_type",
            {"body": "hello"},
            tok=self.tok2,
        )
        event_id = result["event_id"]
        self._check_unread_count(4)

        # Check that edits don't increase the unread counter.
        self.helper.send_event(
            room_id=self.room_id,
            type=EventTypes.Message,
            content={
                "body": "hello",
                "msgtype": "m.text",
                "m.relates_to": {
                    "rel_type": RelationTypes.REPLACE,
                    "event_id": event_id,
                },
            },
            tok=self.tok2,
        )
        self._check_unread_count(4)

        # Check that notices don't increase the unread counter.
        self.helper.send_event(
            room_id=self.room_id,
            type=EventTypes.Message,
            content={"body": "hello", "msgtype": "m.notice"},
            tok=self.tok2,
        )
        self._check_unread_count(4)

        # Check that tombstone events changes increase the unread counter.
        res1 = self.helper.send_state(
            self.room_id,
            EventTypes.Tombstone,
            {"replacement_room": "!someroom:test"},
            tok=self.tok2,
        )
        self._check_unread_count(5)
        res2 = self.helper.send(self.room_id, "hello", tok=self.tok2)

        # Make sure both m.read and m.read.private advance
        channel = self.make_request(
            "POST",
            f"/rooms/{self.room_id}/receipt/m.read/{res1['event_id']}",
            {},
            access_token=self.tok,
        )
        self.assertEqual(channel.code, 200, channel.json_body)
        self._check_unread_count(1)

        channel = self.make_request(
            "POST",
            f"/rooms/{self.room_id}/receipt/{ReceiptTypes.READ_PRIVATE}/{res2['event_id']}",
            {},
            access_token=self.tok,
        )
        self.assertEqual(channel.code, 200, channel.json_body)
        self._check_unread_count(0)

    # We test for all three receipt types that influence notification counts
    @parameterized.expand(
        [
            ReceiptTypes.READ,
            ReceiptTypes.READ_PRIVATE,
        ]
    )
    def test_read_receipts_only_go_down(self, receipt_type: str) -> None:
        # Join the new user
        self.helper.join(room=self.room_id, user=self.user2, tok=self.tok2)

        # Send messages
        res1 = self.helper.send(self.room_id, "hello", tok=self.tok2)
        res2 = self.helper.send(self.room_id, "hello", tok=self.tok2)

        # Read last event
        channel = self.make_request(
            "POST",
            f"/rooms/{self.room_id}/receipt/{ReceiptTypes.READ_PRIVATE}/{res2['event_id']}",
            {},
            access_token=self.tok,
        )
        self.assertEqual(channel.code, 200, channel.json_body)
        self._check_unread_count(0)

        # Make sure neither m.read nor m.read.private make the
        # read receipt go up to an older event
        channel = self.make_request(
            "POST",
            f"/rooms/{self.room_id}/receipt/{ReceiptTypes.READ_PRIVATE}/{res1['event_id']}",
            {},
            access_token=self.tok,
        )
        self.assertEqual(channel.code, 200, channel.json_body)
        self._check_unread_count(0)

        channel = self.make_request(
            "POST",
            f"/rooms/{self.room_id}/receipt/m.read/{res1['event_id']}",
            {},
            access_token=self.tok,
        )
        self.assertEqual(channel.code, 200, channel.json_body)
        self._check_unread_count(0)

    def _check_unread_count(self, expected_count: int) -> None:
        """Syncs and compares the unread count with the expected value."""

        channel = self.make_request(
            "GET",
            self.url % self.next_batch,
            access_token=self.tok,
        )

        self.assertEqual(channel.code, 200, channel.json_body)

        room_entry = (
            channel.json_body.get("rooms", {}).get("join", {}).get(self.room_id, {})
        )
        self.assertEqual(
            room_entry.get("org.matrix.msc2654.unread_count", 0),
            expected_count,
            room_entry,
        )

        # Store the next batch for the next request.
        self.next_batch = channel.json_body["next_batch"]


class SyncCacheTestCase(unittest.HomeserverTestCase):
    servlets = [
        synapse.rest.admin.register_servlets,
        login.register_servlets,
        sync.register_servlets,
    ]

    def test_noop_sync_does_not_tightloop(self) -> None:
        """If the sync times out, we shouldn't cache the result

        Essentially a regression test for https://github.com/matrix-org/synapse/issues/8518.
        """
        self.user_id = self.register_user("kermit", "monkey")
        self.tok = self.login("kermit", "monkey")

        # we should immediately get an initial sync response
        channel = self.make_request("GET", "/sync", access_token=self.tok)
        self.assertEqual(channel.code, 200, channel.json_body)

        # now, make an incremental sync request, with a timeout
        next_batch = channel.json_body["next_batch"]
        channel = self.make_request(
            "GET",
            f"/sync?since={next_batch}&timeout=10000",
            access_token=self.tok,
            await_result=False,
        )
        # that should block for 10 seconds
        with self.assertRaises(TimedOutException):
            channel.await_result(timeout_ms=9900)
        channel.await_result(timeout_ms=200)
        self.assertEqual(channel.code, 200, channel.json_body)

        # we expect the next_batch in the result to be the same as before
        self.assertEqual(channel.json_body["next_batch"], next_batch)

        # another incremental sync should also block.
        channel = self.make_request(
            "GET",
            f"/sync?since={next_batch}&timeout=10000",
            access_token=self.tok,
            await_result=False,
        )
        # that should block for 10 seconds
        with self.assertRaises(TimedOutException):
            channel.await_result(timeout_ms=9900)
        channel.await_result(timeout_ms=200)
        self.assertEqual(channel.code, 200, channel.json_body)


@parameterized_class(
    ("sync_endpoint", "experimental_features"),
    [
        ("/sync", {}),
        (
            "/_matrix/client/unstable/org.matrix.msc3575/sync/e2ee",
            # Enable sliding sync
            {"msc3575_enabled": True},
        ),
    ],
)
class DeviceListSyncTestCase(unittest.HomeserverTestCase):
    """
    Tests regarding device list (`device_lists`) changes.

    Attributes:
        sync_endpoint: The endpoint under test to use for syncing.
        experimental_features: The experimental features homeserver config to use.
    """

    sync_endpoint: str
    experimental_features: JsonDict

    servlets = [
        synapse.rest.admin.register_servlets,
        login.register_servlets,
        room.register_servlets,
        sync.register_servlets,
        devices.register_servlets,
    ]

    def default_config(self) -> JsonDict:
        config = super().default_config()
        config["experimental_features"] = self.experimental_features
        return config

    def test_receiving_local_device_list_changes(self) -> None:
        """Tests that a local users that share a room receive each other's device list
        changes.
        """
        # Register two users
        test_device_id = "TESTDEVICE"
        alice_user_id = self.register_user("alice", "correcthorse")
        alice_access_token = self.login(
            alice_user_id, "correcthorse", device_id=test_device_id
        )

        bob_user_id = self.register_user("bob", "ponyponypony")
        bob_access_token = self.login(bob_user_id, "ponyponypony")

        # Create a room for them to coexist peacefully in
        new_room_id = self.helper.create_room_as(
            alice_user_id, is_public=True, tok=alice_access_token
        )
        self.assertIsNotNone(new_room_id)

        # Have Bob join the room
        self.helper.invite(
            new_room_id, alice_user_id, bob_user_id, tok=alice_access_token
        )
        self.helper.join(new_room_id, bob_user_id, tok=bob_access_token)

        # Now have Bob initiate an initial sync (in order to get a since token)
        channel = self.make_request(
            "GET",
            self.sync_endpoint,
            access_token=bob_access_token,
        )
        self.assertEqual(channel.code, 200, channel.json_body)
        next_batch_token = channel.json_body["next_batch"]

        # ...and then an incremental sync. This should block until the sync stream is woken up,
        # which we hope will happen as a result of Alice updating their device list.
        bob_sync_channel = self.make_request(
            "GET",
            f"{self.sync_endpoint}?since={next_batch_token}&timeout=30000",
            access_token=bob_access_token,
            # Start the request, then continue on.
            await_result=False,
        )

        # Have alice update their device list
        channel = self.make_request(
            "PUT",
            f"/devices/{test_device_id}",
            {
                "display_name": "New Device Name",
            },
            access_token=alice_access_token,
        )
        self.assertEqual(channel.code, 200, channel.json_body)

        # Check that bob's incremental sync contains the updated device list.
        # If not, the client would only receive the device list update on the
        # *next* sync.
        bob_sync_channel.await_result()
        self.assertEqual(bob_sync_channel.code, 200, bob_sync_channel.json_body)

        changed_device_lists = bob_sync_channel.json_body.get("device_lists", {}).get(
            "changed", []
        )
        self.assertIn(alice_user_id, changed_device_lists, bob_sync_channel.json_body)

    def test_not_receiving_local_device_list_changes(self) -> None:
        """Tests a local users DO NOT receive device updates from each other if they do not
        share a room.
        """
        # Register two users
        test_device_id = "TESTDEVICE"
        alice_user_id = self.register_user("alice", "correcthorse")
        alice_access_token = self.login(
            alice_user_id, "correcthorse", device_id=test_device_id
        )

        bob_user_id = self.register_user("bob", "ponyponypony")
        bob_access_token = self.login(bob_user_id, "ponyponypony")

        # These users do not share a room. They are lonely.

        # Have Bob initiate an initial sync (in order to get a since token)
        channel = self.make_request(
            "GET",
            self.sync_endpoint,
            access_token=bob_access_token,
        )
        self.assertEqual(channel.code, 200, channel.json_body)
        next_batch_token = channel.json_body["next_batch"]

        # ...and then an incremental sync. This should block until the sync stream is woken up,
        # which we hope will happen as a result of Alice updating their device list.
        bob_sync_channel = self.make_request(
            "GET",
            f"{self.sync_endpoint}?since={next_batch_token}&timeout=1000",
            access_token=bob_access_token,
            # Start the request, then continue on.
            await_result=False,
        )

        # Have alice update their device list
        channel = self.make_request(
            "PUT",
            f"/devices/{test_device_id}",
            {
                "display_name": "New Device Name",
            },
            access_token=alice_access_token,
        )
        self.assertEqual(channel.code, 200, channel.json_body)

        # Check that bob's incremental sync does not contain the updated device list.
        bob_sync_channel.await_result()
        self.assertEqual(bob_sync_channel.code, 200, bob_sync_channel.json_body)

        changed_device_lists = bob_sync_channel.json_body.get("device_lists", {}).get(
            "changed", []
        )
        self.assertNotIn(
            alice_user_id, changed_device_lists, bob_sync_channel.json_body
        )

    def test_user_with_no_rooms_receives_self_device_list_updates(self) -> None:
        """Tests that a user with no rooms still receives their own device list updates"""
        test_device_id = "TESTDEVICE"

        # Register a user and login, creating a device
        alice_user_id = self.register_user("alice", "correcthorse")
        alice_access_token = self.login(
            alice_user_id, "correcthorse", device_id=test_device_id
        )

        # Request an initial sync
        channel = self.make_request(
            "GET", self.sync_endpoint, access_token=alice_access_token
        )
        self.assertEqual(channel.code, 200, channel.json_body)
        next_batch = channel.json_body["next_batch"]

        # Now, make an incremental sync request.
        # It won't return until something has happened
        incremental_sync_channel = self.make_request(
            "GET",
            f"{self.sync_endpoint}?since={next_batch}&timeout=30000",
            access_token=alice_access_token,
            await_result=False,
        )

        # Change our device's display name
        channel = self.make_request(
            "PUT",
            f"devices/{test_device_id}",
            {
                "display_name": "freeze ray",
            },
            access_token=alice_access_token,
        )
        self.assertEqual(channel.code, 200, channel.json_body)

        # The sync should now have returned
        incremental_sync_channel.await_result(timeout_ms=20000)
        self.assertEqual(incremental_sync_channel.code, 200, channel.json_body)

        # We should have received notification that the (user's) device has changed
        device_list_changes = incremental_sync_channel.json_body.get(
            "device_lists", {}
        ).get("changed", [])

        self.assertIn(
            alice_user_id, device_list_changes, incremental_sync_channel.json_body
        )


@parameterized_class(
    ("sync_endpoint", "experimental_features"),
    [
        ("/sync", {}),
        (
            "/_matrix/client/unstable/org.matrix.msc3575/sync/e2ee",
            # Enable sliding sync
            {"msc3575_enabled": True},
        ),
    ],
)
class DeviceOneTimeKeysSyncTestCase(unittest.HomeserverTestCase):
    """
    Tests regarding device one time keys (`device_one_time_keys_count`) changes.

    Attributes:
        sync_endpoint: The endpoint under test to use for syncing.
        experimental_features: The experimental features homeserver config to use.
    """

    sync_endpoint: str
    experimental_features: JsonDict

    servlets = [
        synapse.rest.admin.register_servlets,
        login.register_servlets,
        sync.register_servlets,
        devices.register_servlets,
    ]

    def default_config(self) -> JsonDict:
        config = super().default_config()
        config["experimental_features"] = self.experimental_features
        return config

    def prepare(self, reactor: MemoryReactor, clock: Clock, hs: HomeServer) -> None:
        self.e2e_keys_handler = hs.get_e2e_keys_handler()

    def test_no_device_one_time_keys(self) -> None:
        """
        Tests when no one time keys set, it still has the default `signed_curve25519` in
        `device_one_time_keys_count`
        """
        test_device_id = "TESTDEVICE"

        alice_user_id = self.register_user("alice", "correcthorse")
        alice_access_token = self.login(
            alice_user_id, "correcthorse", device_id=test_device_id
        )

        # Request an initial sync
        channel = self.make_request(
            "GET", self.sync_endpoint, access_token=alice_access_token
        )
        self.assertEqual(channel.code, 200, channel.json_body)

        # Check for those one time key counts
        self.assertDictEqual(
            channel.json_body["device_one_time_keys_count"],
            # Note that "signed_curve25519" is always returned in key count responses
            # regardless of whether we uploaded any keys for it. This is necessary until
            # https://github.com/matrix-org/matrix-doc/issues/3298 is fixed.
            {"signed_curve25519": 0},
            channel.json_body["device_one_time_keys_count"],
        )

    def test_returns_device_one_time_keys(self) -> None:
        """
        Tests that one time keys for the device/user are counted correctly in the `/sync`
        response
        """
        test_device_id = "TESTDEVICE"

        alice_user_id = self.register_user("alice", "correcthorse")
        alice_access_token = self.login(
            alice_user_id, "correcthorse", device_id=test_device_id
        )

        # Upload one time keys for the user/device
        keys: JsonDict = {
            "alg1:k1": "key1",
            "alg2:k2": {"key": "key2", "signatures": {"k1": "sig1"}},
            "alg2:k3": {"key": "key3"},
        }
        res = self.get_success(
            self.e2e_keys_handler.upload_keys_for_user(
                alice_user_id, test_device_id, {"one_time_keys": keys}
            )
        )
        # Note that "signed_curve25519" is always returned in key count responses
        # regardless of whether we uploaded any keys for it. This is necessary until
        # https://github.com/matrix-org/matrix-doc/issues/3298 is fixed.
        self.assertDictEqual(
            res,
            {"one_time_key_counts": {"alg1": 1, "alg2": 2, "signed_curve25519": 0}},
        )

        # Request an initial sync
        channel = self.make_request(
            "GET", self.sync_endpoint, access_token=alice_access_token
        )
        self.assertEqual(channel.code, 200, channel.json_body)

        # Check for those one time key counts
        self.assertDictEqual(
            channel.json_body["device_one_time_keys_count"],
            {"alg1": 1, "alg2": 2, "signed_curve25519": 0},
            channel.json_body["device_one_time_keys_count"],
        )


@parameterized_class(
    ("sync_endpoint", "experimental_features"),
    [
        ("/sync", {}),
        (
            "/_matrix/client/unstable/org.matrix.msc3575/sync/e2ee",
            # Enable sliding sync
            {"msc3575_enabled": True},
        ),
    ],
)
class DeviceUnusedFallbackKeySyncTestCase(unittest.HomeserverTestCase):
    """
    Tests regarding device one time keys (`device_unused_fallback_key_types`) changes.

    Attributes:
        sync_endpoint: The endpoint under test to use for syncing.
        experimental_features: The experimental features homeserver config to use.
    """

    sync_endpoint: str
    experimental_features: JsonDict

    servlets = [
        synapse.rest.admin.register_servlets,
        login.register_servlets,
        sync.register_servlets,
        devices.register_servlets,
    ]

    def default_config(self) -> JsonDict:
        config = super().default_config()
        config["experimental_features"] = self.experimental_features
        return config

    def prepare(self, reactor: MemoryReactor, clock: Clock, hs: HomeServer) -> None:
        self.store = self.hs.get_datastores().main
        self.e2e_keys_handler = hs.get_e2e_keys_handler()

    def test_no_device_unused_fallback_key(self) -> None:
        """
        Test when no unused fallback key is set, it just returns an empty list. The MSC
        says "The device_unused_fallback_key_types parameter must be present if the
        server supports fallback keys.",
        https://github.com/matrix-org/matrix-spec-proposals/blob/54255851f642f84a4f1aaf7bc063eebe3d76752b/proposals/2732-olm-fallback-keys.md
        """
        test_device_id = "TESTDEVICE"

        alice_user_id = self.register_user("alice", "correcthorse")
        alice_access_token = self.login(
            alice_user_id, "correcthorse", device_id=test_device_id
        )

        # Request an initial sync
        channel = self.make_request(
            "GET", self.sync_endpoint, access_token=alice_access_token
        )
        self.assertEqual(channel.code, 200, channel.json_body)

        # Check for those one time key counts
        self.assertListEqual(
            channel.json_body["device_unused_fallback_key_types"],
            [],
            channel.json_body["device_unused_fallback_key_types"],
        )

    def test_returns_device_one_time_keys(self) -> None:
        """
        Tests that device unused fallback key type is returned correctly in the `/sync`
        """
        test_device_id = "TESTDEVICE"

        alice_user_id = self.register_user("alice", "correcthorse")
        alice_access_token = self.login(
            alice_user_id, "correcthorse", device_id=test_device_id
        )

        # We shouldn't have any unused fallback keys yet
        res = self.get_success(
            self.store.get_e2e_unused_fallback_key_types(alice_user_id, test_device_id)
        )
        self.assertEqual(res, [])

        # Upload a fallback key for the user/device
        self.get_success(
            self.e2e_keys_handler.upload_keys_for_user(
                alice_user_id,
                test_device_id,
                {"fallback_keys": {"alg1:k1": "fallback_key1"}},
            )
        )
        # We should now have an unused alg1 key
        fallback_res = self.get_success(
            self.store.get_e2e_unused_fallback_key_types(alice_user_id, test_device_id)
        )
        self.assertEqual(fallback_res, ["alg1"], fallback_res)

        # Request an initial sync
        channel = self.make_request(
            "GET", self.sync_endpoint, access_token=alice_access_token
        )
        self.assertEqual(channel.code, 200, channel.json_body)

        # Check for the unused fallback key types
        self.assertListEqual(
            channel.json_body["device_unused_fallback_key_types"],
            ["alg1"],
            channel.json_body["device_unused_fallback_key_types"],
        )


class ExcludeRoomTestCase(unittest.HomeserverTestCase):
    servlets = [
        synapse.rest.admin.register_servlets,
        login.register_servlets,
        sync.register_servlets,
        room.register_servlets,
    ]

    def prepare(
        self, reactor: MemoryReactor, clock: Clock, homeserver: HomeServer
    ) -> None:
        self.user_id = self.register_user("user", "password")
        self.tok = self.login("user", "password")

        self.excluded_room_id = self.helper.create_room_as(self.user_id, tok=self.tok)
        self.included_room_id = self.helper.create_room_as(self.user_id, tok=self.tok)

        # We need to manually append the room ID, because we can't know the ID before
        # creating the room, and we can't set the config after starting the homeserver.
        self.hs.get_sync_handler().rooms_to_exclude_globally.append(
            self.excluded_room_id
        )

    def test_join_leave(self) -> None:
        """Tests that rooms are correctly excluded from the 'join' and 'leave' sections of
        sync responses.
        """
        channel = self.make_request("GET", "/sync", access_token=self.tok)
        self.assertEqual(channel.code, 200, channel.result)

        self.assertNotIn(self.excluded_room_id, channel.json_body["rooms"]["join"])
        self.assertIn(self.included_room_id, channel.json_body["rooms"]["join"])

        self.helper.leave(self.excluded_room_id, self.user_id, tok=self.tok)
        self.helper.leave(self.included_room_id, self.user_id, tok=self.tok)

        channel = self.make_request(
            "GET",
            "/sync?since=" + channel.json_body["next_batch"],
            access_token=self.tok,
        )
        self.assertEqual(channel.code, 200, channel.result)

        self.assertNotIn(self.excluded_room_id, channel.json_body["rooms"]["leave"])
        self.assertIn(self.included_room_id, channel.json_body["rooms"]["leave"])

    def test_invite(self) -> None:
        """Tests that rooms are correctly excluded from the 'invite' section of sync
        responses.
        """
        invitee = self.register_user("invitee", "password")
        invitee_tok = self.login("invitee", "password")

        self.helper.invite(self.excluded_room_id, self.user_id, invitee, tok=self.tok)
        self.helper.invite(self.included_room_id, self.user_id, invitee, tok=self.tok)

        channel = self.make_request("GET", "/sync", access_token=invitee_tok)
        self.assertEqual(channel.code, 200, channel.result)

        self.assertNotIn(self.excluded_room_id, channel.json_body["rooms"]["invite"])
        self.assertIn(self.included_room_id, channel.json_body["rooms"]["invite"])

    def test_incremental_sync(self) -> None:
        """Tests that activity in the room is properly filtered out of incremental
        syncs.
        """
        channel = self.make_request("GET", "/sync", access_token=self.tok)
        self.assertEqual(channel.code, 200, channel.result)
        next_batch = channel.json_body["next_batch"]

        self.helper.send(self.excluded_room_id, tok=self.tok)
        self.helper.send(self.included_room_id, tok=self.tok)

        channel = self.make_request(
            "GET",
            f"/sync?since={next_batch}",
            access_token=self.tok,
        )
        self.assertEqual(channel.code, 200, channel.result)

        self.assertNotIn(self.excluded_room_id, channel.json_body["rooms"]["join"])
        self.assertIn(self.included_room_id, channel.json_body["rooms"]["join"])


class SlidingSyncBase(unittest.HomeserverTestCase):
    """Base class for sliding sync test cases"""

    sync_endpoint = "/_matrix/client/unstable/org.matrix.simplified_msc3575/sync"

    def default_config(self) -> JsonDict:
        config = super().default_config()
        # Enable sliding sync
        config["experimental_features"] = {"msc3575_enabled": True}
        return config

    def do_sync(
        self, sync_body: JsonDict, *, since: Optional[str] = None, tok: str
    ) -> Tuple[JsonDict, str]:
        """Do a sliding sync request with given body.

        Asserts the request was successful.

        Attributes:
            sync_body: The full request body to use
            since: Optional since token
            tok: Access token to use

        Returns:
            A tuple of the response body and the `pos` field.
        """

        sync_path = self.sync_endpoint
        if since:
            sync_path += f"?pos={since}"

        channel = self.make_request(
            method="POST",
            path=sync_path,
            content=sync_body,
            access_token=tok,
        )
        self.assertEqual(channel.code, 200, channel.json_body)

        return channel.json_body, channel.json_body["pos"]

    def _bump_notifier_wait_for_events(
        self,
        user_id: str,
        wake_stream_key: Literal[
            StreamKeyType.ACCOUNT_DATA,
            StreamKeyType.PRESENCE,
        ],
    ) -> None:
        """
        Wake-up a `notifier.wait_for_events(user_id)` call without affecting the Sliding
        Sync results.

        Args:
            user_id: The user ID to wake up the notifier for
            wake_stream_key: The stream key to wake up. This will create an actual new
                entity in that stream so it's best to choose one that won't affect the
                Sliding Sync results you're testing for. In other words, if your testing
                account data, choose `StreamKeyType.PRESENCE` instead. We support two
                possible stream keys because you're probably testing one or the other so
                one is always a "safe" option.
        """
        # We're expecting some new activity from this point onwards
        from_token = self.hs.get_event_sources().get_current_token()

        triggered_notifier_wait_for_events = False

        async def _on_new_acivity(
            before_token: StreamToken, after_token: StreamToken
        ) -> bool:
            nonlocal triggered_notifier_wait_for_events
            triggered_notifier_wait_for_events = True
            return True

        notifier = self.hs.get_notifier()

        # Listen for some new activity for the user. We're just trying to confirm that
        # our bump below actually does what we think it does (triggers new activity for
        # the user).
        result_awaitable = notifier.wait_for_events(
            user_id,
            1000,
            _on_new_acivity,
            from_token=from_token,
        )

        # Update the account data or presence so that `notifier.wait_for_events(...)`
        # wakes up. We chose these two options because they're least likely to show up
        # in the Sliding Sync response so it won't affect whether we have results.
        if wake_stream_key == StreamKeyType.ACCOUNT_DATA:
            self.get_success(
                self.hs.get_account_data_handler().add_account_data_for_user(
                    user_id,
                    "org.matrix.foobarbaz",
                    {"foo": "bar"},
                )
            )
        elif wake_stream_key == StreamKeyType.PRESENCE:
            sending_user_id = self.register_user(
                "user_bump_notifier_wait_for_events_" + random_string(10), "pass"
            )
            sending_user_tok = self.login(sending_user_id, "pass")
            test_msg = {"foo": "bar"}
            chan = self.make_request(
                "PUT",
                "/_matrix/client/r0/sendToDevice/m.test/1234",
                content={"messages": {user_id: {"d1": test_msg}}},
                access_token=sending_user_tok,
            )
            self.assertEqual(chan.code, 200, chan.result)
        else:
            raise AssertionError(
                "Unable to wake that stream in _bump_notifier_wait_for_events(...)"
            )

        # Wait for our notifier result
        self.get_success(result_awaitable)

        if not triggered_notifier_wait_for_events:
            raise AssertionError(
                "Expected `notifier.wait_for_events(...)` to be triggered"
            )


class SlidingSyncTestCase(SlidingSyncBase):
    """
    Tests regarding MSC3575 Sliding Sync `/sync` endpoint.
    """

    servlets = [
        synapse.rest.admin.register_servlets,
        login.register_servlets,
        room.register_servlets,
        sync.register_servlets,
        devices.register_servlets,
    ]

    def prepare(self, reactor: MemoryReactor, clock: Clock, hs: HomeServer) -> None:
        self.store = hs.get_datastores().main
        self.event_sources = hs.get_event_sources()
        self.storage_controllers = hs.get_storage_controllers()

    def _assertRequiredStateIncludes(
        self,
        actual_required_state: Any,
        expected_state_events: Iterable[EventBase],
        exact: bool = False,
    ) -> None:
        """
        Wrapper around `assertIncludes` to give slightly better looking diff error
        messages that include some context "$event_id (type, state_key)".

        Args:
            actual_required_state: The "required_state" of a room from a Sliding Sync
                request response.
            expected_state_events: The expected state events to be included in the
                `actual_required_state`.
            exact: Whether the actual state should be exactly equal to the expected
                state (no extras).
        """

        assert isinstance(actual_required_state, list)
        for event in actual_required_state:
            assert isinstance(event, dict)

        self.assertIncludes(
            {
                f'{event["event_id"]} ("{event["type"]}", "{event["state_key"]}")'
                for event in actual_required_state
            },
            {
                f'{event.event_id} ("{event.type}", "{event.state_key}")'
                for event in expected_state_events
            },
            exact=exact,
            # Message to help understand the diff in context
            message=str(actual_required_state),
        )

    def _add_new_dm_to_global_account_data(
        self, source_user_id: str, target_user_id: str, target_room_id: str
    ) -> None:
        """
        Helper to handle inserting a new DM for the source user into global account data
        (handles all of the list merging).

        Args:
            source_user_id: The user ID of the DM mapping we're going to update
            target_user_id: User ID of the person the DM is with
            target_room_id: Room ID of the DM
        """

        # Get the current DM map
        existing_dm_map = self.get_success(
            self.store.get_global_account_data_by_type_for_user(
                source_user_id, AccountDataTypes.DIRECT
            )
        )
        # Scrutinize the account data since it has no concrete type. We're just copying
        # everything into a known type. It should be a mapping from user ID to a list of
        # room IDs. Ignore anything else.
        new_dm_map: Dict[str, List[str]] = {}
        if isinstance(existing_dm_map, dict):
            for user_id, room_ids in existing_dm_map.items():
                if isinstance(user_id, str) and isinstance(room_ids, list):
                    for room_id in room_ids:
                        if isinstance(room_id, str):
                            new_dm_map[user_id] = new_dm_map.get(user_id, []) + [
                                room_id
                            ]

        # Add the new DM to the map
        new_dm_map[target_user_id] = new_dm_map.get(target_user_id, []) + [
            target_room_id
        ]
        # Save the DM map to global account data
        self.get_success(
            self.store.add_account_data_for_user(
                source_user_id,
                AccountDataTypes.DIRECT,
                new_dm_map,
            )
        )

    def _create_dm_room(
        self,
        inviter_user_id: str,
        inviter_tok: str,
        invitee_user_id: str,
        invitee_tok: str,
        should_join_room: bool = True,
    ) -> str:
        """
        Helper to create a DM room as the "inviter" and invite the "invitee" user to the
        room. The "invitee" user also will join the room. The `m.direct` account data
        will be set for both users.
        """

        # Create a room and send an invite the other user
        room_id = self.helper.create_room_as(
            inviter_user_id,
            is_public=False,
            tok=inviter_tok,
        )
        self.helper.invite(
            room_id,
            src=inviter_user_id,
            targ=invitee_user_id,
            tok=inviter_tok,
            extra_data={"is_direct": True},
        )
        if should_join_room:
            # Person that was invited joins the room
            self.helper.join(room_id, invitee_user_id, tok=invitee_tok)

        # Mimic the client setting the room as a direct message in the global account
        # data for both users.
        self._add_new_dm_to_global_account_data(
            invitee_user_id, inviter_user_id, room_id
        )
        self._add_new_dm_to_global_account_data(
            inviter_user_id, invitee_user_id, room_id
        )

        return room_id

    def test_sync_list(self) -> None:
        """
        Test that room IDs show up in the Sliding Sync `lists`
        """
        user1_id = self.register_user("user1", "pass")
        user1_tok = self.login(user1_id, "pass")

        room_id = self.helper.create_room_as(user1_id, tok=user1_tok, is_public=True)

        # Make the Sliding Sync request
        sync_body = {
            "lists": {
                "foo-list": {
                    "ranges": [[0, 99]],
                    "required_state": [
                        ["m.room.join_rules", ""],
                        ["m.room.history_visibility", ""],
                        ["m.space.child", "*"],
                    ],
                    "timeline_limit": 1,
                }
            }
        }
        response_body, _ = self.do_sync(sync_body, tok=user1_tok)

        # Make sure it has the foo-list we requested
        self.assertListEqual(
            list(response_body["lists"].keys()),
            ["foo-list"],
            response_body["lists"].keys(),
        )

        # Make sure the list includes the room we are joined to
        self.assertListEqual(
            list(response_body["lists"]["foo-list"]["ops"]),
            [
                {
                    "op": "SYNC",
                    "range": [0, 99],
                    "room_ids": [room_id],
                }
            ],
            response_body["lists"]["foo-list"],
        )

    def test_wait_for_sync_token(self) -> None:
        """
        Test that worker will wait until it catches up to the given token
        """
        user1_id = self.register_user("user1", "pass")
        user1_tok = self.login(user1_id, "pass")

        # Create a future token that will cause us to wait. Since we never send a new
        # event to reach that future stream_ordering, the worker will wait until the
        # full timeout.
        stream_id_gen = self.store.get_events_stream_id_generator()
        stream_id = self.get_success(stream_id_gen.get_next().__aenter__())
        current_token = self.event_sources.get_current_token()
        future_position_token = current_token.copy_and_replace(
            StreamKeyType.ROOM,
            RoomStreamToken(stream=stream_id),
        )

        future_position_token_serialized = self.get_success(
            SlidingSyncStreamToken(future_position_token, 0).to_string(self.store)
        )

        # Make the Sliding Sync request
        sync_body = {
            "lists": {
                "foo-list": {
                    "ranges": [[0, 99]],
                    "required_state": [
                        ["m.room.join_rules", ""],
                        ["m.room.history_visibility", ""],
                        ["m.space.child", "*"],
                    ],
                    "timeline_limit": 1,
                }
            }
        }
        channel = self.make_request(
            "POST",
            self.sync_endpoint + f"?pos={future_position_token_serialized}",
            content=sync_body,
            access_token=user1_tok,
            await_result=False,
        )
        # Block for 10 seconds to make `notifier.wait_for_stream_token(from_token)`
        # timeout
        with self.assertRaises(TimedOutException):
            channel.await_result(timeout_ms=9900)
        channel.await_result(timeout_ms=200)
        self.assertEqual(channel.code, 200, channel.json_body)

        # We expect the next `pos` in the result to be the same as what we requested
        # with because we weren't able to find anything new yet.
        self.assertEqual(channel.json_body["pos"], future_position_token_serialized)

    def test_wait_for_new_data(self) -> None:
        """
        Test to make sure that the Sliding Sync request waits for new data to arrive.

        (Only applies to incremental syncs with a `timeout` specified)
        """
        user1_id = self.register_user("user1", "pass")
        user1_tok = self.login(user1_id, "pass")
        user2_id = self.register_user("user2", "pass")
        user2_tok = self.login(user2_id, "pass")

        room_id = self.helper.create_room_as(user2_id, tok=user2_tok)
        self.helper.join(room_id, user1_id, tok=user1_tok)

        sync_body = {
            "lists": {
                "foo-list": {
                    "ranges": [[0, 0]],
                    "required_state": [],
                    "timeline_limit": 1,
                }
            }
        }
        _, from_token = self.do_sync(sync_body, tok=user1_tok)

        # Make the Sliding Sync request
        channel = self.make_request(
            "POST",
            self.sync_endpoint + f"?timeout=10000&pos={from_token}",
            content=sync_body,
            access_token=user1_tok,
            await_result=False,
        )
        # Block for 5 seconds to make sure we are `notifier.wait_for_events(...)`
        with self.assertRaises(TimedOutException):
            channel.await_result(timeout_ms=5000)
        # Bump the room with new events to trigger new results
        event_response1 = self.helper.send(
            room_id, "new activity in room", tok=user1_tok
        )
        # Should respond before the 10 second timeout
        channel.await_result(timeout_ms=3000)
        self.assertEqual(channel.code, 200, channel.json_body)

        # Check to make sure the new event is returned
        self.assertEqual(
            [
                event["event_id"]
                for event in channel.json_body["rooms"][room_id]["timeline"]
            ],
            [
                event_response1["event_id"],
            ],
            channel.json_body["rooms"][room_id]["timeline"],
        )

    # TODO: Once we remove `ops`, we should be able to add a `RoomResult.__bool__` to
    # check if there are any updates since the `from_token`.
    @skip_unless(
        False,
        "Once we remove ops from the Sliding Sync response, this test should pass",
    )
    def test_wait_for_new_data_timeout(self) -> None:
        """
        Test to make sure that the Sliding Sync request waits for new data to arrive but
        no data ever arrives so we timeout. We're also making sure that the default data
        doesn't trigger a false-positive for new data.
        """
        user1_id = self.register_user("user1", "pass")
        user1_tok = self.login(user1_id, "pass")
        user2_id = self.register_user("user2", "pass")
        user2_tok = self.login(user2_id, "pass")

        room_id = self.helper.create_room_as(user2_id, tok=user2_tok)
        self.helper.join(room_id, user1_id, tok=user1_tok)

        sync_body = {
            "lists": {
                "foo-list": {
                    "ranges": [[0, 0]],
                    "required_state": [],
                    "timeline_limit": 1,
                }
            }
        }
        _, from_token = self.do_sync(sync_body, tok=user1_tok)

        # Make the Sliding Sync request
        channel = self.make_request(
            "POST",
            self.sync_endpoint + f"?timeout=10000&pos={from_token}",
            content=sync_body,
            access_token=user1_tok,
            await_result=False,
        )
        # Block for 5 seconds to make sure we are `notifier.wait_for_events(...)`
        with self.assertRaises(TimedOutException):
            channel.await_result(timeout_ms=5000)
        # Wake-up `notifier.wait_for_events(...)` that will cause us test
        # `SlidingSyncResult.__bool__` for new results.
        self._bump_notifier_wait_for_events(
            user1_id, wake_stream_key=StreamKeyType.ACCOUNT_DATA
        )
        # Block for a little bit more to ensure we don't see any new results.
        with self.assertRaises(TimedOutException):
            channel.await_result(timeout_ms=4000)
        # Wait for the sync to complete (wait for the rest of the 10 second timeout,
        # 5000 + 4000 + 1200 > 10000)
        channel.await_result(timeout_ms=1200)
        self.assertEqual(channel.code, 200, channel.json_body)

        # We still see rooms because that's how Sliding Sync lists work but we reached
        # the timeout before seeing them
        self.assertEqual(
            [event["event_id"] for event in channel.json_body["rooms"].keys()],
            [room_id],
        )

    def test_filter_list(self) -> None:
        """
        Test that filters apply to `lists`
        """
        user1_id = self.register_user("user1", "pass")
        user1_tok = self.login(user1_id, "pass")
        user2_id = self.register_user("user2", "pass")
        user2_tok = self.login(user2_id, "pass")

        # Create a DM room
        joined_dm_room_id = self._create_dm_room(
            inviter_user_id=user1_id,
            inviter_tok=user1_tok,
            invitee_user_id=user2_id,
            invitee_tok=user2_tok,
            should_join_room=True,
        )
        invited_dm_room_id = self._create_dm_room(
            inviter_user_id=user1_id,
            inviter_tok=user1_tok,
            invitee_user_id=user2_id,
            invitee_tok=user2_tok,
            should_join_room=False,
        )

        # Create a normal room
        room_id = self.helper.create_room_as(user2_id, tok=user2_tok)
        self.helper.join(room_id, user1_id, tok=user1_tok)

        # Create a room that user1 is invited to
        invite_room_id = self.helper.create_room_as(user2_id, tok=user2_tok)
        self.helper.invite(invite_room_id, src=user2_id, targ=user1_id, tok=user2_tok)

        # Make the Sliding Sync request
        sync_body = {
            "lists": {
                # Absense of filters does not imply "False" values
                "all": {
                    "ranges": [[0, 99]],
                    "required_state": [],
                    "timeline_limit": 1,
                    "filters": {},
                },
                # Test single truthy filter
                "dms": {
                    "ranges": [[0, 99]],
                    "required_state": [],
                    "timeline_limit": 1,
                    "filters": {"is_dm": True},
                },
                # Test single falsy filter
                "non-dms": {
                    "ranges": [[0, 99]],
                    "required_state": [],
                    "timeline_limit": 1,
                    "filters": {"is_dm": False},
                },
                # Test how multiple filters should stack (AND'd together)
                "room-invites": {
                    "ranges": [[0, 99]],
                    "required_state": [],
                    "timeline_limit": 1,
                    "filters": {"is_dm": False, "is_invite": True},
                },
            }
        }
        response_body, _ = self.do_sync(sync_body, tok=user1_tok)

        # Make sure it has the foo-list we requested
        self.assertListEqual(
            list(response_body["lists"].keys()),
            ["all", "dms", "non-dms", "room-invites"],
            response_body["lists"].keys(),
        )

        # Make sure the lists have the correct rooms
        self.assertListEqual(
            list(response_body["lists"]["all"]["ops"]),
            [
                {
                    "op": "SYNC",
                    "range": [0, 99],
                    "room_ids": [
                        invite_room_id,
                        room_id,
                        invited_dm_room_id,
                        joined_dm_room_id,
                    ],
                }
            ],
            list(response_body["lists"]["all"]),
        )
        self.assertListEqual(
            list(response_body["lists"]["dms"]["ops"]),
            [
                {
                    "op": "SYNC",
                    "range": [0, 99],
                    "room_ids": [invited_dm_room_id, joined_dm_room_id],
                }
            ],
            list(response_body["lists"]["dms"]),
        )
        self.assertListEqual(
            list(response_body["lists"]["non-dms"]["ops"]),
            [
                {
                    "op": "SYNC",
                    "range": [0, 99],
                    "room_ids": [invite_room_id, room_id],
                }
            ],
            list(response_body["lists"]["non-dms"]),
        )
        self.assertListEqual(
            list(response_body["lists"]["room-invites"]["ops"]),
            [
                {
                    "op": "SYNC",
                    "range": [0, 99],
                    "room_ids": [invite_room_id],
                }
            ],
            list(response_body["lists"]["room-invites"]),
        )

        # Ensure DM's are correctly marked
        self.assertDictEqual(
            {
                room_id: room.get("is_dm")
                for room_id, room in response_body["rooms"].items()
            },
            {
                invite_room_id: None,
                room_id: None,
                invited_dm_room_id: True,
                joined_dm_room_id: True,
            },
        )

    def test_sort_list(self) -> None:
        """
        Test that the `lists` are sorted by `stream_ordering`
        """
        user1_id = self.register_user("user1", "pass")
        user1_tok = self.login(user1_id, "pass")

        room_id1 = self.helper.create_room_as(user1_id, tok=user1_tok, is_public=True)
        room_id2 = self.helper.create_room_as(user1_id, tok=user1_tok, is_public=True)
        room_id3 = self.helper.create_room_as(user1_id, tok=user1_tok, is_public=True)

        # Activity that will order the rooms
        self.helper.send(room_id3, "activity in room3", tok=user1_tok)
        self.helper.send(room_id1, "activity in room1", tok=user1_tok)
        self.helper.send(room_id2, "activity in room2", tok=user1_tok)

        # Make the Sliding Sync request
        sync_body = {
            "lists": {
                "foo-list": {
                    "ranges": [[0, 99]],
                    "required_state": [
                        ["m.room.join_rules", ""],
                        ["m.room.history_visibility", ""],
                        ["m.space.child", "*"],
                    ],
                    "timeline_limit": 1,
                }
            }
        }
        response_body, _ = self.do_sync(sync_body, tok=user1_tok)

        # Make sure it has the foo-list we requested
        self.assertListEqual(
            list(response_body["lists"].keys()),
            ["foo-list"],
            response_body["lists"].keys(),
        )

        # Make sure the list is sorted in the way we expect
        self.assertListEqual(
            list(response_body["lists"]["foo-list"]["ops"]),
            [
                {
                    "op": "SYNC",
                    "range": [0, 99],
                    "room_ids": [room_id2, room_id1, room_id3],
                }
            ],
            response_body["lists"]["foo-list"],
        )

    def test_sliced_windows(self) -> None:
        """
        Test that the `lists` `ranges` are sliced correctly. Both sides of each range
        are inclusive.
        """
        user1_id = self.register_user("user1", "pass")
        user1_tok = self.login(user1_id, "pass")

        _room_id1 = self.helper.create_room_as(user1_id, tok=user1_tok, is_public=True)
        room_id2 = self.helper.create_room_as(user1_id, tok=user1_tok, is_public=True)
        room_id3 = self.helper.create_room_as(user1_id, tok=user1_tok, is_public=True)

        # Make the Sliding Sync request for a single room
        sync_body = {
            "lists": {
                "foo-list": {
                    "ranges": [[0, 0]],
                    "required_state": [],
                    "timeline_limit": 1,
                }
            }
        }
        response_body, _ = self.do_sync(sync_body, tok=user1_tok)

        # Make sure it has the foo-list we requested
        self.assertListEqual(
            list(response_body["lists"].keys()),
            ["foo-list"],
            response_body["lists"].keys(),
        )
        # Make sure the list is sorted in the way we expect
        self.assertListEqual(
            list(response_body["lists"]["foo-list"]["ops"]),
            [
                {
                    "op": "SYNC",
                    "range": [0, 0],
                    "room_ids": [room_id3],
                }
            ],
            response_body["lists"]["foo-list"],
        )

        # Make the Sliding Sync request for the first two rooms
        sync_body = {
            "lists": {
                "foo-list": {
                    "ranges": [[0, 1]],
                    "required_state": [],
                    "timeline_limit": 1,
                }
            }
        }
        response_body, _ = self.do_sync(sync_body, tok=user1_tok)

        # Make sure it has the foo-list we requested
        self.assertListEqual(
            list(response_body["lists"].keys()),
            ["foo-list"],
            response_body["lists"].keys(),
        )
        # Make sure the list is sorted in the way we expect
        self.assertListEqual(
            list(response_body["lists"]["foo-list"]["ops"]),
            [
                {
                    "op": "SYNC",
                    "range": [0, 1],
                    "room_ids": [room_id3, room_id2],
                }
            ],
            response_body["lists"]["foo-list"],
        )

    def test_rooms_meta_when_joined(self) -> None:
        """
        Test that the `rooms` `name` and `avatar` are included in the response and
        reflect the current state of the room when the user is joined to the room.
        """
        user1_id = self.register_user("user1", "pass")
        user1_tok = self.login(user1_id, "pass")
        user2_id = self.register_user("user2", "pass")
        user2_tok = self.login(user2_id, "pass")

        room_id1 = self.helper.create_room_as(
            user2_id,
            tok=user2_tok,
            extra_content={
                "name": "my super room",
            },
        )
        # Set the room avatar URL
        self.helper.send_state(
            room_id1,
            EventTypes.RoomAvatar,
            {"url": "mxc://DUMMY_MEDIA_ID"},
            tok=user2_tok,
        )

        self.helper.join(room_id1, user1_id, tok=user1_tok)

        # Make the Sliding Sync request
        sync_body = {
            "lists": {
                "foo-list": {
                    "ranges": [[0, 1]],
                    "required_state": [],
                    "timeline_limit": 0,
                }
            }
        }
        response_body, _ = self.do_sync(sync_body, tok=user1_tok)

        # Reflect the current state of the room
        self.assertEqual(
            response_body["rooms"][room_id1]["name"],
            "my super room",
            response_body["rooms"][room_id1],
        )
        self.assertEqual(
            response_body["rooms"][room_id1]["avatar"],
            "mxc://DUMMY_MEDIA_ID",
            response_body["rooms"][room_id1],
        )
        self.assertEqual(
            response_body["rooms"][room_id1]["joined_count"],
            2,
        )
        self.assertEqual(
            response_body["rooms"][room_id1]["invited_count"],
            0,
        )
        self.assertIsNone(
            response_body["rooms"][room_id1].get("is_dm"),
        )

    def test_rooms_meta_when_invited(self) -> None:
        """
        Test that the `rooms` `name` and `avatar` are included in the response and
        reflect the current state of the room when the user is invited to the room.
        """
        user1_id = self.register_user("user1", "pass")
        user1_tok = self.login(user1_id, "pass")
        user2_id = self.register_user("user2", "pass")
        user2_tok = self.login(user2_id, "pass")

        room_id1 = self.helper.create_room_as(
            user2_id,
            tok=user2_tok,
            extra_content={
                "name": "my super room",
            },
        )
        # Set the room avatar URL
        self.helper.send_state(
            room_id1,
            EventTypes.RoomAvatar,
            {"url": "mxc://DUMMY_MEDIA_ID"},
            tok=user2_tok,
        )

        # User1 is invited to the room
        self.helper.invite(room_id1, src=user2_id, targ=user1_id, tok=user2_tok)

        # Update the room name after user1 has left
        self.helper.send_state(
            room_id1,
            EventTypes.Name,
            {"name": "my super duper room"},
            tok=user2_tok,
        )
        # Update the room avatar URL after user1 has left
        self.helper.send_state(
            room_id1,
            EventTypes.RoomAvatar,
            {"url": "mxc://UPDATED_DUMMY_MEDIA_ID"},
            tok=user2_tok,
        )

        # Make the Sliding Sync request
        sync_body = {
            "lists": {
                "foo-list": {
                    "ranges": [[0, 1]],
                    "required_state": [],
                    "timeline_limit": 0,
                }
            }
        }
        response_body, _ = self.do_sync(sync_body, tok=user1_tok)

        # This should still reflect the current state of the room even when the user is
        # invited.
        self.assertEqual(
            response_body["rooms"][room_id1]["name"],
            "my super duper room",
            response_body["rooms"][room_id1],
        )
        self.assertEqual(
            response_body["rooms"][room_id1]["avatar"],
            "mxc://UPDATED_DUMMY_MEDIA_ID",
            response_body["rooms"][room_id1],
        )
        self.assertEqual(
            response_body["rooms"][room_id1]["joined_count"],
            1,
        )
        self.assertEqual(
            response_body["rooms"][room_id1]["invited_count"],
            1,
        )
        self.assertIsNone(
            response_body["rooms"][room_id1].get("is_dm"),
        )

    def test_rooms_meta_when_banned(self) -> None:
        """
        Test that the `rooms` `name` and `avatar` reflect the state of the room when the
        user was banned (do not leak current state).
        """
        user1_id = self.register_user("user1", "pass")
        user1_tok = self.login(user1_id, "pass")
        user2_id = self.register_user("user2", "pass")
        user2_tok = self.login(user2_id, "pass")

        room_id1 = self.helper.create_room_as(
            user2_id,
            tok=user2_tok,
            extra_content={
                "name": "my super room",
            },
        )
        # Set the room avatar URL
        self.helper.send_state(
            room_id1,
            EventTypes.RoomAvatar,
            {"url": "mxc://DUMMY_MEDIA_ID"},
            tok=user2_tok,
        )

        self.helper.join(room_id1, user1_id, tok=user1_tok)
        self.helper.ban(room_id1, src=user2_id, targ=user1_id, tok=user2_tok)

        # Update the room name after user1 has left
        self.helper.send_state(
            room_id1,
            EventTypes.Name,
            {"name": "my super duper room"},
            tok=user2_tok,
        )
        # Update the room avatar URL after user1 has left
        self.helper.send_state(
            room_id1,
            EventTypes.RoomAvatar,
            {"url": "mxc://UPDATED_DUMMY_MEDIA_ID"},
            tok=user2_tok,
        )

        # Make the Sliding Sync request
        sync_body = {
            "lists": {
                "foo-list": {
                    "ranges": [[0, 1]],
                    "required_state": [],
                    "timeline_limit": 0,
                }
            }
        }
        response_body, _ = self.do_sync(sync_body, tok=user1_tok)

        # Reflect the state of the room at the time of leaving
        self.assertEqual(
            response_body["rooms"][room_id1]["name"],
            "my super room",
            response_body["rooms"][room_id1],
        )
        self.assertEqual(
            response_body["rooms"][room_id1]["avatar"],
            "mxc://DUMMY_MEDIA_ID",
            response_body["rooms"][room_id1],
        )
        self.assertEqual(
            response_body["rooms"][room_id1]["joined_count"],
            # FIXME: The actual number should be "1" (user2) but we currently don't
            # support this for rooms where the user has left/been banned.
            0,
        )
        self.assertEqual(
            response_body["rooms"][room_id1]["invited_count"],
            0,
        )
        self.assertIsNone(
            response_body["rooms"][room_id1].get("is_dm"),
        )

    def test_rooms_meta_heroes(self) -> None:
        """
        Test that the `rooms` `heroes` are included in the response when the room
        doesn't have a room name set.
        """
        user1_id = self.register_user("user1", "pass")
        user1_tok = self.login(user1_id, "pass")
        user2_id = self.register_user("user2", "pass")
        user2_tok = self.login(user2_id, "pass")
        user3_id = self.register_user("user3", "pass")
        _user3_tok = self.login(user3_id, "pass")

        room_id1 = self.helper.create_room_as(
            user2_id,
            tok=user2_tok,
            extra_content={
                "name": "my super room",
            },
        )
        self.helper.join(room_id1, user1_id, tok=user1_tok)
        # User3 is invited
        self.helper.invite(room_id1, src=user2_id, targ=user3_id, tok=user2_tok)

        room_id2 = self.helper.create_room_as(
            user2_id,
            tok=user2_tok,
            extra_content={
                # No room name set so that `heroes` is populated
                #
                # "name": "my super room2",
            },
        )
        self.helper.join(room_id2, user1_id, tok=user1_tok)
        # User3 is invited
        self.helper.invite(room_id2, src=user2_id, targ=user3_id, tok=user2_tok)

        # Make the Sliding Sync request
        sync_body = {
            "lists": {
                "foo-list": {
                    "ranges": [[0, 1]],
                    "required_state": [],
                    "timeline_limit": 0,
                }
            }
        }
        response_body, _ = self.do_sync(sync_body, tok=user1_tok)

        # Room1 has a name so we shouldn't see any `heroes` which the client would use
        # the calculate the room name themselves.
        self.assertEqual(
            response_body["rooms"][room_id1]["name"],
            "my super room",
            response_body["rooms"][room_id1],
        )
        self.assertIsNone(response_body["rooms"][room_id1].get("heroes"))
        self.assertEqual(
            response_body["rooms"][room_id1]["joined_count"],
            2,
        )
        self.assertEqual(
            response_body["rooms"][room_id1]["invited_count"],
            1,
        )

        # Room2 doesn't have a name so we should see `heroes` populated
        self.assertIsNone(response_body["rooms"][room_id2].get("name"))
        self.assertCountEqual(
            [
                hero["user_id"]
                for hero in response_body["rooms"][room_id2].get("heroes", [])
            ],
            # Heroes shouldn't include the user themselves (we shouldn't see user1)
            [user2_id, user3_id],
        )
        self.assertEqual(
            response_body["rooms"][room_id2]["joined_count"],
            2,
        )
        self.assertEqual(
            response_body["rooms"][room_id2]["invited_count"],
            1,
        )

        # We didn't request any state so we shouldn't see any `required_state`
        self.assertIsNone(response_body["rooms"][room_id1].get("required_state"))
        self.assertIsNone(response_body["rooms"][room_id2].get("required_state"))

    def test_rooms_meta_heroes_max(self) -> None:
        """
        Test that the `rooms` `heroes` only includes the first 5 users (not including
        yourself).
        """
        user1_id = self.register_user("user1", "pass")
        user1_tok = self.login(user1_id, "pass")
        user2_id = self.register_user("user2", "pass")
        user2_tok = self.login(user2_id, "pass")
        user3_id = self.register_user("user3", "pass")
        user3_tok = self.login(user3_id, "pass")
        user4_id = self.register_user("user4", "pass")
        user4_tok = self.login(user4_id, "pass")
        user5_id = self.register_user("user5", "pass")
        user5_tok = self.login(user5_id, "pass")
        user6_id = self.register_user("user6", "pass")
        user6_tok = self.login(user6_id, "pass")
        user7_id = self.register_user("user7", "pass")
        user7_tok = self.login(user7_id, "pass")

        room_id1 = self.helper.create_room_as(
            user2_id,
            tok=user2_tok,
            extra_content={
                # No room name set so that `heroes` is populated
                #
                # "name": "my super room",
            },
        )
        self.helper.join(room_id1, user1_id, tok=user1_tok)
        self.helper.join(room_id1, user3_id, tok=user3_tok)
        self.helper.join(room_id1, user4_id, tok=user4_tok)
        self.helper.join(room_id1, user5_id, tok=user5_tok)
        self.helper.join(room_id1, user6_id, tok=user6_tok)
        self.helper.join(room_id1, user7_id, tok=user7_tok)

        # Make the Sliding Sync request
        sync_body = {
            "lists": {
                "foo-list": {
                    "ranges": [[0, 1]],
                    "required_state": [],
                    "timeline_limit": 0,
                }
            }
        }
        response_body, _ = self.do_sync(sync_body, tok=user1_tok)

        # Room2 doesn't have a name so we should see `heroes` populated
        self.assertIsNone(response_body["rooms"][room_id1].get("name"))
        self.assertCountEqual(
            [
                hero["user_id"]
                for hero in response_body["rooms"][room_id1].get("heroes", [])
            ],
            # Heroes should be the first 5 users in the room (excluding the user
            # themselves, we shouldn't see `user1`)
            [user2_id, user3_id, user4_id, user5_id, user6_id],
        )
        self.assertEqual(
            response_body["rooms"][room_id1]["joined_count"],
            7,
        )
        self.assertEqual(
            response_body["rooms"][room_id1]["invited_count"],
            0,
        )

        # We didn't request any state so we shouldn't see any `required_state`
        self.assertIsNone(response_body["rooms"][room_id1].get("required_state"))

    def test_rooms_meta_heroes_when_banned(self) -> None:
        """
        Test that the `rooms` `heroes` are included in the response when the room
        doesn't have a room name set but doesn't leak information past their ban.
        """
        user1_id = self.register_user("user1", "pass")
        user1_tok = self.login(user1_id, "pass")
        user2_id = self.register_user("user2", "pass")
        user2_tok = self.login(user2_id, "pass")
        user3_id = self.register_user("user3", "pass")
        _user3_tok = self.login(user3_id, "pass")
        user4_id = self.register_user("user4", "pass")
        user4_tok = self.login(user4_id, "pass")
        user5_id = self.register_user("user5", "pass")
        _user5_tok = self.login(user5_id, "pass")

        room_id1 = self.helper.create_room_as(
            user2_id,
            tok=user2_tok,
            extra_content={
                # No room name set so that `heroes` is populated
                #
                # "name": "my super room",
            },
        )
        # User1 joins the room
        self.helper.join(room_id1, user1_id, tok=user1_tok)
        # User3 is invited
        self.helper.invite(room_id1, src=user2_id, targ=user3_id, tok=user2_tok)

        # User1 is banned from the room
        self.helper.ban(room_id1, src=user2_id, targ=user1_id, tok=user2_tok)

        # User4 joins the room after user1 is banned
        self.helper.join(room_id1, user4_id, tok=user4_tok)
        # User5 is invited after user1 is banned
        self.helper.invite(room_id1, src=user2_id, targ=user5_id, tok=user2_tok)

        # Make the Sliding Sync request
        sync_body = {
            "lists": {
                "foo-list": {
                    "ranges": [[0, 1]],
                    "required_state": [],
                    "timeline_limit": 0,
                }
            }
        }
        response_body, _ = self.do_sync(sync_body, tok=user1_tok)

        # Room2 doesn't have a name so we should see `heroes` populated
        self.assertIsNone(response_body["rooms"][room_id1].get("name"))
        self.assertCountEqual(
            [
                hero["user_id"]
                for hero in response_body["rooms"][room_id1].get("heroes", [])
            ],
            # Heroes shouldn't include the user themselves (we shouldn't see user1). We
            # also shouldn't see user4 since they joined after user1 was banned.
            #
            # FIXME: The actual result should be `[user2_id, user3_id]` but we currently
            # don't support this for rooms where the user has left/been banned.
            [],
        )

        self.assertEqual(
            response_body["rooms"][room_id1]["joined_count"],
            # FIXME: The actual number should be "1" (user2) but we currently don't
            # support this for rooms where the user has left/been banned.
            0,
        )
        self.assertEqual(
            response_body["rooms"][room_id1]["invited_count"],
            # We shouldn't see user5 since they were invited after user1 was banned.
            #
            # FIXME: The actual number should be "1" (user3) but we currently don't
            # support this for rooms where the user has left/been banned.
            0,
        )

    def test_rooms_limited_initial_sync(self) -> None:
        """
        Test that we mark `rooms` as `limited=True` when we saturate the `timeline_limit`
        on initial sync.
        """
        user1_id = self.register_user("user1", "pass")
        user1_tok = self.login(user1_id, "pass")
        user2_id = self.register_user("user2", "pass")
        user2_tok = self.login(user2_id, "pass")

        room_id1 = self.helper.create_room_as(user2_id, tok=user2_tok)
        self.helper.send(room_id1, "activity1", tok=user2_tok)
        self.helper.send(room_id1, "activity2", tok=user2_tok)
        event_response3 = self.helper.send(room_id1, "activity3", tok=user2_tok)
        event_pos3 = self.get_success(
            self.store.get_position_for_event(event_response3["event_id"])
        )
        event_response4 = self.helper.send(room_id1, "activity4", tok=user2_tok)
        event_pos4 = self.get_success(
            self.store.get_position_for_event(event_response4["event_id"])
        )
        event_response5 = self.helper.send(room_id1, "activity5", tok=user2_tok)
        user1_join_response = self.helper.join(room_id1, user1_id, tok=user1_tok)

        # Make the Sliding Sync request
        sync_body = {
            "lists": {
                "foo-list": {
                    "ranges": [[0, 1]],
                    "required_state": [],
                    "timeline_limit": 3,
                }
            }
        }
        response_body, _ = self.do_sync(sync_body, tok=user1_tok)

        # We expect to saturate the `timeline_limit` (there are more than 3 messages in the room)
        self.assertEqual(
            response_body["rooms"][room_id1]["limited"],
            True,
            response_body["rooms"][room_id1],
        )
        # Check to make sure the latest events are returned
        self.assertEqual(
            [
                event["event_id"]
                for event in response_body["rooms"][room_id1]["timeline"]
            ],
            [
                event_response4["event_id"],
                event_response5["event_id"],
                user1_join_response["event_id"],
            ],
            response_body["rooms"][room_id1]["timeline"],
        )

        # Check to make sure the `prev_batch` points at the right place
        prev_batch_token = self.get_success(
            StreamToken.from_string(
                self.store, response_body["rooms"][room_id1]["prev_batch"]
            )
        )
        prev_batch_room_stream_token_serialized = self.get_success(
            prev_batch_token.room_key.to_string(self.store)
        )
        # If we use the `prev_batch` token to look backwards, we should see `event3`
        # next so make sure the token encompasses it
        self.assertEqual(
            event_pos3.persisted_after(prev_batch_token.room_key),
            False,
            f"`prev_batch` token {prev_batch_room_stream_token_serialized} should be >= event_pos3={self.get_success(event_pos3.to_room_stream_token().to_string(self.store))}",
        )
        # If we use the `prev_batch` token to look backwards, we shouldn't see `event4`
        # anymore since it was just returned in this response.
        self.assertEqual(
            event_pos4.persisted_after(prev_batch_token.room_key),
            True,
            f"`prev_batch` token {prev_batch_room_stream_token_serialized} should be < event_pos4={self.get_success(event_pos4.to_room_stream_token().to_string(self.store))}",
        )

        # With no `from_token` (initial sync), it's all historical since there is no
        # "live" range
        self.assertEqual(
            response_body["rooms"][room_id1]["num_live"],
            0,
            response_body["rooms"][room_id1],
        )

    def test_rooms_not_limited_initial_sync(self) -> None:
        """
        Test that we mark `rooms` as `limited=False` when there are no more events to
        paginate to.
        """
        user1_id = self.register_user("user1", "pass")
        user1_tok = self.login(user1_id, "pass")
        user2_id = self.register_user("user2", "pass")
        user2_tok = self.login(user2_id, "pass")

        room_id1 = self.helper.create_room_as(user2_id, tok=user2_tok)
        self.helper.send(room_id1, "activity1", tok=user2_tok)
        self.helper.send(room_id1, "activity2", tok=user2_tok)
        self.helper.send(room_id1, "activity3", tok=user2_tok)
        self.helper.join(room_id1, user1_id, tok=user1_tok)

        # Make the Sliding Sync request
        timeline_limit = 100
        sync_body = {
            "lists": {
                "foo-list": {
                    "ranges": [[0, 1]],
                    "required_state": [],
                    "timeline_limit": timeline_limit,
                }
            }
        }
        response_body, _ = self.do_sync(sync_body, tok=user1_tok)

        # The timeline should be `limited=False` because we have all of the events (no
        # more to paginate to)
        self.assertEqual(
            response_body["rooms"][room_id1]["limited"],
            False,
            response_body["rooms"][room_id1],
        )
        expected_number_of_events = 9
        # We're just looking to make sure we got all of the events before hitting the `timeline_limit`
        self.assertEqual(
            len(response_body["rooms"][room_id1]["timeline"]),
            expected_number_of_events,
            response_body["rooms"][room_id1]["timeline"],
        )
        self.assertLessEqual(expected_number_of_events, timeline_limit)

        # With no `from_token` (initial sync), it's all historical since there is no
        # "live" token range.
        self.assertEqual(
            response_body["rooms"][room_id1]["num_live"],
            0,
            response_body["rooms"][room_id1],
        )

    def test_rooms_incremental_sync(self) -> None:
        """
        Test `rooms` data during an incremental sync after an initial sync.
        """
        user1_id = self.register_user("user1", "pass")
        user1_tok = self.login(user1_id, "pass")
        user2_id = self.register_user("user2", "pass")
        user2_tok = self.login(user2_id, "pass")

        room_id1 = self.helper.create_room_as(user2_id, tok=user2_tok)
        self.helper.join(room_id1, user1_id, tok=user1_tok)
        self.helper.send(room_id1, "activity before initial sync1", tok=user2_tok)

        # Make an initial Sliding Sync request to grab a token. This is also a sanity
        # check that we can go from initial to incremental sync.
        sync_body = {
            "lists": {
                "foo-list": {
                    "ranges": [[0, 1]],
                    "required_state": [],
                    "timeline_limit": 3,
                }
            }
        }
        _, from_token = self.do_sync(sync_body, tok=user1_tok)

        # Send some events but don't send enough to saturate the `timeline_limit`.
        # We want to later test that we only get the new events since the `next_pos`
        event_response2 = self.helper.send(room_id1, "activity after2", tok=user2_tok)
        event_response3 = self.helper.send(room_id1, "activity after3", tok=user2_tok)

        # Make an incremental Sliding Sync request (what we're trying to test)
        response_body, _ = self.do_sync(sync_body, since=from_token, tok=user1_tok)

        # We only expect to see the new events since the last sync which isn't enough to
        # fill up the `timeline_limit`.
        self.assertEqual(
            response_body["rooms"][room_id1]["limited"],
            False,
            f'Our `timeline_limit` was {sync_body["lists"]["foo-list"]["timeline_limit"]} '
            + f'and {len(response_body["rooms"][room_id1]["timeline"])} events were returned in the timeline. '
            + str(response_body["rooms"][room_id1]),
        )
        # Check to make sure the latest events are returned
        self.assertEqual(
            [
                event["event_id"]
                for event in response_body["rooms"][room_id1]["timeline"]
            ],
            [
                event_response2["event_id"],
                event_response3["event_id"],
            ],
            response_body["rooms"][room_id1]["timeline"],
        )

        # All events are "live"
        self.assertEqual(
            response_body["rooms"][room_id1]["num_live"],
            2,
            response_body["rooms"][room_id1],
        )

    def test_rooms_bump_stamp(self) -> None:
        """
        Test that `bump_stamp` is present and pointing to relevant events.
        """
        user1_id = self.register_user("user1", "pass")
        user1_tok = self.login(user1_id, "pass")

        room_id1 = self.helper.create_room_as(
            user1_id,
            tok=user1_tok,
        )
        event_response1 = message_response = self.helper.send(
            room_id1, "message in room1", tok=user1_tok
        )
        event_pos1 = self.get_success(
            self.store.get_position_for_event(event_response1["event_id"])
        )
        room_id2 = self.helper.create_room_as(
            user1_id,
            tok=user1_tok,
        )
        send_response2 = self.helper.send(room_id2, "message in room2", tok=user1_tok)
        event_pos2 = self.get_success(
            self.store.get_position_for_event(send_response2["event_id"])
        )

        # Send a reaction in room1 but it shouldn't affect the `bump_stamp`
        # because reactions are not part of the `DEFAULT_BUMP_EVENT_TYPES`
        self.helper.send_event(
            room_id1,
            type=EventTypes.Reaction,
            content={
                "m.relates_to": {
                    "event_id": message_response["event_id"],
                    "key": "👍",
                    "rel_type": "m.annotation",
                }
            },
            tok=user1_tok,
        )

        # Make the Sliding Sync request
        sync_body = {
            "lists": {
                "foo-list": {
                    "ranges": [[0, 1]],
                    "required_state": [],
                    "timeline_limit": 100,
                }
            }
        }
        response_body, _ = self.do_sync(sync_body, tok=user1_tok)

        # Make sure it has the foo-list we requested
        self.assertListEqual(
            list(response_body["lists"].keys()),
            ["foo-list"],
            response_body["lists"].keys(),
        )

        # Make sure the list includes the rooms in the right order
        self.assertListEqual(
            list(response_body["lists"]["foo-list"]["ops"]),
            [
                {
                    "op": "SYNC",
                    "range": [0, 1],
                    # room1 sorts before room2 because it has the latest event (the
                    # reaction)
                    "room_ids": [room_id1, room_id2],
                }
            ],
            response_body["lists"]["foo-list"],
        )

        # The `bump_stamp` for room1 should point at the latest message (not the
        # reaction since it's not one of the `DEFAULT_BUMP_EVENT_TYPES`)
        self.assertEqual(
            response_body["rooms"][room_id1]["bump_stamp"],
            event_pos1.stream,
            response_body["rooms"][room_id1],
        )

        # The `bump_stamp` for room2 should point at the latest message
        self.assertEqual(
            response_body["rooms"][room_id2]["bump_stamp"],
            event_pos2.stream,
            response_body["rooms"][room_id2],
        )

    def test_rooms_bump_stamp_backfill(self) -> None:
        """
        Test that `bump_stamp` ignores backfilled events, i.e. events with a
        negative stream ordering.
        """

        user1_id = self.register_user("user1", "pass")
        user1_tok = self.login(user1_id, "pass")

        # Create a remote room
        creator = "@user:other"
        room_id = "!foo:other"
        shared_kwargs = {
            "room_id": room_id,
            "room_version": "10",
        }

        create_tuple = self.get_success(
            create_event(
                self.hs,
                prev_event_ids=[],
                type=EventTypes.Create,
                state_key="",
                sender=creator,
                **shared_kwargs,
            )
        )
        creator_tuple = self.get_success(
            create_event(
                self.hs,
                prev_event_ids=[create_tuple[0].event_id],
                auth_event_ids=[create_tuple[0].event_id],
                type=EventTypes.Member,
                state_key=creator,
                content={"membership": Membership.JOIN},
                sender=creator,
                **shared_kwargs,
            )
        )
        # We add a message event as a valid "bump type"
        msg_tuple = self.get_success(
            create_event(
                self.hs,
                prev_event_ids=[creator_tuple[0].event_id],
                auth_event_ids=[create_tuple[0].event_id],
                type=EventTypes.Message,
                content={"body": "foo", "msgtype": "m.text"},
                sender=creator,
                **shared_kwargs,
            )
        )
        invite_tuple = self.get_success(
            create_event(
                self.hs,
                prev_event_ids=[msg_tuple[0].event_id],
                auth_event_ids=[create_tuple[0].event_id, creator_tuple[0].event_id],
                type=EventTypes.Member,
                state_key=user1_id,
                content={"membership": Membership.INVITE},
                sender=creator,
                **shared_kwargs,
            )
        )

        remote_events_and_contexts = [
            create_tuple,
            creator_tuple,
            msg_tuple,
            invite_tuple,
        ]

        # Ensure the local HS knows the room version
        self.get_success(
            self.store.store_room(room_id, creator, False, RoomVersions.V10)
        )

        # Persist these events as backfilled events.
        persistence = self.hs.get_storage_controllers().persistence
        assert persistence is not None

        for event, context in remote_events_and_contexts:
            self.get_success(persistence.persist_event(event, context, backfilled=True))

        # Now we join the local user to the room
        join_tuple = self.get_success(
            create_event(
                self.hs,
                prev_event_ids=[invite_tuple[0].event_id],
                auth_event_ids=[create_tuple[0].event_id, invite_tuple[0].event_id],
                type=EventTypes.Member,
                state_key=user1_id,
                content={"membership": Membership.JOIN},
                sender=user1_id,
                **shared_kwargs,
            )
        )
        self.get_success(persistence.persist_event(*join_tuple))

        # Doing an SS request should return a positive `bump_stamp`, even though
        # the only event that matches the bump types has as negative stream
        # ordering.
        sync_body = {
            "lists": {
                "foo-list": {
                    "ranges": [[0, 1]],
                    "required_state": [],
                    "timeline_limit": 5,
                }
            }
        }
        response_body, _ = self.do_sync(sync_body, tok=user1_tok)

        self.assertGreater(response_body["rooms"][room_id]["bump_stamp"], 0)

    def test_rooms_newly_joined_incremental_sync(self) -> None:
        """
        Test that when we make an incremental sync with a `newly_joined` `rooms`, we are
        able to see some historical events before the `from_token`.
        """
        user1_id = self.register_user("user1", "pass")
        user1_tok = self.login(user1_id, "pass")
        user2_id = self.register_user("user2", "pass")
        user2_tok = self.login(user2_id, "pass")

        room_id1 = self.helper.create_room_as(user2_id, tok=user2_tok)
        self.helper.send(room_id1, "activity before token1", tok=user2_tok)
        event_response2 = self.helper.send(
            room_id1, "activity before token2", tok=user2_tok
        )

        # The `timeline_limit` is set to 4 so we can at least see one historical event
        # before the `from_token`. We should see historical events because this is a
        # `newly_joined` room.
        timeline_limit = 4
        sync_body = {
            "lists": {
                "foo-list": {
                    "ranges": [[0, 1]],
                    "required_state": [],
                    "timeline_limit": timeline_limit,
                }
            }
        }
        _, from_token = self.do_sync(sync_body, tok=user1_tok)

        # Join the room after the `from_token` which will make us consider this room as
        # `newly_joined`.
        user1_join_response = self.helper.join(room_id1, user1_id, tok=user1_tok)

        # Send some events but don't send enough to saturate the `timeline_limit`.
        # We want to later test that we only get the new events since the `next_pos`
        event_response3 = self.helper.send(
            room_id1, "activity after token3", tok=user2_tok
        )
        event_response4 = self.helper.send(
            room_id1, "activity after token4", tok=user2_tok
        )

        # Make an incremental Sliding Sync request (what we're trying to test)
        response_body, _ = self.do_sync(sync_body, since=from_token, tok=user1_tok)

        # We should see the new events and the rest should be filled with historical
        # events which will make us `limited=True` since there are more to paginate to.
        self.assertEqual(
            response_body["rooms"][room_id1]["limited"],
            True,
            f"Our `timeline_limit` was {timeline_limit} "
            + f'and {len(response_body["rooms"][room_id1]["timeline"])} events were returned in the timeline. '
            + str(response_body["rooms"][room_id1]),
        )
        # Check to make sure that the "live" and historical events are returned
        self.assertEqual(
            [
                event["event_id"]
                for event in response_body["rooms"][room_id1]["timeline"]
            ],
            [
                event_response2["event_id"],
                user1_join_response["event_id"],
                event_response3["event_id"],
                event_response4["event_id"],
            ],
            response_body["rooms"][room_id1]["timeline"],
        )

        # Only events after the `from_token` are "live" (join, event3, event4)
        self.assertEqual(
            response_body["rooms"][room_id1]["num_live"],
            3,
            response_body["rooms"][room_id1],
        )

    def test_rooms_invite_shared_history_initial_sync(self) -> None:
        """
        Test that `rooms` we are invited to have some stripped `invite_state` during an
        initial sync.

        This is an `invite` room so we should only have `stripped_state` (no `timeline`)
        but we also shouldn't see any timeline events because the history visiblity is
        `shared` and we haven't joined the room yet.
        """
        user1_id = self.register_user("user1", "pass")
        user1_tok = self.login(user1_id, "pass")
        user1 = UserID.from_string(user1_id)
        user2_id = self.register_user("user2", "pass")
        user2_tok = self.login(user2_id, "pass")
        user2 = UserID.from_string(user2_id)

        room_id1 = self.helper.create_room_as(user2_id, tok=user2_tok)
        # Ensure we're testing with a room with `shared` history visibility which means
        # history visible until you actually join the room.
        history_visibility_response = self.helper.get_state(
            room_id1, EventTypes.RoomHistoryVisibility, tok=user2_tok
        )
        self.assertEqual(
            history_visibility_response.get("history_visibility"),
            HistoryVisibility.SHARED,
        )

        self.helper.send(room_id1, "activity before1", tok=user2_tok)
        self.helper.send(room_id1, "activity before2", tok=user2_tok)
        self.helper.invite(room_id1, src=user2_id, targ=user1_id, tok=user2_tok)
        self.helper.send(room_id1, "activity after3", tok=user2_tok)
        self.helper.send(room_id1, "activity after4", tok=user2_tok)

        # Make the Sliding Sync request
        sync_body = {
            "lists": {
                "foo-list": {
                    "ranges": [[0, 1]],
                    "required_state": [],
                    "timeline_limit": 3,
                }
            }
        }
        response_body, _ = self.do_sync(sync_body, tok=user1_tok)

        # `timeline` is omitted for `invite` rooms with `stripped_state`
        self.assertIsNone(
            response_body["rooms"][room_id1].get("timeline"),
            response_body["rooms"][room_id1],
        )
        # `num_live` is omitted for `invite` rooms with `stripped_state` (no timeline anyway)
        self.assertIsNone(
            response_body["rooms"][room_id1].get("num_live"),
            response_body["rooms"][room_id1],
        )
        # `limited` is omitted for `invite` rooms with `stripped_state` (no timeline anyway)
        self.assertIsNone(
            response_body["rooms"][room_id1].get("limited"),
            response_body["rooms"][room_id1],
        )
        # `prev_batch` is omitted for `invite` rooms with `stripped_state` (no timeline anyway)
        self.assertIsNone(
            response_body["rooms"][room_id1].get("prev_batch"),
            response_body["rooms"][room_id1],
        )
        # `required_state` is omitted for `invite` rooms with `stripped_state`
        self.assertIsNone(
            response_body["rooms"][room_id1].get("required_state"),
            response_body["rooms"][room_id1],
        )
        # We should have some `stripped_state` so the potential joiner can identify the
        # room (we don't care about the order).
        self.assertCountEqual(
            response_body["rooms"][room_id1]["invite_state"],
            [
                {
                    "content": {"creator": user2_id, "room_version": "10"},
                    "sender": user2_id,
                    "state_key": "",
                    "type": "m.room.create",
                },
                {
                    "content": {"join_rule": "public"},
                    "sender": user2_id,
                    "state_key": "",
                    "type": "m.room.join_rules",
                },
                {
                    "content": {"displayname": user2.localpart, "membership": "join"},
                    "sender": user2_id,
                    "state_key": user2_id,
                    "type": "m.room.member",
                },
                {
                    "content": {"displayname": user1.localpart, "membership": "invite"},
                    "sender": user2_id,
                    "state_key": user1_id,
                    "type": "m.room.member",
                },
            ],
            response_body["rooms"][room_id1]["invite_state"],
        )

    def test_rooms_invite_shared_history_incremental_sync(self) -> None:
        """
        Test that `rooms` we are invited to have some stripped `invite_state` during an
        incremental sync.

        This is an `invite` room so we should only have `stripped_state` (no `timeline`)
        but we also shouldn't see any timeline events because the history visiblity is
        `shared` and we haven't joined the room yet.
        """
        user1_id = self.register_user("user1", "pass")
        user1_tok = self.login(user1_id, "pass")
        user1 = UserID.from_string(user1_id)
        user2_id = self.register_user("user2", "pass")
        user2_tok = self.login(user2_id, "pass")
        user2 = UserID.from_string(user2_id)

        room_id1 = self.helper.create_room_as(user2_id, tok=user2_tok)
        # Ensure we're testing with a room with `shared` history visibility which means
        # history visible until you actually join the room.
        history_visibility_response = self.helper.get_state(
            room_id1, EventTypes.RoomHistoryVisibility, tok=user2_tok
        )
        self.assertEqual(
            history_visibility_response.get("history_visibility"),
            HistoryVisibility.SHARED,
        )

        self.helper.send(room_id1, "activity before invite1", tok=user2_tok)
        self.helper.send(room_id1, "activity before invite2", tok=user2_tok)
        self.helper.invite(room_id1, src=user2_id, targ=user1_id, tok=user2_tok)
        self.helper.send(room_id1, "activity after invite3", tok=user2_tok)
        self.helper.send(room_id1, "activity after invite4", tok=user2_tok)

        sync_body = {
            "lists": {
                "foo-list": {
                    "ranges": [[0, 1]],
                    "required_state": [],
                    "timeline_limit": 3,
                }
            }
        }
        _, from_token = self.do_sync(sync_body, tok=user1_tok)

        self.helper.send(room_id1, "activity after token5", tok=user2_tok)
        self.helper.send(room_id1, "activity after toekn6", tok=user2_tok)

        # Make the Sliding Sync request
        response_body, from_token = self.do_sync(
            sync_body, since=from_token, tok=user1_tok
        )

        # `timeline` is omitted for `invite` rooms with `stripped_state`
        self.assertIsNone(
            response_body["rooms"][room_id1].get("timeline"),
            response_body["rooms"][room_id1],
        )
        # `num_live` is omitted for `invite` rooms with `stripped_state` (no timeline anyway)
        self.assertIsNone(
            response_body["rooms"][room_id1].get("num_live"),
            response_body["rooms"][room_id1],
        )
        # `limited` is omitted for `invite` rooms with `stripped_state` (no timeline anyway)
        self.assertIsNone(
            response_body["rooms"][room_id1].get("limited"),
            response_body["rooms"][room_id1],
        )
        # `prev_batch` is omitted for `invite` rooms with `stripped_state` (no timeline anyway)
        self.assertIsNone(
            response_body["rooms"][room_id1].get("prev_batch"),
            response_body["rooms"][room_id1],
        )
        # `required_state` is omitted for `invite` rooms with `stripped_state`
        self.assertIsNone(
            response_body["rooms"][room_id1].get("required_state"),
            response_body["rooms"][room_id1],
        )
        # We should have some `stripped_state` so the potential joiner can identify the
        # room (we don't care about the order).
        self.assertCountEqual(
            response_body["rooms"][room_id1]["invite_state"],
            [
                {
                    "content": {"creator": user2_id, "room_version": "10"},
                    "sender": user2_id,
                    "state_key": "",
                    "type": "m.room.create",
                },
                {
                    "content": {"join_rule": "public"},
                    "sender": user2_id,
                    "state_key": "",
                    "type": "m.room.join_rules",
                },
                {
                    "content": {"displayname": user2.localpart, "membership": "join"},
                    "sender": user2_id,
                    "state_key": user2_id,
                    "type": "m.room.member",
                },
                {
                    "content": {"displayname": user1.localpart, "membership": "invite"},
                    "sender": user2_id,
                    "state_key": user1_id,
                    "type": "m.room.member",
                },
            ],
            response_body["rooms"][room_id1]["invite_state"],
        )

    def test_rooms_invite_world_readable_history_initial_sync(self) -> None:
        """
        Test that `rooms` we are invited to have some stripped `invite_state` during an
        initial sync.

        This is an `invite` room so we should only have `stripped_state` (no `timeline`)
        but depending on the semantics we decide, we could potentially see some
        historical events before/after the `from_token` because the history is
        `world_readable`. Same situation for events after the `from_token` if the
        history visibility was set to `invited`.
        """
        user1_id = self.register_user("user1", "pass")
        user1_tok = self.login(user1_id, "pass")
        user1 = UserID.from_string(user1_id)
        user2_id = self.register_user("user2", "pass")
        user2_tok = self.login(user2_id, "pass")
        user2 = UserID.from_string(user2_id)

        room_id1 = self.helper.create_room_as(
            user2_id,
            tok=user2_tok,
            extra_content={
                "preset": "public_chat",
                "initial_state": [
                    {
                        "content": {
                            "history_visibility": HistoryVisibility.WORLD_READABLE
                        },
                        "state_key": "",
                        "type": EventTypes.RoomHistoryVisibility,
                    }
                ],
            },
        )
        # Ensure we're testing with a room with `world_readable` history visibility
        # which means events are visible to anyone even without membership.
        history_visibility_response = self.helper.get_state(
            room_id1, EventTypes.RoomHistoryVisibility, tok=user2_tok
        )
        self.assertEqual(
            history_visibility_response.get("history_visibility"),
            HistoryVisibility.WORLD_READABLE,
        )

        self.helper.send(room_id1, "activity before1", tok=user2_tok)
        self.helper.send(room_id1, "activity before2", tok=user2_tok)
        self.helper.invite(room_id1, src=user2_id, targ=user1_id, tok=user2_tok)
        self.helper.send(room_id1, "activity after3", tok=user2_tok)
        self.helper.send(room_id1, "activity after4", tok=user2_tok)

        # Make the Sliding Sync request
        sync_body = {
            "lists": {
                "foo-list": {
                    "ranges": [[0, 1]],
                    "required_state": [],
                    # Large enough to see the latest events and before the invite
                    "timeline_limit": 4,
                }
            }
        }
        response_body, _ = self.do_sync(sync_body, tok=user1_tok)

        # `timeline` is omitted for `invite` rooms with `stripped_state`
        self.assertIsNone(
            response_body["rooms"][room_id1].get("timeline"),
            response_body["rooms"][room_id1],
        )
        # `num_live` is omitted for `invite` rooms with `stripped_state` (no timeline anyway)
        self.assertIsNone(
            response_body["rooms"][room_id1].get("num_live"),
            response_body["rooms"][room_id1],
        )
        # `limited` is omitted for `invite` rooms with `stripped_state` (no timeline anyway)
        self.assertIsNone(
            response_body["rooms"][room_id1].get("limited"),
            response_body["rooms"][room_id1],
        )
        # `prev_batch` is omitted for `invite` rooms with `stripped_state` (no timeline anyway)
        self.assertIsNone(
            response_body["rooms"][room_id1].get("prev_batch"),
            response_body["rooms"][room_id1],
        )
        # `required_state` is omitted for `invite` rooms with `stripped_state`
        self.assertIsNone(
            response_body["rooms"][room_id1].get("required_state"),
            response_body["rooms"][room_id1],
        )
        # We should have some `stripped_state` so the potential joiner can identify the
        # room (we don't care about the order).
        self.assertCountEqual(
            response_body["rooms"][room_id1]["invite_state"],
            [
                {
                    "content": {"creator": user2_id, "room_version": "10"},
                    "sender": user2_id,
                    "state_key": "",
                    "type": "m.room.create",
                },
                {
                    "content": {"join_rule": "public"},
                    "sender": user2_id,
                    "state_key": "",
                    "type": "m.room.join_rules",
                },
                {
                    "content": {"displayname": user2.localpart, "membership": "join"},
                    "sender": user2_id,
                    "state_key": user2_id,
                    "type": "m.room.member",
                },
                {
                    "content": {"displayname": user1.localpart, "membership": "invite"},
                    "sender": user2_id,
                    "state_key": user1_id,
                    "type": "m.room.member",
                },
            ],
            response_body["rooms"][room_id1]["invite_state"],
        )

    def test_rooms_invite_world_readable_history_incremental_sync(self) -> None:
        """
        Test that `rooms` we are invited to have some stripped `invite_state` during an
        incremental sync.

        This is an `invite` room so we should only have `stripped_state` (no `timeline`)
        but depending on the semantics we decide, we could potentially see some
        historical events before/after the `from_token` because the history is
        `world_readable`. Same situation for events after the `from_token` if the
        history visibility was set to `invited`.
        """
        user1_id = self.register_user("user1", "pass")
        user1_tok = self.login(user1_id, "pass")
        user1 = UserID.from_string(user1_id)
        user2_id = self.register_user("user2", "pass")
        user2_tok = self.login(user2_id, "pass")
        user2 = UserID.from_string(user2_id)

        room_id1 = self.helper.create_room_as(
            user2_id,
            tok=user2_tok,
            extra_content={
                "preset": "public_chat",
                "initial_state": [
                    {
                        "content": {
                            "history_visibility": HistoryVisibility.WORLD_READABLE
                        },
                        "state_key": "",
                        "type": EventTypes.RoomHistoryVisibility,
                    }
                ],
            },
        )
        # Ensure we're testing with a room with `world_readable` history visibility
        # which means events are visible to anyone even without membership.
        history_visibility_response = self.helper.get_state(
            room_id1, EventTypes.RoomHistoryVisibility, tok=user2_tok
        )
        self.assertEqual(
            history_visibility_response.get("history_visibility"),
            HistoryVisibility.WORLD_READABLE,
        )

        self.helper.send(room_id1, "activity before invite1", tok=user2_tok)
        self.helper.send(room_id1, "activity before invite2", tok=user2_tok)
        self.helper.invite(room_id1, src=user2_id, targ=user1_id, tok=user2_tok)
        self.helper.send(room_id1, "activity after invite3", tok=user2_tok)
        self.helper.send(room_id1, "activity after invite4", tok=user2_tok)

        sync_body = {
            "lists": {
                "foo-list": {
                    "ranges": [[0, 1]],
                    "required_state": [],
                    # Large enough to see the latest events and before the invite
                    "timeline_limit": 4,
                }
            }
        }
        _, from_token = self.do_sync(sync_body, tok=user1_tok)

        self.helper.send(room_id1, "activity after token5", tok=user2_tok)
        self.helper.send(room_id1, "activity after toekn6", tok=user2_tok)

        # Make the incremental Sliding Sync request
        response_body, _ = self.do_sync(sync_body, since=from_token, tok=user1_tok)

        # `timeline` is omitted for `invite` rooms with `stripped_state`
        self.assertIsNone(
            response_body["rooms"][room_id1].get("timeline"),
            response_body["rooms"][room_id1],
        )
        # `num_live` is omitted for `invite` rooms with `stripped_state` (no timeline anyway)
        self.assertIsNone(
            response_body["rooms"][room_id1].get("num_live"),
            response_body["rooms"][room_id1],
        )
        # `limited` is omitted for `invite` rooms with `stripped_state` (no timeline anyway)
        self.assertIsNone(
            response_body["rooms"][room_id1].get("limited"),
            response_body["rooms"][room_id1],
        )
        # `prev_batch` is omitted for `invite` rooms with `stripped_state` (no timeline anyway)
        self.assertIsNone(
            response_body["rooms"][room_id1].get("prev_batch"),
            response_body["rooms"][room_id1],
        )
        # `required_state` is omitted for `invite` rooms with `stripped_state`
        self.assertIsNone(
            response_body["rooms"][room_id1].get("required_state"),
            response_body["rooms"][room_id1],
        )
        # We should have some `stripped_state` so the potential joiner can identify the
        # room (we don't care about the order).
        self.assertCountEqual(
            response_body["rooms"][room_id1]["invite_state"],
            [
                {
                    "content": {"creator": user2_id, "room_version": "10"},
                    "sender": user2_id,
                    "state_key": "",
                    "type": "m.room.create",
                },
                {
                    "content": {"join_rule": "public"},
                    "sender": user2_id,
                    "state_key": "",
                    "type": "m.room.join_rules",
                },
                {
                    "content": {"displayname": user2.localpart, "membership": "join"},
                    "sender": user2_id,
                    "state_key": user2_id,
                    "type": "m.room.member",
                },
                {
                    "content": {"displayname": user1.localpart, "membership": "invite"},
                    "sender": user2_id,
                    "state_key": user1_id,
                    "type": "m.room.member",
                },
            ],
            response_body["rooms"][room_id1]["invite_state"],
        )

    def test_rooms_ban_initial_sync(self) -> None:
        """
        Test that `rooms` we are banned from in an intial sync only allows us to see
        timeline events up to the ban event.
        """
        user1_id = self.register_user("user1", "pass")
        user1_tok = self.login(user1_id, "pass")
        user2_id = self.register_user("user2", "pass")
        user2_tok = self.login(user2_id, "pass")

        room_id1 = self.helper.create_room_as(user2_id, tok=user2_tok)
        self.helper.send(room_id1, "activity before1", tok=user2_tok)
        self.helper.send(room_id1, "activity before2", tok=user2_tok)
        self.helper.join(room_id1, user1_id, tok=user1_tok)

        event_response3 = self.helper.send(room_id1, "activity after3", tok=user2_tok)
        event_response4 = self.helper.send(room_id1, "activity after4", tok=user2_tok)
        user1_ban_response = self.helper.ban(
            room_id1, src=user2_id, targ=user1_id, tok=user2_tok
        )

        self.helper.send(room_id1, "activity after5", tok=user2_tok)
        self.helper.send(room_id1, "activity after6", tok=user2_tok)

        # Make the Sliding Sync request
        sync_body = {
            "lists": {
                "foo-list": {
                    "ranges": [[0, 1]],
                    "required_state": [],
                    "timeline_limit": 3,
                }
            }
        }
        response_body, _ = self.do_sync(sync_body, tok=user1_tok)

        # We should see events before the ban but not after
        self.assertEqual(
            [
                event["event_id"]
                for event in response_body["rooms"][room_id1]["timeline"]
            ],
            [
                event_response3["event_id"],
                event_response4["event_id"],
                user1_ban_response["event_id"],
            ],
            response_body["rooms"][room_id1]["timeline"],
        )
        # No "live" events in an initial sync (no `from_token` to define the "live"
        # range)
        self.assertEqual(
            response_body["rooms"][room_id1]["num_live"],
            0,
            response_body["rooms"][room_id1],
        )
        # There are more events to paginate to
        self.assertEqual(
            response_body["rooms"][room_id1]["limited"],
            True,
            response_body["rooms"][room_id1],
        )

    def test_rooms_ban_incremental_sync1(self) -> None:
        """
        Test that `rooms` we are banned from during the next incremental sync only
        allows us to see timeline events up to the ban event.
        """
        user1_id = self.register_user("user1", "pass")
        user1_tok = self.login(user1_id, "pass")
        user2_id = self.register_user("user2", "pass")
        user2_tok = self.login(user2_id, "pass")

        room_id1 = self.helper.create_room_as(user2_id, tok=user2_tok)
        self.helper.send(room_id1, "activity before1", tok=user2_tok)
        self.helper.send(room_id1, "activity before2", tok=user2_tok)
        self.helper.join(room_id1, user1_id, tok=user1_tok)

        sync_body = {
            "lists": {
                "foo-list": {
                    "ranges": [[0, 1]],
                    "required_state": [],
                    "timeline_limit": 4,
                }
            }
        }
        _, from_token = self.do_sync(sync_body, tok=user1_tok)

        event_response3 = self.helper.send(room_id1, "activity after3", tok=user2_tok)
        event_response4 = self.helper.send(room_id1, "activity after4", tok=user2_tok)
        # The ban is within the token range (between the `from_token` and the sliding
        # sync request)
        user1_ban_response = self.helper.ban(
            room_id1, src=user2_id, targ=user1_id, tok=user2_tok
        )

        self.helper.send(room_id1, "activity after5", tok=user2_tok)
        self.helper.send(room_id1, "activity after6", tok=user2_tok)

        # Make the incremental Sliding Sync request
        response_body, _ = self.do_sync(sync_body, since=from_token, tok=user1_tok)

        # We should see events before the ban but not after
        self.assertEqual(
            [
                event["event_id"]
                for event in response_body["rooms"][room_id1]["timeline"]
            ],
            [
                event_response3["event_id"],
                event_response4["event_id"],
                user1_ban_response["event_id"],
            ],
            response_body["rooms"][room_id1]["timeline"],
        )
        # All live events in the incremental sync
        self.assertEqual(
            response_body["rooms"][room_id1]["num_live"],
            3,
            response_body["rooms"][room_id1],
        )
        # There aren't anymore events to paginate to in this range
        self.assertEqual(
            response_body["rooms"][room_id1]["limited"],
            False,
            response_body["rooms"][room_id1],
        )

    def test_rooms_ban_incremental_sync2(self) -> None:
        """
        Test that `rooms` we are banned from before the incremental sync don't return
        any events in the timeline.
        """
        user1_id = self.register_user("user1", "pass")
        user1_tok = self.login(user1_id, "pass")
        user2_id = self.register_user("user2", "pass")
        user2_tok = self.login(user2_id, "pass")

        room_id1 = self.helper.create_room_as(user2_id, tok=user2_tok)
        self.helper.send(room_id1, "activity before1", tok=user2_tok)
        self.helper.join(room_id1, user1_id, tok=user1_tok)

        self.helper.send(room_id1, "activity after2", tok=user2_tok)
        # The ban is before we get our `from_token`
        self.helper.ban(room_id1, src=user2_id, targ=user1_id, tok=user2_tok)

        self.helper.send(room_id1, "activity after3", tok=user2_tok)

        sync_body = {
            "lists": {
                "foo-list": {
                    "ranges": [[0, 1]],
                    "required_state": [],
                    "timeline_limit": 4,
                }
            }
        }
        _, from_token = self.do_sync(sync_body, tok=user1_tok)

        self.helper.send(room_id1, "activity after4", tok=user2_tok)

        # Make the incremental Sliding Sync request
        response_body, _ = self.do_sync(sync_body, since=from_token, tok=user1_tok)

        # Nothing to see for this banned user in the room in the token range
        self.assertIsNone(response_body["rooms"][room_id1].get("timeline"))
        # No events returned in the timeline so nothing is "live"
        self.assertEqual(
            response_body["rooms"][room_id1]["num_live"],
            0,
            response_body["rooms"][room_id1],
        )
        # There aren't anymore events to paginate to in this range
        self.assertEqual(
            response_body["rooms"][room_id1]["limited"],
            False,
            response_body["rooms"][room_id1],
        )

    def test_rooms_no_required_state(self) -> None:
        """
        Empty `rooms.required_state` should not return any state events in the room
        """
        user1_id = self.register_user("user1", "pass")
        user1_tok = self.login(user1_id, "pass")
        user2_id = self.register_user("user2", "pass")
        user2_tok = self.login(user2_id, "pass")

        room_id1 = self.helper.create_room_as(user2_id, tok=user2_tok)
        self.helper.join(room_id1, user1_id, tok=user1_tok)

        # Make the Sliding Sync request
        sync_body = {
            "lists": {
                "foo-list": {
                    "ranges": [[0, 1]],
                    # Empty `required_state`
                    "required_state": [],
                    "timeline_limit": 0,
                }
            }
        }
        response_body, _ = self.do_sync(sync_body, tok=user1_tok)

        # No `required_state` in response
        self.assertIsNone(
            response_body["rooms"][room_id1].get("required_state"),
            response_body["rooms"][room_id1],
        )

    def test_rooms_required_state_initial_sync(self) -> None:
        """
        Test `rooms.required_state` returns requested state events in the room during an
        initial sync.
        """
        user1_id = self.register_user("user1", "pass")
        user1_tok = self.login(user1_id, "pass")
        user2_id = self.register_user("user2", "pass")
        user2_tok = self.login(user2_id, "pass")

        room_id1 = self.helper.create_room_as(user2_id, tok=user2_tok)
        self.helper.join(room_id1, user1_id, tok=user1_tok)

        # Make the Sliding Sync request
        sync_body = {
            "lists": {
                "foo-list": {
                    "ranges": [[0, 1]],
                    "required_state": [
                        [EventTypes.Create, ""],
                        [EventTypes.RoomHistoryVisibility, ""],
                        # This one doesn't exist in the room
                        [EventTypes.Tombstone, ""],
                    ],
                    "timeline_limit": 0,
                }
            }
        }
        response_body, _ = self.do_sync(sync_body, tok=user1_tok)

        state_map = self.get_success(
            self.storage_controllers.state.get_current_state(room_id1)
        )

        self._assertRequiredStateIncludes(
            response_body["rooms"][room_id1]["required_state"],
            {
                state_map[(EventTypes.Create, "")],
                state_map[(EventTypes.RoomHistoryVisibility, "")],
            },
            exact=True,
        )
        self.assertIsNone(response_body["rooms"][room_id1].get("invite_state"))

    def test_rooms_required_state_incremental_sync(self) -> None:
        """
        Test `rooms.required_state` returns requested state events in the room during an
        incremental sync.
        """
        user1_id = self.register_user("user1", "pass")
        user1_tok = self.login(user1_id, "pass")
        user2_id = self.register_user("user2", "pass")
        user2_tok = self.login(user2_id, "pass")

        room_id1 = self.helper.create_room_as(user2_id, tok=user2_tok)
        self.helper.join(room_id1, user1_id, tok=user1_tok)

        sync_body = {
            "lists": {
                "foo-list": {
                    "ranges": [[0, 1]],
                    "required_state": [
                        [EventTypes.Create, ""],
                        [EventTypes.RoomHistoryVisibility, ""],
                        # This one doesn't exist in the room
                        [EventTypes.Tombstone, ""],
                    ],
                    "timeline_limit": 0,
                }
            }
        }
        _, from_token = self.do_sync(sync_body, tok=user1_tok)

        # Make the incremental Sliding Sync request
        response_body, _ = self.do_sync(sync_body, since=from_token, tok=user1_tok)

        state_map = self.get_success(
            self.storage_controllers.state.get_current_state(room_id1)
        )

        # The returned state doesn't change from initial to incremental sync. In the
        # future, we will only return updates but only if we've sent the room down the
        # connection before.
        self._assertRequiredStateIncludes(
            response_body["rooms"][room_id1]["required_state"],
            {
                state_map[(EventTypes.Create, "")],
                state_map[(EventTypes.RoomHistoryVisibility, "")],
            },
            exact=True,
        )
        self.assertIsNone(response_body["rooms"][room_id1].get("invite_state"))

    def test_rooms_required_state_wildcard(self) -> None:
        """
        Test `rooms.required_state` returns all state events when using wildcard `["*", "*"]`.
        """
        user1_id = self.register_user("user1", "pass")
        user1_tok = self.login(user1_id, "pass")
        user2_id = self.register_user("user2", "pass")
        user2_tok = self.login(user2_id, "pass")

        room_id1 = self.helper.create_room_as(user2_id, tok=user2_tok)
        self.helper.join(room_id1, user1_id, tok=user1_tok)

        self.helper.send_state(
            room_id1,
            event_type="org.matrix.foo_state",
            state_key="",
            body={"foo": "bar"},
            tok=user2_tok,
        )
        self.helper.send_state(
            room_id1,
            event_type="org.matrix.foo_state",
            state_key="namespaced",
            body={"foo": "bar"},
            tok=user2_tok,
        )

        # Make the Sliding Sync request with wildcards for the `event_type` and `state_key`
        sync_body = {
            "lists": {
                "foo-list": {
                    "ranges": [[0, 1]],
                    "required_state": [
                        [StateValues.WILDCARD, StateValues.WILDCARD],
                    ],
                    "timeline_limit": 0,
                }
            }
        }
        response_body, _ = self.do_sync(sync_body, tok=user1_tok)

        state_map = self.get_success(
            self.storage_controllers.state.get_current_state(room_id1)
        )

        self._assertRequiredStateIncludes(
            response_body["rooms"][room_id1]["required_state"],
            # We should see all the state events in the room
            state_map.values(),
            exact=True,
        )
        self.assertIsNone(response_body["rooms"][room_id1].get("invite_state"))

    def test_rooms_required_state_wildcard_event_type(self) -> None:
        """
        Test `rooms.required_state` returns relevant state events when using wildcard in
        the event_type `["*", "foobarbaz"]`.
        """
        user1_id = self.register_user("user1", "pass")
        user1_tok = self.login(user1_id, "pass")
        user2_id = self.register_user("user2", "pass")
        user2_tok = self.login(user2_id, "pass")

        room_id1 = self.helper.create_room_as(user2_id, tok=user2_tok)
        self.helper.join(room_id1, user1_id, tok=user1_tok)

        self.helper.send_state(
            room_id1,
            event_type="org.matrix.foo_state",
            state_key="",
            body={"foo": "bar"},
            tok=user2_tok,
        )
        self.helper.send_state(
            room_id1,
            event_type="org.matrix.foo_state",
            state_key=user2_id,
            body={"foo": "bar"},
            tok=user2_tok,
        )

        # Make the Sliding Sync request with wildcards for the `event_type`
        sync_body = {
            "lists": {
                "foo-list": {
                    "ranges": [[0, 1]],
                    "required_state": [
                        [StateValues.WILDCARD, user2_id],
                    ],
                    "timeline_limit": 0,
                }
            }
        }
        response_body, _ = self.do_sync(sync_body, tok=user1_tok)

        state_map = self.get_success(
            self.storage_controllers.state.get_current_state(room_id1)
        )

        # We expect at-least any state event with the `user2_id` as the `state_key`
        self._assertRequiredStateIncludes(
            response_body["rooms"][room_id1]["required_state"],
            {
                state_map[(EventTypes.Member, user2_id)],
                state_map[("org.matrix.foo_state", user2_id)],
            },
            # Ideally, this would be exact but we're currently returning all state
            # events when the `event_type` is a wildcard.
            exact=False,
        )
        self.assertIsNone(response_body["rooms"][room_id1].get("invite_state"))

    def test_rooms_required_state_wildcard_state_key(self) -> None:
        """
        Test `rooms.required_state` returns relevant state events when using wildcard in
        the state_key `["foobarbaz","*"]`.
        """
        user1_id = self.register_user("user1", "pass")
        user1_tok = self.login(user1_id, "pass")
        user2_id = self.register_user("user2", "pass")
        user2_tok = self.login(user2_id, "pass")

        room_id1 = self.helper.create_room_as(user2_id, tok=user2_tok)
        self.helper.join(room_id1, user1_id, tok=user1_tok)

        # Make the Sliding Sync request with wildcards for the `state_key`
        sync_body = {
            "lists": {
                "foo-list": {
                    "ranges": [[0, 1]],
                    "required_state": [
                        [EventTypes.Member, StateValues.WILDCARD],
                    ],
                    "timeline_limit": 0,
                }
            }
        }
        response_body, _ = self.do_sync(sync_body, tok=user1_tok)

        state_map = self.get_success(
            self.storage_controllers.state.get_current_state(room_id1)
        )

        self._assertRequiredStateIncludes(
            response_body["rooms"][room_id1]["required_state"],
            {
                state_map[(EventTypes.Member, user1_id)],
                state_map[(EventTypes.Member, user2_id)],
            },
            exact=True,
        )
        self.assertIsNone(response_body["rooms"][room_id1].get("invite_state"))

    def test_rooms_required_state_lazy_loading_room_members(self) -> None:
        """
        Test `rooms.required_state` returns people relevant to the timeline when
        lazy-loading room members, `["m.room.member","$LAZY"]`.
        """
        user1_id = self.register_user("user1", "pass")
        user1_tok = self.login(user1_id, "pass")
        user2_id = self.register_user("user2", "pass")
        user2_tok = self.login(user2_id, "pass")
        user3_id = self.register_user("user3", "pass")
        user3_tok = self.login(user3_id, "pass")

        room_id1 = self.helper.create_room_as(user2_id, tok=user2_tok)
        self.helper.join(room_id1, user1_id, tok=user1_tok)
        self.helper.join(room_id1, user3_id, tok=user3_tok)

        self.helper.send(room_id1, "1", tok=user2_tok)
        self.helper.send(room_id1, "2", tok=user3_tok)
        self.helper.send(room_id1, "3", tok=user2_tok)

        # Make the Sliding Sync request with lazy loading for the room members
        sync_body = {
            "lists": {
                "foo-list": {
                    "ranges": [[0, 1]],
                    "required_state": [
                        [EventTypes.Create, ""],
                        [EventTypes.Member, StateValues.LAZY],
                    ],
                    "timeline_limit": 3,
                }
            }
        }
        response_body, _ = self.do_sync(sync_body, tok=user1_tok)

        state_map = self.get_success(
            self.storage_controllers.state.get_current_state(room_id1)
        )

        # Only user2 and user3 sent events in the 3 events we see in the `timeline`
        self._assertRequiredStateIncludes(
            response_body["rooms"][room_id1]["required_state"],
            {
                state_map[(EventTypes.Create, "")],
                state_map[(EventTypes.Member, user2_id)],
                state_map[(EventTypes.Member, user3_id)],
            },
            exact=True,
        )
        self.assertIsNone(response_body["rooms"][room_id1].get("invite_state"))

    def test_rooms_required_state_me(self) -> None:
        """
        Test `rooms.required_state` correctly handles $ME.
        """
        user1_id = self.register_user("user1", "pass")
        user1_tok = self.login(user1_id, "pass")
        user2_id = self.register_user("user2", "pass")
        user2_tok = self.login(user2_id, "pass")

        room_id1 = self.helper.create_room_as(user2_id, tok=user2_tok)
        self.helper.join(room_id1, user1_id, tok=user1_tok)

        self.helper.send(room_id1, "1", tok=user2_tok)

        # Also send normal state events with state keys of the users, first
        # change the power levels to allow this.
        self.helper.send_state(
            room_id1,
            event_type=EventTypes.PowerLevels,
            body={"users": {user1_id: 50, user2_id: 100}},
            tok=user2_tok,
        )
        self.helper.send_state(
            room_id1,
            event_type="org.matrix.foo",
            state_key=user1_id,
            body={},
            tok=user1_tok,
        )
        self.helper.send_state(
            room_id1,
            event_type="org.matrix.foo",
            state_key=user2_id,
            body={},
            tok=user2_tok,
        )

        # Make the Sliding Sync request with a request for '$ME'.
        sync_body = {
            "lists": {
                "foo-list": {
                    "ranges": [[0, 1]],
                    "required_state": [
                        [EventTypes.Create, ""],
                        [EventTypes.Member, StateValues.ME],
                        ["org.matrix.foo", StateValues.ME],
                    ],
                    "timeline_limit": 3,
                }
            }
        }
        response_body, _ = self.do_sync(sync_body, tok=user1_tok)

        state_map = self.get_success(
            self.storage_controllers.state.get_current_state(room_id1)
        )

        # Only user2 and user3 sent events in the 3 events we see in the `timeline`
        self._assertRequiredStateIncludes(
            response_body["rooms"][room_id1]["required_state"],
            {
                state_map[(EventTypes.Create, "")],
                state_map[(EventTypes.Member, user1_id)],
                state_map[("org.matrix.foo", user1_id)],
            },
            exact=True,
        )
        self.assertIsNone(response_body["rooms"][room_id1].get("invite_state"))

    @parameterized.expand([(Membership.LEAVE,), (Membership.BAN,)])
    def test_rooms_required_state_leave_ban(self, stop_membership: str) -> None:
        """
        Test `rooms.required_state` should not return state past a leave/ban event.
        """
        user1_id = self.register_user("user1", "pass")
        user1_tok = self.login(user1_id, "pass")
        user2_id = self.register_user("user2", "pass")
        user2_tok = self.login(user2_id, "pass")
        user3_id = self.register_user("user3", "pass")
        user3_tok = self.login(user3_id, "pass")

        sync_body = {
            "lists": {
                "foo-list": {
                    "ranges": [[0, 1]],
                    "required_state": [
                        [EventTypes.Create, ""],
                        [EventTypes.Member, "*"],
                        ["org.matrix.foo_state", ""],
                    ],
                    "timeline_limit": 3,
                }
            }
        }
        _, from_token = self.do_sync(sync_body, tok=user1_tok)

        room_id1 = self.helper.create_room_as(user2_id, tok=user2_tok)
        self.helper.join(room_id1, user1_id, tok=user1_tok)
        self.helper.join(room_id1, user3_id, tok=user3_tok)

        self.helper.send_state(
            room_id1,
            event_type="org.matrix.foo_state",
            state_key="",
            body={"foo": "bar"},
            tok=user2_tok,
        )

        if stop_membership == Membership.LEAVE:
            # User 1 leaves
            self.helper.leave(room_id1, user1_id, tok=user1_tok)
        elif stop_membership == Membership.BAN:
            # User 1 is banned
            self.helper.ban(room_id1, src=user2_id, targ=user1_id, tok=user2_tok)

        state_map = self.get_success(
            self.storage_controllers.state.get_current_state(room_id1)
        )

        # Change the state after user 1 leaves
        self.helper.send_state(
            room_id1,
            event_type="org.matrix.foo_state",
            state_key="",
            body={"foo": "qux"},
            tok=user2_tok,
        )
        self.helper.leave(room_id1, user3_id, tok=user3_tok)

        # Make the Sliding Sync request with lazy loading for the room members
        response_body, _ = self.do_sync(sync_body, since=from_token, tok=user1_tok)

        # Only user2 and user3 sent events in the 3 events we see in the `timeline`
        self._assertRequiredStateIncludes(
            response_body["rooms"][room_id1]["required_state"],
            {
                state_map[(EventTypes.Create, "")],
                state_map[(EventTypes.Member, user1_id)],
                state_map[(EventTypes.Member, user2_id)],
                state_map[(EventTypes.Member, user3_id)],
                state_map[("org.matrix.foo_state", "")],
            },
            exact=True,
        )
        self.assertIsNone(response_body["rooms"][room_id1].get("invite_state"))

    def test_rooms_required_state_combine_superset(self) -> None:
        """
        Test `rooms.required_state` is combined across lists and room subscriptions.
        """
        user1_id = self.register_user("user1", "pass")
        user1_tok = self.login(user1_id, "pass")
        user2_id = self.register_user("user2", "pass")
        user2_tok = self.login(user2_id, "pass")

        room_id1 = self.helper.create_room_as(user2_id, tok=user2_tok)
        self.helper.join(room_id1, user1_id, tok=user1_tok)

        self.helper.send_state(
            room_id1,
            event_type="org.matrix.foo_state",
            state_key="",
            body={"foo": "bar"},
            tok=user2_tok,
        )
        self.helper.send_state(
            room_id1,
            event_type="org.matrix.bar_state",
            state_key="",
            body={"bar": "qux"},
            tok=user2_tok,
        )

        # Make the Sliding Sync request with wildcards for the `state_key`
        sync_body = {
            "lists": {
                "foo-list": {
                    "ranges": [[0, 1]],
                    "required_state": [
                        [EventTypes.Create, ""],
                        [EventTypes.Member, user1_id],
                    ],
                    "timeline_limit": 0,
                },
                "bar-list": {
                    "ranges": [[0, 1]],
                    "required_state": [
                        [EventTypes.Member, StateValues.WILDCARD],
                        ["org.matrix.foo_state", ""],
                    ],
                    "timeline_limit": 0,
                },
            },
            "room_subscriptions": {
                room_id1: {
                    "required_state": [["org.matrix.bar_state", ""]],
                    "timeline_limit": 0,
                }
            },
        }
        response_body, _ = self.do_sync(sync_body, tok=user1_tok)

        state_map = self.get_success(
            self.storage_controllers.state.get_current_state(room_id1)
        )

        self._assertRequiredStateIncludes(
            response_body["rooms"][room_id1]["required_state"],
            {
                state_map[(EventTypes.Create, "")],
                state_map[(EventTypes.Member, user1_id)],
                state_map[(EventTypes.Member, user2_id)],
                state_map[("org.matrix.foo_state", "")],
                state_map[("org.matrix.bar_state", "")],
            },
            exact=True,
        )
        self.assertIsNone(response_body["rooms"][room_id1].get("invite_state"))

    def test_rooms_required_state_partial_state(self) -> None:
        """
        Test partially-stated room are excluded unless `rooms.required_state` is
        lazy-loading room members.
        """
        user1_id = self.register_user("user1", "pass")
        user1_tok = self.login(user1_id, "pass")
        user2_id = self.register_user("user2", "pass")
        user2_tok = self.login(user2_id, "pass")

        room_id1 = self.helper.create_room_as(user2_id, tok=user2_tok)
        room_id2 = self.helper.create_room_as(user2_id, tok=user2_tok)
        _join_response1 = self.helper.join(room_id1, user1_id, tok=user1_tok)
        join_response2 = self.helper.join(room_id2, user1_id, tok=user1_tok)

        # Mark room2 as partial state
        self.get_success(
            mark_event_as_partial_state(self.hs, join_response2["event_id"], room_id2)
        )

        # Make the Sliding Sync request (NOT lazy-loading room members)
        sync_body = {
            "lists": {
                "foo-list": {
                    "ranges": [[0, 1]],
                    "required_state": [
                        [EventTypes.Create, ""],
                    ],
                    "timeline_limit": 0,
                },
            }
        }
        response_body, _ = self.do_sync(sync_body, tok=user1_tok)

        # Make sure the list includes room1 but room2 is excluded because it's still
        # partially-stated
        self.assertListEqual(
            list(response_body["lists"]["foo-list"]["ops"]),
            [
                {
                    "op": "SYNC",
                    "range": [0, 1],
                    "room_ids": [room_id1],
                }
            ],
            response_body["lists"]["foo-list"],
        )

        # Make the Sliding Sync request (with lazy-loading room members)
        sync_body = {
            "lists": {
                "foo-list": {
                    "ranges": [[0, 1]],
                    "required_state": [
                        [EventTypes.Create, ""],
                        # Lazy-load room members
                        [EventTypes.Member, StateValues.LAZY],
                    ],
                    "timeline_limit": 0,
                },
            }
        }
        response_body, _ = self.do_sync(sync_body, tok=user1_tok)

        # The list should include both rooms now because we're lazy-loading room members
        self.assertListEqual(
            list(response_body["lists"]["foo-list"]["ops"]),
            [
                {
                    "op": "SYNC",
                    "range": [0, 1],
                    "room_ids": [room_id2, room_id1],
                }
            ],
            response_body["lists"]["foo-list"],
        )

    def test_room_subscriptions_with_join_membership(self) -> None:
        """
        Test `room_subscriptions` with a joined room should give us timeline and current
        state events.
        """
        user1_id = self.register_user("user1", "pass")
        user1_tok = self.login(user1_id, "pass")
        user2_id = self.register_user("user2", "pass")
        user2_tok = self.login(user2_id, "pass")

        room_id1 = self.helper.create_room_as(user2_id, tok=user2_tok)
        join_response = self.helper.join(room_id1, user1_id, tok=user1_tok)

        # Make the Sliding Sync request with just the room subscription
        sync_body = {
            "room_subscriptions": {
                room_id1: {
                    "required_state": [
                        [EventTypes.Create, ""],
                    ],
                    "timeline_limit": 1,
                }
            },
        }
        response_body, _ = self.do_sync(sync_body, tok=user1_tok)

        state_map = self.get_success(
            self.storage_controllers.state.get_current_state(room_id1)
        )

        # We should see some state
        self._assertRequiredStateIncludes(
            response_body["rooms"][room_id1]["required_state"],
            {
                state_map[(EventTypes.Create, "")],
            },
            exact=True,
        )
        self.assertIsNone(response_body["rooms"][room_id1].get("invite_state"))

        # We should see some events
        self.assertEqual(
            [
                event["event_id"]
                for event in response_body["rooms"][room_id1]["timeline"]
            ],
            [
                join_response["event_id"],
            ],
            response_body["rooms"][room_id1]["timeline"],
        )
        # No "live" events in an initial sync (no `from_token` to define the "live"
        # range)
        self.assertEqual(
            response_body["rooms"][room_id1]["num_live"],
            0,
            response_body["rooms"][room_id1],
        )
        # There are more events to paginate to
        self.assertEqual(
            response_body["rooms"][room_id1]["limited"],
            True,
            response_body["rooms"][room_id1],
        )

    def test_room_subscriptions_with_leave_membership(self) -> None:
        """
        Test `room_subscriptions` with a leave room should give us timeline and state
        events up to the leave event.
        """
        user1_id = self.register_user("user1", "pass")
        user1_tok = self.login(user1_id, "pass")
        user2_id = self.register_user("user2", "pass")
        user2_tok = self.login(user2_id, "pass")

        room_id1 = self.helper.create_room_as(user2_id, tok=user2_tok)
        self.helper.send_state(
            room_id1,
            event_type="org.matrix.foo_state",
            state_key="",
            body={"foo": "bar"},
            tok=user2_tok,
        )

        join_response = self.helper.join(room_id1, user1_id, tok=user1_tok)
        leave_response = self.helper.leave(room_id1, user1_id, tok=user1_tok)

        state_map = self.get_success(
            self.storage_controllers.state.get_current_state(room_id1)
        )

        # Send some events after user1 leaves
        self.helper.send(room_id1, "activity after leave", tok=user2_tok)
        # Update state after user1 leaves
        self.helper.send_state(
            room_id1,
            event_type="org.matrix.foo_state",
            state_key="",
            body={"foo": "qux"},
            tok=user2_tok,
        )

        # Make the Sliding Sync request with just the room subscription
        sync_body = {
            "room_subscriptions": {
                room_id1: {
                    "required_state": [
                        ["org.matrix.foo_state", ""],
                    ],
                    "timeline_limit": 2,
                }
            },
        }
        response_body, _ = self.do_sync(sync_body, tok=user1_tok)

        # We should see the state at the time of the leave
        self._assertRequiredStateIncludes(
            response_body["rooms"][room_id1]["required_state"],
            {
                state_map[("org.matrix.foo_state", "")],
            },
            exact=True,
        )
        self.assertIsNone(response_body["rooms"][room_id1].get("invite_state"))

        # We should see some before we left (nothing after)
        self.assertEqual(
            [
                event["event_id"]
                for event in response_body["rooms"][room_id1]["timeline"]
            ],
            [
                join_response["event_id"],
                leave_response["event_id"],
            ],
            response_body["rooms"][room_id1]["timeline"],
        )
        # No "live" events in an initial sync (no `from_token` to define the "live"
        # range)
        self.assertEqual(
            response_body["rooms"][room_id1]["num_live"],
            0,
            response_body["rooms"][room_id1],
        )
        # There are more events to paginate to
        self.assertEqual(
            response_body["rooms"][room_id1]["limited"],
            True,
            response_body["rooms"][room_id1],
        )

    def test_room_subscriptions_no_leak_private_room(self) -> None:
        """
        Test `room_subscriptions` with a private room we have never been in should not
        leak any data to the user.
        """
        user1_id = self.register_user("user1", "pass")
        user1_tok = self.login(user1_id, "pass")
        user2_id = self.register_user("user2", "pass")
        user2_tok = self.login(user2_id, "pass")

        room_id1 = self.helper.create_room_as(user2_id, tok=user2_tok, is_public=False)

        # We should not be able to join the private room
        self.helper.join(
            room_id1, user1_id, tok=user1_tok, expect_code=HTTPStatus.FORBIDDEN
        )

        # Make the Sliding Sync request with just the room subscription
        sync_body = {
            "room_subscriptions": {
                room_id1: {
                    "required_state": [
                        [EventTypes.Create, ""],
                    ],
                    "timeline_limit": 1,
                }
            },
        }
        response_body, _ = self.do_sync(sync_body, tok=user1_tok)

        # We should not see the room at all (we're not in it)
        self.assertIsNone(response_body["rooms"].get(room_id1), response_body["rooms"])

    def test_room_subscriptions_world_readable(self) -> None:
        """
        Test `room_subscriptions` with a room that has `world_readable` history visibility

        FIXME: We should be able to see the room timeline and state
        """
        user1_id = self.register_user("user1", "pass")
        user1_tok = self.login(user1_id, "pass")
        user2_id = self.register_user("user2", "pass")
        user2_tok = self.login(user2_id, "pass")

        # Create a room with `world_readable` history visibility
        room_id1 = self.helper.create_room_as(
            user2_id,
            tok=user2_tok,
            extra_content={
                "preset": "public_chat",
                "initial_state": [
                    {
                        "content": {
                            "history_visibility": HistoryVisibility.WORLD_READABLE
                        },
                        "state_key": "",
                        "type": EventTypes.RoomHistoryVisibility,
                    }
                ],
            },
        )
        # Ensure we're testing with a room with `world_readable` history visibility
        # which means events are visible to anyone even without membership.
        history_visibility_response = self.helper.get_state(
            room_id1, EventTypes.RoomHistoryVisibility, tok=user2_tok
        )
        self.assertEqual(
            history_visibility_response.get("history_visibility"),
            HistoryVisibility.WORLD_READABLE,
        )

        # Note: We never join the room

        # Make the Sliding Sync request with just the room subscription
        sync_body = {
            "room_subscriptions": {
                room_id1: {
                    "required_state": [
                        [EventTypes.Create, ""],
                    ],
                    "timeline_limit": 1,
                }
            },
        }
        response_body, _ = self.do_sync(sync_body, tok=user1_tok)

        # FIXME: In the future, we should be able to see the room because it's
        # `world_readable` but currently we don't support this.
        self.assertIsNone(response_body["rooms"].get(room_id1), response_body["rooms"])


class SlidingSyncToDeviceExtensionTestCase(SlidingSyncBase):
    """Tests for the to-device sliding sync extension"""

    servlets = [
        synapse.rest.admin.register_servlets,
        login.register_servlets,
        sync.register_servlets,
        sendtodevice.register_servlets,
    ]

    def prepare(self, reactor: MemoryReactor, clock: Clock, hs: HomeServer) -> None:
        self.store = hs.get_datastores().main
<<<<<<< HEAD
        self.event_sources = hs.get_event_sources()
        self.account_data_handler = hs.get_account_data_handler()
        self.notifier = hs.get_notifier()
=======
        self.sync_endpoint = (
            "/_matrix/client/unstable/org.matrix.simplified_msc3575/sync"
        )
>>>>>>> ebbabfe7

    def _assert_to_device_response(
        self, response_body: JsonDict, expected_messages: List[JsonDict]
    ) -> str:
        """Assert the sliding sync response was successful and has the expected
        to-device messages.

        Returns the next_batch token from the to-device section.
        """
        extensions = response_body["extensions"]
        to_device = extensions["to_device"]
        self.assertIsInstance(to_device["next_batch"], str)
        self.assertEqual(to_device["events"], expected_messages)

        return to_device["next_batch"]

    def test_no_data(self) -> None:
        """Test that enabling to-device extension works, even if there is
        no-data
        """
        user1_id = self.register_user("user1", "pass")
        user1_tok = self.login(user1_id, "pass")

        sync_body = {
            "lists": {},
            "extensions": {
                "to_device": {
                    "enabled": True,
                }
            },
        }
        response_body, _ = self.do_sync(sync_body, tok=user1_tok)

        # We expect no to-device messages
        self._assert_to_device_response(response_body, [])

    def test_data_initial_sync(self) -> None:
        """Test that we get to-device messages when we don't specify a since
        token"""

        user1_id = self.register_user("user1", "pass")
        user1_tok = self.login(user1_id, "pass", "d1")
        user2_id = self.register_user("u2", "pass")
        user2_tok = self.login(user2_id, "pass", "d2")

        # Send the to-device message
        test_msg = {"foo": "bar"}
        chan = self.make_request(
            "PUT",
            "/_matrix/client/r0/sendToDevice/m.test/1234",
            content={"messages": {user1_id: {"d1": test_msg}}},
            access_token=user2_tok,
        )
        self.assertEqual(chan.code, 200, chan.result)

        sync_body = {
            "lists": {},
            "extensions": {
                "to_device": {
                    "enabled": True,
                }
            },
        }
        response_body, _ = self.do_sync(sync_body, tok=user1_tok)
        self._assert_to_device_response(
            response_body,
            [{"content": test_msg, "sender": user2_id, "type": "m.test"}],
        )

    def test_data_incremental_sync(self) -> None:
        """Test that we get to-device messages over incremental syncs"""

        user1_id = self.register_user("user1", "pass")
        user1_tok = self.login(user1_id, "pass", "d1")
        user2_id = self.register_user("u2", "pass")
        user2_tok = self.login(user2_id, "pass", "d2")

        sync_body: JsonDict = {
            "lists": {},
            "extensions": {
                "to_device": {
                    "enabled": True,
                }
            },
        }
        response_body, _ = self.do_sync(sync_body, tok=user1_tok)
        # No to-device messages yet.
        next_batch = self._assert_to_device_response(response_body, [])

        test_msg = {"foo": "bar"}
        chan = self.make_request(
            "PUT",
            "/_matrix/client/r0/sendToDevice/m.test/1234",
            content={"messages": {user1_id: {"d1": test_msg}}},
            access_token=user2_tok,
        )
        self.assertEqual(chan.code, 200, chan.result)

        sync_body = {
            "lists": {},
            "extensions": {
                "to_device": {
                    "enabled": True,
                    "since": next_batch,
                }
            },
        }
        response_body, _ = self.do_sync(sync_body, tok=user1_tok)
        next_batch = self._assert_to_device_response(
            response_body,
            [{"content": test_msg, "sender": user2_id, "type": "m.test"}],
        )

        # The next sliding sync request should not include the to-device
        # message.
        sync_body = {
            "lists": {},
            "extensions": {
                "to_device": {
                    "enabled": True,
                    "since": next_batch,
                }
            },
        }
        response_body, _ = self.do_sync(sync_body, tok=user1_tok)
        self._assert_to_device_response(response_body, [])

        # An initial sliding sync request should not include the to-device
        # message, as it should have been deleted
        sync_body = {
            "lists": {},
            "extensions": {
                "to_device": {
                    "enabled": True,
                }
            },
        }
        response_body, _ = self.do_sync(sync_body, tok=user1_tok)
        self._assert_to_device_response(response_body, [])

    def test_wait_for_new_data(self) -> None:
        """
        Test to make sure that the Sliding Sync request waits for new data to arrive.

        (Only applies to incremental syncs with a `timeout` specified)
        """
        user1_id = self.register_user("user1", "pass")
        user1_tok = self.login(user1_id, "pass", "d1")
        user2_id = self.register_user("u2", "pass")
        user2_tok = self.login(user2_id, "pass", "d2")

        sync_body = {
            "lists": {},
            "extensions": {
                "to_device": {
                    "enabled": True,
                }
            },
        }
        _, from_token = self.do_sync(sync_body, tok=user1_tok)

        # Make the Sliding Sync request
        channel = self.make_request(
            "POST",
            self.sync_endpoint + "?timeout=10000" + f"&pos={from_token}",
            content=sync_body,
            access_token=user1_tok,
            await_result=False,
        )
        # Block for 5 seconds to make sure we are `notifier.wait_for_events(...)`
        with self.assertRaises(TimedOutException):
            channel.await_result(timeout_ms=5000)
        # Bump the to-device messages to trigger new results
        test_msg = {"foo": "bar"}
        send_to_device_channel = self.make_request(
            "PUT",
            "/_matrix/client/r0/sendToDevice/m.test/1234",
            content={"messages": {user1_id: {"d1": test_msg}}},
            access_token=user2_tok,
        )
        self.assertEqual(
            send_to_device_channel.code, 200, send_to_device_channel.result
        )
        # Should respond before the 10 second timeout
        channel.await_result(timeout_ms=3000)
        self.assertEqual(channel.code, 200, channel.json_body)

        self._assert_to_device_response(
            channel.json_body,
            [{"content": test_msg, "sender": user2_id, "type": "m.test"}],
        )

    def test_wait_for_new_data_timeout(self) -> None:
        """
        Test to make sure that the Sliding Sync request waits for new data to arrive but
        no data ever arrives so we timeout. We're also making sure that the default data
        from the To-Device extension doesn't trigger a false-positive for new data.
        """
        user1_id = self.register_user("user1", "pass")
        user1_tok = self.login(user1_id, "pass")

        sync_body = {
            "lists": {},
            "extensions": {
                "to_device": {
                    "enabled": True,
                }
            },
        }
        _, from_token = self.do_sync(sync_body, tok=user1_tok)

        # Make the Sliding Sync request
        channel = self.make_request(
            "POST",
            self.sync_endpoint + "?timeout=10000" + f"&pos={from_token}",
            content=sync_body,
            access_token=user1_tok,
            await_result=False,
        )
        # Block for 5 seconds to make sure we are `notifier.wait_for_events(...)`
        with self.assertRaises(TimedOutException):
            channel.await_result(timeout_ms=5000)
        # Wake-up `notifier.wait_for_events(...)` that will cause us test
        # `SlidingSyncResult.__bool__` for new results.
        self._bump_notifier_wait_for_events(
            user1_id, wake_stream_key=StreamKeyType.ACCOUNT_DATA
        )
        # Block for a little bit more to ensure we don't see any new results.
        with self.assertRaises(TimedOutException):
            channel.await_result(timeout_ms=4000)
        # Wait for the sync to complete (wait for the rest of the 10 second timeout,
        # 5000 + 4000 + 1200 > 10000)
        channel.await_result(timeout_ms=1200)
        self.assertEqual(channel.code, 200, channel.json_body)

        self._assert_to_device_response(channel.json_body, [])


class SlidingSyncE2eeExtensionTestCase(SlidingSyncBase):
    """Tests for the e2ee sliding sync extension"""

    servlets = [
        synapse.rest.admin.register_servlets,
        login.register_servlets,
        room.register_servlets,
        sync.register_servlets,
        devices.register_servlets,
    ]

    def prepare(self, reactor: MemoryReactor, clock: Clock, hs: HomeServer) -> None:
        self.store = hs.get_datastores().main
        self.e2e_keys_handler = hs.get_e2e_keys_handler()
<<<<<<< HEAD
        self.account_data_handler = hs.get_account_data_handler()
        self.notifier = hs.get_notifier()
=======
        self.sync_endpoint = (
            "/_matrix/client/unstable/org.matrix.simplified_msc3575/sync"
        )
>>>>>>> ebbabfe7

    def test_no_data_initial_sync(self) -> None:
        """
        Test that enabling e2ee extension works during an intitial sync, even if there
        is no-data
        """
        user1_id = self.register_user("user1", "pass")
        user1_tok = self.login(user1_id, "pass")

        # Make an initial Sliding Sync request with the e2ee extension enabled
        sync_body = {
            "lists": {},
            "extensions": {
                "e2ee": {
                    "enabled": True,
                }
            },
        }
        response_body, _ = self.do_sync(sync_body, tok=user1_tok)

        # Device list updates are only present for incremental syncs
        self.assertIsNone(response_body["extensions"]["e2ee"].get("device_lists"))

        # Both of these should be present even when empty
        self.assertEqual(
            response_body["extensions"]["e2ee"]["device_one_time_keys_count"],
            {
                # This is always present because of
                # https://github.com/element-hq/element-android/issues/3725 and
                # https://github.com/matrix-org/synapse/issues/10456
                "signed_curve25519": 0
            },
        )
        self.assertEqual(
            response_body["extensions"]["e2ee"]["device_unused_fallback_key_types"],
            [],
        )

    def test_no_data_incremental_sync(self) -> None:
        """
        Test that enabling e2ee extension works during an incremental sync, even if
        there is no-data
        """
        user1_id = self.register_user("user1", "pass")
        user1_tok = self.login(user1_id, "pass")

        sync_body = {
            "lists": {},
            "extensions": {
                "e2ee": {
                    "enabled": True,
                }
            },
        }
        _, from_token = self.do_sync(sync_body, tok=user1_tok)

        # Make an incremental Sliding Sync request with the e2ee extension enabled
        response_body, _ = self.do_sync(sync_body, since=from_token, tok=user1_tok)

        # Device list shows up for incremental syncs
        self.assertEqual(
            response_body["extensions"]["e2ee"].get("device_lists", {}).get("changed"),
            [],
        )
        self.assertEqual(
            response_body["extensions"]["e2ee"].get("device_lists", {}).get("left"),
            [],
        )

        # Both of these should be present even when empty
        self.assertEqual(
            response_body["extensions"]["e2ee"]["device_one_time_keys_count"],
            {
                # Note that "signed_curve25519" is always returned in key count responses
                # regardless of whether we uploaded any keys for it. This is necessary until
                # https://github.com/matrix-org/matrix-doc/issues/3298 is fixed.
                #
                # Also related:
                # https://github.com/element-hq/element-android/issues/3725 and
                # https://github.com/matrix-org/synapse/issues/10456
                "signed_curve25519": 0
            },
        )
        self.assertEqual(
            response_body["extensions"]["e2ee"]["device_unused_fallback_key_types"],
            [],
        )

    def test_wait_for_new_data(self) -> None:
        """
        Test to make sure that the Sliding Sync request waits for new data to arrive.

        (Only applies to incremental syncs with a `timeout` specified)
        """
        user1_id = self.register_user("user1", "pass")
        user1_tok = self.login(user1_id, "pass")
        user2_id = self.register_user("user2", "pass")
        user2_tok = self.login(user2_id, "pass")
        test_device_id = "TESTDEVICE"
        user3_id = self.register_user("user3", "pass")
        user3_tok = self.login(user3_id, "pass", device_id=test_device_id)

        room_id = self.helper.create_room_as(user2_id, tok=user2_tok)
        self.helper.join(room_id, user1_id, tok=user1_tok)
        self.helper.join(room_id, user3_id, tok=user3_tok)

        sync_body = {
            "lists": {},
            "extensions": {
                "e2ee": {
                    "enabled": True,
                }
            },
        }
        _, from_token = self.do_sync(sync_body, tok=user1_tok)

        # Make the Sliding Sync request
        channel = self.make_request(
            "POST",
            self.sync_endpoint + "?timeout=10000" + f"&pos={from_token}",
            content=sync_body,
            access_token=user1_tok,
            await_result=False,
        )
        # Block for 5 seconds to make sure we are `notifier.wait_for_events(...)`
        with self.assertRaises(TimedOutException):
            channel.await_result(timeout_ms=5000)
        # Bump the device lists to trigger new results
        # Have user3 update their device list
        device_update_channel = self.make_request(
            "PUT",
            f"/devices/{test_device_id}",
            {
                "display_name": "New Device Name",
            },
            access_token=user3_tok,
        )
        self.assertEqual(
            device_update_channel.code, 200, device_update_channel.json_body
        )
        # Should respond before the 10 second timeout
        channel.await_result(timeout_ms=3000)
        self.assertEqual(channel.code, 200, channel.json_body)

        # We should see the device list update
        self.assertEqual(
            channel.json_body["extensions"]["e2ee"]
            .get("device_lists", {})
            .get("changed"),
            [user3_id],
        )
        self.assertEqual(
            channel.json_body["extensions"]["e2ee"].get("device_lists", {}).get("left"),
            [],
        )

    def test_wait_for_new_data_timeout(self) -> None:
        """
        Test to make sure that the Sliding Sync request waits for new data to arrive but
        no data ever arrives so we timeout. We're also making sure that the default data
        from the E2EE extension doesn't trigger a false-positive for new data (see
        `device_one_time_keys_count.signed_curve25519`).
        """
        user1_id = self.register_user("user1", "pass")
        user1_tok = self.login(user1_id, "pass")

        sync_body = {
            "lists": {},
            "extensions": {
                "e2ee": {
                    "enabled": True,
                }
            },
        }
        _, from_token = self.do_sync(sync_body, tok=user1_tok)

        # Make the Sliding Sync request
        channel = self.make_request(
            "POST",
            self.sync_endpoint + f"?timeout=10000&pos={from_token}",
            content=sync_body,
            access_token=user1_tok,
            await_result=False,
        )
        # Block for 5 seconds to make sure we are `notifier.wait_for_events(...)`
        with self.assertRaises(TimedOutException):
            channel.await_result(timeout_ms=5000)
        # Wake-up `notifier.wait_for_events(...)` that will cause us test
        # `SlidingSyncResult.__bool__` for new results.
        self._bump_notifier_wait_for_events(
            user1_id, wake_stream_key=StreamKeyType.ACCOUNT_DATA
        )
        # Block for a little bit more to ensure we don't see any new results.
        with self.assertRaises(TimedOutException):
            channel.await_result(timeout_ms=4000)
        # Wait for the sync to complete (wait for the rest of the 10 second timeout,
        # 5000 + 4000 + 1200 > 10000)
        channel.await_result(timeout_ms=1200)
        self.assertEqual(channel.code, 200, channel.json_body)

        # Device lists are present for incremental syncs but empty because no device changes
        self.assertEqual(
            channel.json_body["extensions"]["e2ee"]
            .get("device_lists", {})
            .get("changed"),
            [],
        )
        self.assertEqual(
            channel.json_body["extensions"]["e2ee"].get("device_lists", {}).get("left"),
            [],
        )

        # Both of these should be present even when empty
        self.assertEqual(
            channel.json_body["extensions"]["e2ee"]["device_one_time_keys_count"],
            {
                # Note that "signed_curve25519" is always returned in key count responses
                # regardless of whether we uploaded any keys for it. This is necessary until
                # https://github.com/matrix-org/matrix-doc/issues/3298 is fixed.
                #
                # Also related:
                # https://github.com/element-hq/element-android/issues/3725 and
                # https://github.com/matrix-org/synapse/issues/10456
                "signed_curve25519": 0
            },
        )
        self.assertEqual(
            channel.json_body["extensions"]["e2ee"]["device_unused_fallback_key_types"],
            [],
        )

    def test_device_lists(self) -> None:
        """
        Test that device list updates are included in the response
        """
        user1_id = self.register_user("user1", "pass")
        user1_tok = self.login(user1_id, "pass")
        user2_id = self.register_user("user2", "pass")
        user2_tok = self.login(user2_id, "pass")

        test_device_id = "TESTDEVICE"
        user3_id = self.register_user("user3", "pass")
        user3_tok = self.login(user3_id, "pass", device_id=test_device_id)

        user4_id = self.register_user("user4", "pass")
        user4_tok = self.login(user4_id, "pass")

        room_id = self.helper.create_room_as(user2_id, tok=user2_tok)
        self.helper.join(room_id, user1_id, tok=user1_tok)
        self.helper.join(room_id, user3_id, tok=user3_tok)
        self.helper.join(room_id, user4_id, tok=user4_tok)

        sync_body = {
            "lists": {},
            "extensions": {
                "e2ee": {
                    "enabled": True,
                }
            },
        }
        _, from_token = self.do_sync(sync_body, tok=user1_tok)

        # Have user3 update their device list
        channel = self.make_request(
            "PUT",
            f"/devices/{test_device_id}",
            {
                "display_name": "New Device Name",
            },
            access_token=user3_tok,
        )
        self.assertEqual(channel.code, 200, channel.json_body)

        # User4 leaves the room
        self.helper.leave(room_id, user4_id, tok=user4_tok)

        # Make an incremental Sliding Sync request with the e2ee extension enabled
        response_body, _ = self.do_sync(sync_body, since=from_token, tok=user1_tok)

        # Device list updates show up
        self.assertEqual(
            response_body["extensions"]["e2ee"].get("device_lists", {}).get("changed"),
            [user3_id],
        )
        self.assertEqual(
            response_body["extensions"]["e2ee"].get("device_lists", {}).get("left"),
            [user4_id],
        )

    def test_device_one_time_keys_count(self) -> None:
        """
        Test that `device_one_time_keys_count` are included in the response
        """
        test_device_id = "TESTDEVICE"
        user1_id = self.register_user("user1", "pass")
        user1_tok = self.login(user1_id, "pass", device_id=test_device_id)

        # Upload one time keys for the user/device
        keys: JsonDict = {
            "alg1:k1": "key1",
            "alg2:k2": {"key": "key2", "signatures": {"k1": "sig1"}},
            "alg2:k3": {"key": "key3"},
        }
        upload_keys_response = self.get_success(
            self.e2e_keys_handler.upload_keys_for_user(
                user1_id, test_device_id, {"one_time_keys": keys}
            )
        )
        self.assertDictEqual(
            upload_keys_response,
            {
                "one_time_key_counts": {
                    "alg1": 1,
                    "alg2": 2,
                    # Note that "signed_curve25519" is always returned in key count responses
                    # regardless of whether we uploaded any keys for it. This is necessary until
                    # https://github.com/matrix-org/matrix-doc/issues/3298 is fixed.
                    #
                    # Also related:
                    # https://github.com/element-hq/element-android/issues/3725 and
                    # https://github.com/matrix-org/synapse/issues/10456
                    "signed_curve25519": 0,
                }
            },
        )

        # Make a Sliding Sync request with the e2ee extension enabled
        sync_body = {
            "lists": {},
            "extensions": {
                "e2ee": {
                    "enabled": True,
                }
            },
        }
        response_body, _ = self.do_sync(sync_body, tok=user1_tok)

        # Check for those one time key counts
        self.assertEqual(
            response_body["extensions"]["e2ee"].get("device_one_time_keys_count"),
            {
                "alg1": 1,
                "alg2": 2,
                # Note that "signed_curve25519" is always returned in key count responses
                # regardless of whether we uploaded any keys for it. This is necessary until
                # https://github.com/matrix-org/matrix-doc/issues/3298 is fixed.
                #
                # Also related:
                # https://github.com/element-hq/element-android/issues/3725 and
                # https://github.com/matrix-org/synapse/issues/10456
                "signed_curve25519": 0,
            },
        )

    def test_device_unused_fallback_key_types(self) -> None:
        """
        Test that `device_unused_fallback_key_types` are included in the response
        """
        test_device_id = "TESTDEVICE"
        user1_id = self.register_user("user1", "pass")
        user1_tok = self.login(user1_id, "pass", device_id=test_device_id)

        # We shouldn't have any unused fallback keys yet
        res = self.get_success(
            self.store.get_e2e_unused_fallback_key_types(user1_id, test_device_id)
        )
        self.assertEqual(res, [])

        # Upload a fallback key for the user/device
        self.get_success(
            self.e2e_keys_handler.upload_keys_for_user(
                user1_id,
                test_device_id,
                {"fallback_keys": {"alg1:k1": "fallback_key1"}},
            )
        )
        # We should now have an unused alg1 key
        fallback_res = self.get_success(
            self.store.get_e2e_unused_fallback_key_types(user1_id, test_device_id)
        )
        self.assertEqual(fallback_res, ["alg1"], fallback_res)

        # Make a Sliding Sync request with the e2ee extension enabled
        sync_body = {
            "lists": {},
            "extensions": {
                "e2ee": {
                    "enabled": True,
                }
            },
        }
        response_body, _ = self.do_sync(sync_body, tok=user1_tok)

        # Check for the unused fallback key types
        self.assertListEqual(
            response_body["extensions"]["e2ee"].get("device_unused_fallback_key_types"),
            ["alg1"],
        )


class SlidingSyncAccountDataExtensionTestCase(SlidingSyncBase):
    """Tests for the account_data sliding sync extension"""

    servlets = [
        synapse.rest.admin.register_servlets,
        login.register_servlets,
        room.register_servlets,
        sync.register_servlets,
        sendtodevice.register_servlets,
    ]

    def prepare(self, reactor: MemoryReactor, clock: Clock, hs: HomeServer) -> None:
        self.store = hs.get_datastores().main
        self.e2e_keys_handler = hs.get_e2e_keys_handler()
        self.account_data_handler = hs.get_account_data_handler()
<<<<<<< HEAD
        self.notifier = hs.get_notifier()
=======
        self.sync_endpoint = (
            "/_matrix/client/unstable/org.matrix.simplified_msc3575/sync"
        )
>>>>>>> ebbabfe7

    def test_no_data_initial_sync(self) -> None:
        """
        Test that enabling the account_data extension works during an intitial sync,
        even if there is no-data.
        """
        user1_id = self.register_user("user1", "pass")
        user1_tok = self.login(user1_id, "pass")

        # Make an initial Sliding Sync request with the account_data extension enabled
        sync_body = {
            "lists": {},
            "extensions": {
                "account_data": {
                    "enabled": True,
                }
            },
        }
        response_body, _ = self.do_sync(sync_body, tok=user1_tok)

        self.assertIncludes(
            {
                global_event["type"]
                for global_event in response_body["extensions"]["account_data"].get(
                    "global"
                )
            },
            # Even though we don't have any global account data set, Synapse saves some
            # default push rules for us.
            {AccountDataTypes.PUSH_RULES},
            exact=True,
        )
        self.assertIncludes(
            response_body["extensions"]["account_data"].get("rooms").keys(),
            set(),
            exact=True,
        )

    def test_no_data_incremental_sync(self) -> None:
        """
        Test that enabling account_data extension works during an incremental sync, even
        if there is no-data.
        """
        user1_id = self.register_user("user1", "pass")
        user1_tok = self.login(user1_id, "pass")

        sync_body = {
            "lists": {},
            "extensions": {
                "account_data": {
                    "enabled": True,
                }
            },
        }
        _, from_token = self.do_sync(sync_body, tok=user1_tok)

        # Make an incremental Sliding Sync request with the account_data extension enabled
        response_body, _ = self.do_sync(sync_body, since=from_token, tok=user1_tok)

        # There has been no account data changes since the `from_token` so we shouldn't
        # see any account data here.
        self.assertIncludes(
            {
                global_event["type"]
                for global_event in response_body["extensions"]["account_data"].get(
                    "global"
                )
            },
            set(),
            exact=True,
        )
        self.assertIncludes(
            response_body["extensions"]["account_data"].get("rooms").keys(),
            set(),
            exact=True,
        )

    def test_global_account_data_initial_sync(self) -> None:
        """
        On initial sync, we should return all global account data on initial sync.
        """
        user1_id = self.register_user("user1", "pass")
        user1_tok = self.login(user1_id, "pass")

        # Update the global account data
        self.get_success(
            self.account_data_handler.add_account_data_for_user(
                user_id=user1_id,
                account_data_type="org.matrix.foobarbaz",
                content={"foo": "bar"},
            )
        )

        # Make an initial Sliding Sync request with the account_data extension enabled
        sync_body = {
            "lists": {},
            "extensions": {
                "account_data": {
                    "enabled": True,
                }
            },
        }
        response_body, _ = self.do_sync(sync_body, tok=user1_tok)

        # It should show us all of the global account data
        self.assertIncludes(
            {
                global_event["type"]
                for global_event in response_body["extensions"]["account_data"].get(
                    "global"
                )
            },
            {AccountDataTypes.PUSH_RULES, "org.matrix.foobarbaz"},
            exact=True,
        )
        self.assertIncludes(
            response_body["extensions"]["account_data"].get("rooms").keys(),
            set(),
            exact=True,
        )

    def test_global_account_data_incremental_sync(self) -> None:
        """
        On incremental sync, we should only account data that has changed since the
        `from_token`.
        """
        user1_id = self.register_user("user1", "pass")
        user1_tok = self.login(user1_id, "pass")

        # Add some global account data
        self.get_success(
            self.account_data_handler.add_account_data_for_user(
                user_id=user1_id,
                account_data_type="org.matrix.foobarbaz",
                content={"foo": "bar"},
            )
        )

        sync_body = {
            "lists": {},
            "extensions": {
                "account_data": {
                    "enabled": True,
                }
            },
        }
        _, from_token = self.do_sync(sync_body, tok=user1_tok)

        # Add some other global account data
        self.get_success(
            self.account_data_handler.add_account_data_for_user(
                user_id=user1_id,
                account_data_type="org.matrix.doodardaz",
                content={"doo": "dar"},
            )
        )

        # Make an incremental Sliding Sync request with the account_data extension enabled
        response_body, _ = self.do_sync(sync_body, since=from_token, tok=user1_tok)

        self.assertIncludes(
            {
                global_event["type"]
                for global_event in response_body["extensions"]["account_data"].get(
                    "global"
                )
            },
            # We should only see the new global account data that happened after the `from_token`
            {"org.matrix.doodardaz"},
            exact=True,
        )
        self.assertIncludes(
            response_body["extensions"]["account_data"].get("rooms").keys(),
            set(),
            exact=True,
        )

    def test_room_account_data_initial_sync(self) -> None:
        """
        On initial sync, we return all account data for a given room but only for
        rooms that we request and are being returned in the Sliding Sync response.
        """
        user1_id = self.register_user("user1", "pass")
        user1_tok = self.login(user1_id, "pass")

        # Create a room and add some room account data
        room_id1 = self.helper.create_room_as(user1_id, tok=user1_tok)
        self.get_success(
            self.account_data_handler.add_account_data_to_room(
                user_id=user1_id,
                room_id=room_id1,
                account_data_type="org.matrix.roorarraz",
                content={"roo": "rar"},
            )
        )

        # Create another room with some room account data
        room_id2 = self.helper.create_room_as(user1_id, tok=user1_tok)
        self.get_success(
            self.account_data_handler.add_account_data_to_room(
                user_id=user1_id,
                room_id=room_id2,
                account_data_type="org.matrix.roorarraz",
                content={"roo": "rar"},
            )
        )

        # Make an initial Sliding Sync request with the account_data extension enabled
        sync_body = {
            "lists": {},
            "room_subscriptions": {
                room_id1: {
                    "required_state": [],
                    "timeline_limit": 0,
                }
            },
            "extensions": {
                "account_data": {
                    "enabled": True,
                    "rooms": [room_id1, room_id2],
                }
            },
        }
        response_body, _ = self.do_sync(sync_body, tok=user1_tok)

        self.assertIsNotNone(response_body["extensions"]["account_data"].get("global"))
        # Even though we requested room2, we only expect room1 to show up because that's
        # the only room in the Sliding Sync response (room2 is not one of our room
        # subscriptions or in a sliding window list).
        self.assertIncludes(
            response_body["extensions"]["account_data"].get("rooms").keys(),
            {room_id1},
            exact=True,
        )
        self.assertIncludes(
            {
                event["type"]
                for event in response_body["extensions"]["account_data"]
                .get("rooms")
                .get(room_id1)
            },
            {"org.matrix.roorarraz"},
            exact=True,
        )

    def test_room_account_data_incremental_sync(self) -> None:
        """
        On incremental sync, we return all account data for a given room but only for
        rooms that we request and are being returned in the Sliding Sync response.
        """
        user1_id = self.register_user("user1", "pass")
        user1_tok = self.login(user1_id, "pass")

        # Create a room and add some room account data
        room_id1 = self.helper.create_room_as(user1_id, tok=user1_tok)
        self.get_success(
            self.account_data_handler.add_account_data_to_room(
                user_id=user1_id,
                room_id=room_id1,
                account_data_type="org.matrix.roorarraz",
                content={"roo": "rar"},
            )
        )

        # Create another room with some room account data
        room_id2 = self.helper.create_room_as(user1_id, tok=user1_tok)
        self.get_success(
            self.account_data_handler.add_account_data_to_room(
                user_id=user1_id,
                room_id=room_id2,
                account_data_type="org.matrix.roorarraz",
                content={"roo": "rar"},
            )
        )

        sync_body = {
            "lists": {},
            "room_subscriptions": {
                room_id1: {
                    "required_state": [],
                    "timeline_limit": 0,
                }
            },
            "extensions": {
                "account_data": {
                    "enabled": True,
                    "rooms": [room_id1, room_id2],
                }
            },
        }
        _, from_token = self.do_sync(sync_body, tok=user1_tok)

        # Add some other room account data
        self.get_success(
            self.account_data_handler.add_account_data_to_room(
                user_id=user1_id,
                room_id=room_id1,
                account_data_type="org.matrix.roorarraz2",
                content={"roo": "rar"},
            )
        )
        self.get_success(
            self.account_data_handler.add_account_data_to_room(
                user_id=user1_id,
                room_id=room_id2,
                account_data_type="org.matrix.roorarraz2",
                content={"roo": "rar"},
            )
        )

        # Make an incremental Sliding Sync request with the account_data extension enabled
        response_body, _ = self.do_sync(sync_body, since=from_token, tok=user1_tok)

        self.assertIsNotNone(response_body["extensions"]["account_data"].get("global"))
        # Even though we requested room2, we only expect room1 to show up because that's
        # the only room in the Sliding Sync response (room2 is not one of our room
        # subscriptions or in a sliding window list).
        self.assertIncludes(
            response_body["extensions"]["account_data"].get("rooms").keys(),
            {room_id1},
            exact=True,
        )
        # We should only see the new room account data that happened after the `from_token`
        self.assertIncludes(
            {
                event["type"]
                for event in response_body["extensions"]["account_data"]
                .get("rooms")
                .get(room_id1)
            },
            {"org.matrix.roorarraz2"},
            exact=True,
        )

    def test_room_account_data_relevant_rooms(self) -> None:
        """
        Test out different variations of `lists`/`rooms` we are requesting account data for.
        """
        user1_id = self.register_user("user1", "pass")
        user1_tok = self.login(user1_id, "pass")

        # Create a room and add some room account data
        room_id1 = self.helper.create_room_as(user1_id, tok=user1_tok)
        self.get_success(
            self.account_data_handler.add_account_data_to_room(
                user_id=user1_id,
                room_id=room_id1,
                account_data_type="org.matrix.roorarraz",
                content={"roo": "rar"},
            )
        )

        # Create another room with some room account data
        room_id2 = self.helper.create_room_as(user1_id, tok=user1_tok)
        self.get_success(
            self.account_data_handler.add_account_data_to_room(
                user_id=user1_id,
                room_id=room_id2,
                account_data_type="org.matrix.roorarraz",
                content={"roo": "rar"},
            )
        )

        # Create another room with some room account data
        room_id3 = self.helper.create_room_as(user1_id, tok=user1_tok)
        self.get_success(
            self.account_data_handler.add_account_data_to_room(
                user_id=user1_id,
                room_id=room_id3,
                account_data_type="org.matrix.roorarraz",
                content={"roo": "rar"},
            )
        )

        # Create another room with some room account data
        room_id4 = self.helper.create_room_as(user1_id, tok=user1_tok)
        self.get_success(
            self.account_data_handler.add_account_data_to_room(
                user_id=user1_id,
                room_id=room_id4,
                account_data_type="org.matrix.roorarraz",
                content={"roo": "rar"},
            )
        )

        # Create another room with some room account data
        room_id5 = self.helper.create_room_as(user1_id, tok=user1_tok)
        self.get_success(
            self.account_data_handler.add_account_data_to_room(
                user_id=user1_id,
                room_id=room_id5,
                account_data_type="org.matrix.roorarraz",
                content={"roo": "rar"},
            )
        )

        room_id_to_human_name_map = {
            room_id1: "room1",
            room_id2: "room2",
            room_id3: "room3",
            room_id4: "room4",
            room_id5: "room5",
        }

        # Mix lists and rooms
        sync_body = {
            "lists": {
                # We expect this list range to include room5 and room4
                "foo-list": {
                    "ranges": [[0, 1]],
                    "required_state": [],
                    "timeline_limit": 0,
                },
                # We expect this list range to include room5, room4, room3
                "bar-list": {
                    "ranges": [[0, 2]],
                    "required_state": [],
                    "timeline_limit": 0,
                },
            },
            "room_subscriptions": {
                room_id1: {
                    "required_state": [],
                    "timeline_limit": 0,
                }
            },
            "extensions": {
                "account_data": {
                    "enabled": True,
                    "lists": ["foo-list", "non-existent-list"],
                    "rooms": [room_id1, room_id2, "!non-existent-room"],
                }
            },
        }
        response_body, _ = self.do_sync(sync_body, tok=user1_tok)

        # room1: ✅ Requested via `rooms` and a room subscription exists
        # room2: ❌ Requested via `rooms` but not in the response (from lists or room subscriptions)
        # room3: ❌ Not requested
        # room4: ✅ Shows up because requested via `lists` and list exists in the response
        # room5: ✅ Shows up because requested via `lists` and list exists in the response
        self.assertIncludes(
            {
                room_id_to_human_name_map[room_id]
                for room_id in response_body["extensions"]["account_data"]
                .get("rooms")
                .keys()
            },
            {"room1", "room4", "room5"},
            exact=True,
        )

        # Try wildcards (this is the default)
        sync_body = {
            "lists": {
                # We expect this list range to include room5 and room4
                "foo-list": {
                    "ranges": [[0, 1]],
                    "required_state": [],
                    "timeline_limit": 0,
                },
                # We expect this list range to include room5, room4, room3
                "bar-list": {
                    "ranges": [[0, 2]],
                    "required_state": [],
                    "timeline_limit": 0,
                },
            },
            "room_subscriptions": {
                room_id1: {
                    "required_state": [],
                    "timeline_limit": 0,
                }
            },
            "extensions": {
                "account_data": {
                    "enabled": True,
                    # "lists": ["*"],
                    # "rooms": ["*"],
                }
            },
        }
        response_body, _ = self.do_sync(sync_body, tok=user1_tok)

        # room1: ✅ Shows up because of default `rooms` wildcard and is in one of the room subscriptions
        # room2: ❌ Not requested
        # room3: ✅ Shows up because of default `lists` wildcard and is in a list
        # room4: ✅ Shows up because of default `lists` wildcard and is in a list
        # room5: ✅ Shows up because of default `lists` wildcard and is in a list
        self.assertIncludes(
            {
                room_id_to_human_name_map[room_id]
                for room_id in response_body["extensions"]["account_data"]
                .get("rooms")
                .keys()
            },
            {"room1", "room3", "room4", "room5"},
            exact=True,
        )

        # Empty list will return nothing
        sync_body = {
            "lists": {
                # We expect this list range to include room5 and room4
                "foo-list": {
                    "ranges": [[0, 1]],
                    "required_state": [],
                    "timeline_limit": 0,
                },
                # We expect this list range to include room5, room4, room3
                "bar-list": {
                    "ranges": [[0, 2]],
                    "required_state": [],
                    "timeline_limit": 0,
                },
            },
            "room_subscriptions": {
                room_id1: {
                    "required_state": [],
                    "timeline_limit": 0,
                }
            },
            "extensions": {
                "account_data": {
                    "enabled": True,
                    "lists": [],
                    "rooms": [],
                }
            },
        }
        response_body, _ = self.do_sync(sync_body, tok=user1_tok)

        # room1: ❌ Not requested
        # room2: ❌ Not requested
        # room3: ❌ Not requested
        # room4: ❌ Not requested
        # room5: ❌ Not requested
        self.assertIncludes(
            {
                room_id_to_human_name_map[room_id]
                for room_id in response_body["extensions"]["account_data"]
                .get("rooms")
                .keys()
            },
            set(),
            exact=True,
        )

        # Try wildcard and none
        sync_body = {
            "lists": {
                # We expect this list range to include room5 and room4
                "foo-list": {
                    "ranges": [[0, 1]],
                    "required_state": [],
                    "timeline_limit": 0,
                },
                # We expect this list range to include room5, room4, room3
                "bar-list": {
                    "ranges": [[0, 2]],
                    "required_state": [],
                    "timeline_limit": 0,
                },
            },
            "room_subscriptions": {
                room_id1: {
                    "required_state": [],
                    "timeline_limit": 0,
                }
            },
            "extensions": {
                "account_data": {
                    "enabled": True,
                    "lists": ["*"],
                    "rooms": [],
                }
            },
        }
        response_body, _ = self.do_sync(sync_body, tok=user1_tok)

        # room1: ❌ Not requested
        # room2: ❌ Not requested
        # room3: ✅ Shows up because of default `lists` wildcard and is in a list
        # room4: ✅ Shows up because of default `lists` wildcard and is in a list
        # room5: ✅ Shows up because of default `lists` wildcard and is in a list
        self.assertIncludes(
            {
                room_id_to_human_name_map[room_id]
                for room_id in response_body["extensions"]["account_data"]
                .get("rooms")
                .keys()
            },
            {"room3", "room4", "room5"},
            exact=True,
        )

    def test_wait_for_new_data(self) -> None:
        """
        Test to make sure that the Sliding Sync request waits for new data to arrive.

        (Only applies to incremental syncs with a `timeout` specified)
        """
        user1_id = self.register_user("user1", "pass")
        user1_tok = self.login(user1_id, "pass")
        user2_id = self.register_user("user2", "pass")
        user2_tok = self.login(user2_id, "pass")

        room_id = self.helper.create_room_as(user2_id, tok=user2_tok)
        self.helper.join(room_id, user1_id, tok=user1_tok)

        sync_body = {
            "lists": {},
            "extensions": {
                "account_data": {
                    "enabled": True,
                }
            },
        }
        _, from_token = self.do_sync(sync_body, tok=user1_tok)

        # Make an incremental Sliding Sync request with the account_data extension enabled
        channel = self.make_request(
            "POST",
            self.sync_endpoint + f"?timeout=10000&pos={from_token}",
            content=sync_body,
            access_token=user1_tok,
            await_result=False,
        )
        # Block for 5 seconds to make sure we are `notifier.wait_for_events(...)`
        with self.assertRaises(TimedOutException):
            channel.await_result(timeout_ms=5000)
        # Bump the global account data to trigger new results
        self.get_success(
            self.account_data_handler.add_account_data_for_user(
                user1_id,
                "org.matrix.foobarbaz",
                {"foo": "bar"},
            )
        )
        # Should respond before the 10 second timeout
        channel.await_result(timeout_ms=3000)
        self.assertEqual(channel.code, 200, channel.json_body)

        # We should see the global account data update
        self.assertIncludes(
            {
                global_event["type"]
                for global_event in channel.json_body["extensions"]["account_data"].get(
                    "global"
                )
            },
            {"org.matrix.foobarbaz"},
            exact=True,
        )
        self.assertIncludes(
            channel.json_body["extensions"]["account_data"].get("rooms").keys(),
            set(),
            exact=True,
        )

    def test_wait_for_new_data_timeout(self) -> None:
        """
        Test to make sure that the Sliding Sync request waits for new data to arrive but
        no data ever arrives so we timeout. We're also making sure that the default data
        from the account_data extension doesn't trigger a false-positive for new data.
        """
        user1_id = self.register_user("user1", "pass")
        user1_tok = self.login(user1_id, "pass")

        sync_body = {
            "lists": {},
            "extensions": {
                "account_data": {
                    "enabled": True,
                }
            },
        }
        _, from_token = self.do_sync(sync_body, tok=user1_tok)

        # Make the Sliding Sync request
        channel = self.make_request(
            "POST",
            self.sync_endpoint + f"?timeout=10000&pos={from_token}",
            content=sync_body,
            access_token=user1_tok,
            await_result=False,
        )
        # Block for 5 seconds to make sure we are `notifier.wait_for_events(...)`
        with self.assertRaises(TimedOutException):
            channel.await_result(timeout_ms=5000)
        # Wake-up `notifier.wait_for_events(...)` that will cause us test
        # `SlidingSyncResult.__bool__` for new results.
        self._bump_notifier_wait_for_events(
            user1_id,
            # We choose `StreamKeyType.PRESENCE` because we're testing for account data
            # and don't want to contaminate the account data results using
            # `StreamKeyType.ACCOUNT_DATA`.
            wake_stream_key=StreamKeyType.PRESENCE,
        )
        # Block for a little bit more to ensure we don't see any new results.
        with self.assertRaises(TimedOutException):
            channel.await_result(timeout_ms=4000)
        # Wait for the sync to complete (wait for the rest of the 10 second timeout,
        # 5000 + 4000 + 1200 > 10000)
        channel.await_result(timeout_ms=1200)
        self.assertEqual(channel.code, 200, channel.json_body)

        self.assertIsNotNone(
            channel.json_body["extensions"]["account_data"].get("global")
        )
        self.assertIsNotNone(
            channel.json_body["extensions"]["account_data"].get("rooms")
        )<|MERGE_RESOLUTION|>--- conflicted
+++ resolved
@@ -4447,15 +4447,6 @@
 
     def prepare(self, reactor: MemoryReactor, clock: Clock, hs: HomeServer) -> None:
         self.store = hs.get_datastores().main
-<<<<<<< HEAD
-        self.event_sources = hs.get_event_sources()
-        self.account_data_handler = hs.get_account_data_handler()
-        self.notifier = hs.get_notifier()
-=======
-        self.sync_endpoint = (
-            "/_matrix/client/unstable/org.matrix.simplified_msc3575/sync"
-        )
->>>>>>> ebbabfe7
 
     def _assert_to_device_response(
         self, response_body: JsonDict, expected_messages: List[JsonDict]
@@ -4708,14 +4699,6 @@
     def prepare(self, reactor: MemoryReactor, clock: Clock, hs: HomeServer) -> None:
         self.store = hs.get_datastores().main
         self.e2e_keys_handler = hs.get_e2e_keys_handler()
-<<<<<<< HEAD
-        self.account_data_handler = hs.get_account_data_handler()
-        self.notifier = hs.get_notifier()
-=======
-        self.sync_endpoint = (
-            "/_matrix/client/unstable/org.matrix.simplified_msc3575/sync"
-        )
->>>>>>> ebbabfe7
 
     def test_no_data_initial_sync(self) -> None:
         """
@@ -5129,15 +5112,7 @@
 
     def prepare(self, reactor: MemoryReactor, clock: Clock, hs: HomeServer) -> None:
         self.store = hs.get_datastores().main
-        self.e2e_keys_handler = hs.get_e2e_keys_handler()
         self.account_data_handler = hs.get_account_data_handler()
-<<<<<<< HEAD
-        self.notifier = hs.get_notifier()
-=======
-        self.sync_endpoint = (
-            "/_matrix/client/unstable/org.matrix.simplified_msc3575/sync"
-        )
->>>>>>> ebbabfe7
 
     def test_no_data_initial_sync(self) -> None:
         """
