# -*- coding: utf-8 -*-
# Copyright 2019 New Vector Ltd
#
# Licensed under the Apache License, Version 2.0 (the "License");
# you may not use this file except in compliance with the License.
# You may obtain a copy of the License at
#
#     http://www.apache.org/licenses/LICENSE-2.0
#
# Unless required by applicable law or agreed to in writing, software
# distributed under the License is distributed on an "AS IS" BASIS,
# WITHOUT WARRANTIES OR CONDITIONS OF ANY KIND, either express or implied.
# See the License for the specific language governing permissions and
# limitations under the License.

import logging

from six import itervalues

from prometheus_client import Counter

from twisted.internet import defer

import synapse.metrics
from synapse.federation.sender.per_destination_queue import PerDestinationQueue
from synapse.federation.sender.transaction_manager import TransactionManager
from synapse.federation.units import Edu
from synapse.handlers.presence import get_interested_remotes
from synapse.metrics import (
    LaterGauge,
    event_processing_loop_counter,
    event_processing_loop_room_count,
    events_processed_counter,
)
from synapse.metrics.background_process_metrics import run_as_background_process
from synapse.util import logcontext
from synapse.util.metrics import measure_func

logger = logging.getLogger(__name__)

sent_pdus_destination_dist_count = Counter(
    "synapse_federation_client_sent_pdu_destinations:count",
    "Number of PDUs queued for sending to one or more destinations",
)

sent_pdus_destination_dist_total = Counter(
    "synapse_federation_client_sent_pdu_destinations:total",
    "" "Total number of PDUs queued for sending across all destinations",
)


class FederationSender(object):
    def __init__(self, hs):
        self.hs = hs
        self.server_name = hs.hostname

        self.store = hs.get_datastore()
        self.state = hs.get_state_handler()

        self.clock = hs.get_clock()
        self.is_mine_id = hs.is_mine_id

        self._transaction_manager = TransactionManager(hs)

        # map from destination to PerDestinationQueue
        self._per_destination_queues = {}  # type: dict[str, PerDestinationQueue]

        LaterGauge(
            "synapse_federation_transaction_queue_pending_destinations",
            "",
            [],
            lambda: sum(
                1
                for d in self._per_destination_queues.values()
                if d.transmission_loop_running
            ),
        )

        # Map of user_id -> UserPresenceState for all the pending presence
        # to be sent out by user_id. Entries here get processed and put in
        # pending_presence_by_dest
        self.pending_presence = {}

        LaterGauge(
            "synapse_federation_transaction_queue_pending_pdus",
            "",
            [],
            lambda: sum(
                d.pending_pdu_count() for d in self._per_destination_queues.values()
            ),
        )
        LaterGauge(
            "synapse_federation_transaction_queue_pending_edus",
            "",
            [],
            lambda: sum(
                d.pending_edu_count() for d in self._per_destination_queues.values()
            ),
        )

        self._order = 1

        self._is_processing = False
        self._last_poked_id = -1

        self._processing_pending_presence = False

        # map from room_id to a set of PerDestinationQueues which we believe are
        # awaiting a call to flush_read_receipts_for_room. The presence of an entry
        # here for a given room means that we are rate-limiting RR flushes to that room,
        # and that there is a pending call to _flush_rrs_for_room in the system.
<<<<<<< HEAD
        self._queues_awaiting_rr_flush_by_room = {}  # type: dict[str, set[PerDestinationQueue]]
=======
        self._queues_awaiting_rr_flush_by_room = (
            {}
        )  # type: dict[str, set[PerDestinationQueue]]
>>>>>>> 32e7c9e7

        self._rr_txn_interval_per_room_ms = (
            1000.0 / hs.get_config().federation_rr_transactions_per_room_per_second
        )

    def _get_per_destination_queue(self, destination):
        """Get or create a PerDestinationQueue for the given destination

        Args:
            destination (str): server_name of remote server

        Returns:
            PerDestinationQueue
        """
        queue = self._per_destination_queues.get(destination)
        if not queue:
            queue = PerDestinationQueue(self.hs, self._transaction_manager, destination)
            self._per_destination_queues[destination] = queue
        return queue

    def notify_new_events(self, current_id):
        """This gets called when we have some new events we might want to
        send out to other servers.
        """
        self._last_poked_id = max(current_id, self._last_poked_id)

        if self._is_processing:
            return

        # fire off a processing loop in the background
        run_as_background_process(
            "process_event_queue_for_federation", self._process_event_queue_loop
        )

    @defer.inlineCallbacks
    def _process_event_queue_loop(self):
        try:
            self._is_processing = True
            while True:
                last_token = yield self.store.get_federation_out_pos("events")
                next_token, events = yield self.store.get_all_new_events_stream(
                    last_token, self._last_poked_id, limit=100
                )

                logger.debug("Handling %s -> %s", last_token, next_token)

                if not events and next_token >= self._last_poked_id:
                    break

                @defer.inlineCallbacks
                def handle_event(event):
                    # Only send events for this server.
                    send_on_behalf_of = event.internal_metadata.get_send_on_behalf_of()
                    is_mine = self.is_mine_id(event.sender)
                    if not is_mine and send_on_behalf_of is None:
                        return

                    if not event.internal_metadata.should_proactively_send():
                        return

                    try:
                        # Get the state from before the event.
                        # We need to make sure that this is the state from before
                        # the event and not from after it.
                        # Otherwise if the last member on a server in a room is
                        # banned then it won't receive the event because it won't
                        # be in the room after the ban.
                        destinations = yield self.state.get_current_hosts_in_room(
                            event.room_id, latest_event_ids=event.prev_event_ids()
                        )
                    except Exception:
                        logger.exception(
                            "Failed to calculate hosts in room for event: %s",
                            event.event_id,
                        )
                        return

                    destinations = set(destinations)

                    if send_on_behalf_of is not None:
                        # If we are sending the event on behalf of another server
                        # then it already has the event and there is no reason to
                        # send the event to it.
                        destinations.discard(send_on_behalf_of)

                    logger.debug("Sending %s to %r", event, destinations)

                    self._send_pdu(event, destinations)

                @defer.inlineCallbacks
                def handle_room_events(events):
                    for event in events:
                        yield handle_event(event)

                events_by_room = {}
                for event in events:
                    events_by_room.setdefault(event.room_id, []).append(event)

                yield logcontext.make_deferred_yieldable(
                    defer.gatherResults(
                        [
                            logcontext.run_in_background(handle_room_events, evs)
                            for evs in itervalues(events_by_room)
                        ],
                        consumeErrors=True,
                    )
                )

                yield self.store.update_federation_out_pos("events", next_token)

                if events:
                    now = self.clock.time_msec()
                    ts = yield self.store.get_received_ts(events[-1].event_id)

                    synapse.metrics.event_processing_lag.labels(
                        "federation_sender"
                    ).set(now - ts)
                    synapse.metrics.event_processing_last_ts.labels(
                        "federation_sender"
                    ).set(ts)

                    events_processed_counter.inc(len(events))

                    event_processing_loop_room_count.labels("federation_sender").inc(
                        len(events_by_room)
                    )

                event_processing_loop_counter.labels("federation_sender").inc()

                synapse.metrics.event_processing_positions.labels(
                    "federation_sender"
                ).set(next_token)

        finally:
            self._is_processing = False

    def _send_pdu(self, pdu, destinations):
        # We loop through all destinations to see whether we already have
        # a transaction in progress. If we do, stick it in the pending_pdus
        # table and we'll get back to it later.

        order = self._order
        self._order += 1

        destinations = set(destinations)
        destinations.discard(self.server_name)
        logger.debug("Sending to: %s", str(destinations))

        if not destinations:
            return

        sent_pdus_destination_dist_total.inc(len(destinations))
        sent_pdus_destination_dist_count.inc()

        for destination in destinations:
            self._get_per_destination_queue(destination).send_pdu(pdu, order)

    @defer.inlineCallbacks
    def send_read_receipt(self, receipt):
        """Send a RR to any other servers in the room

        Args:
            receipt (synapse.types.ReadReceipt): receipt to be sent
        """

        # Some background on the rate-limiting going on here.
        #
        # It turns out that if we attempt to send out RRs as soon as we get them from
        # a client, then we end up trying to do several hundred Hz of federation
        # transactions. (The number of transactions scales as O(N^2) on the size of a
        # room, since in a large room we have both more RRs coming in, and more servers
        # to send them to.)
        #
        # This leads to a lot of CPU load, and we end up getting behind. The solution
        # currently adopted is as follows:
        #
        # The first receipt in a given room is sent out immediately, at time T0. Any
        # further receipts are, in theory, batched up for N seconds, where N is calculated
        # based on the number of servers in the room to achieve a transaction frequency
        # of around 50Hz. So, for example, if there were 100 servers in the room, then
        # N would be 100 / 50Hz = 2 seconds.
        #
        # Then, after T+N, we flush out any receipts that have accumulated, and restart
        # the timer to flush out more receipts at T+2N, etc. If no receipts accumulate,
        # we stop the cycle and go back to the start.
        #
        # However, in practice, it is often possible to flush out receipts earlier: in
        # particular, if we are sending a transaction to a given server anyway (for
        # example, because we have a PDU or a RR in another room to send), then we may
        # as well send out all of the pending RRs for that server. So it may be that
        # by the time we get to T+N, we don't actually have any RRs left to send out.
        # Nevertheless we continue to buffer up RRs for the room in question until we
        # reach the point that no RRs arrive between timer ticks.
        #
        # For even more background, see https://github.com/matrix-org/synapse/issues/4730.

        room_id = receipt.room_id

        # Work out which remote servers should be poked and poke them.
        domains = yield self.state.get_current_hosts_in_room(room_id)
        domains = [d for d in domains if d != self.server_name]
        if not domains:
            return

        queues_pending_flush = self._queues_awaiting_rr_flush_by_room.get(room_id)

        # if there is no flush yet scheduled, we will send out these receipts with
        # immediate flushes, and schedule the next flush for this room.
        if queues_pending_flush is not None:
            logger.debug("Queuing receipt for: %r", domains)
        else:
            logger.debug("Sending receipt to: %r", domains)
            self._schedule_rr_flush_for_room(room_id, len(domains))

        for domain in domains:
            queue = self._get_per_destination_queue(domain)
            queue.queue_read_receipt(receipt)

            # if there is already a RR flush pending for this room, then make sure this
            # destination is registered for the flush
            if queues_pending_flush is not None:
                queues_pending_flush.add(queue)
            else:
                queue.flush_read_receipts_for_room(room_id)

    def _schedule_rr_flush_for_room(self, room_id, n_domains):
        # that is going to cause approximately len(domains) transactions, so now back
        # off for that multiplied by RR_TXN_INTERVAL_PER_ROOM
        backoff_ms = self._rr_txn_interval_per_room_ms * n_domains

        logger.debug("Scheduling RR flush in %s in %d ms", room_id, backoff_ms)
        self.clock.call_later(backoff_ms, self._flush_rrs_for_room, room_id)
        self._queues_awaiting_rr_flush_by_room[room_id] = set()

    def _flush_rrs_for_room(self, room_id):
        queues = self._queues_awaiting_rr_flush_by_room.pop(room_id)
        logger.debug("Flushing RRs in %s to %s", room_id, queues)

        if not queues:
            # no more RRs arrived for this room; we are done.
            return

        # schedule the next flush
        self._schedule_rr_flush_for_room(room_id, len(queues))

        for queue in queues:
            queue.flush_read_receipts_for_room(room_id)

    @logcontext.preserve_fn  # the caller should not yield on this
    @defer.inlineCallbacks
    def send_presence(self, states):
        """Send the new presence states to the appropriate destinations.

        This actually queues up the presence states ready for sending and
        triggers a background task to process them and send out the transactions.

        Args:
            states (list(UserPresenceState))
        """
        if not self.hs.config.use_presence:
            # No-op if presence is disabled.
            return

        # First we queue up the new presence by user ID, so multiple presence
        # updates in quick succession are correctly handled.
        # We only want to send presence for our own users, so lets always just
        # filter here just in case.
        self.pending_presence.update(
            {state.user_id: state for state in states if self.is_mine_id(state.user_id)}
        )

        # We then handle the new pending presence in batches, first figuring
        # out the destinations we need to send each state to and then poking it
        # to attempt a new transaction. We linearize this so that we don't
        # accidentally mess up the ordering and send multiple presence updates
        # in the wrong order
        if self._processing_pending_presence:
            return

        self._processing_pending_presence = True
        try:
            while True:
                states_map = self.pending_presence
                self.pending_presence = {}

                if not states_map:
                    break

                yield self._process_presence_inner(list(states_map.values()))
        except Exception:
            logger.exception("Error sending presence states to servers")
        finally:
            self._processing_pending_presence = False

    def send_presence_to_destinations(self, states, destinations):
        """Send the given presence states to the given destinations.

        Args:
            states (list[UserPresenceState])
            destinations (list[str])
        """

        if not states or not self.hs.config.use_presence:
            # No-op if presence is disabled.
            return

        for destination in destinations:
            if destination == self.server_name:
                continue
            self._get_per_destination_queue(destination).send_presence(states)

    @measure_func("txnqueue._process_presence")
    @defer.inlineCallbacks
    def _process_presence_inner(self, states):
        """Given a list of states populate self.pending_presence_by_dest and
        poke to send a new transaction to each destination

        Args:
            states (list(UserPresenceState))
        """
        hosts_and_states = yield get_interested_remotes(self.store, states, self.state)

        for destinations, states in hosts_and_states:
            for destination in destinations:
                if destination == self.server_name:
                    continue
                self._get_per_destination_queue(destination).send_presence(states)

    def build_and_send_edu(self, destination, edu_type, content, key=None):
        """Construct an Edu object, and queue it for sending

        Args:
            destination (str): name of server to send to
            edu_type (str): type of EDU to send
            content (dict): content of EDU
            key (Any|None): clobbering key for this edu
        """
        if destination == self.server_name:
            logger.info("Not sending EDU to ourselves")
            return

        edu = Edu(
            origin=self.server_name,
            destination=destination,
            edu_type=edu_type,
            content=content,
        )

        self.send_edu(edu, key)

    def send_edu(self, edu, key):
        """Queue an EDU for sending

        Args:
            edu (Edu): edu to send
            key (Any|None): clobbering key for this edu
        """
        queue = self._get_per_destination_queue(edu.destination)
        if key:
            queue.send_keyed_edu(edu, key)
        else:
            queue.send_edu(edu)

    def send_device_messages(self, destination):
        if destination == self.server_name:
            logger.info("Not sending device update to ourselves")
            return

        self._get_per_destination_queue(destination).attempt_new_transaction()

    def get_current_token(self):
        return 0<|MERGE_RESOLUTION|>--- conflicted
+++ resolved
@@ -45,7 +45,7 @@
 
 sent_pdus_destination_dist_total = Counter(
     "synapse_federation_client_sent_pdu_destinations:total",
-    "" "Total number of PDUs queued for sending across all destinations",
+    "Total number of PDUs queued for sending across all destinations",
 )
 
 
@@ -109,13 +109,9 @@
         # awaiting a call to flush_read_receipts_for_room. The presence of an entry
         # here for a given room means that we are rate-limiting RR flushes to that room,
         # and that there is a pending call to _flush_rrs_for_room in the system.
-<<<<<<< HEAD
-        self._queues_awaiting_rr_flush_by_room = {}  # type: dict[str, set[PerDestinationQueue]]
-=======
         self._queues_awaiting_rr_flush_by_room = (
             {}
         )  # type: dict[str, set[PerDestinationQueue]]
->>>>>>> 32e7c9e7
 
         self._rr_txn_interval_per_room_ms = (
             1000.0 / hs.get_config().federation_rr_transactions_per_room_per_second
