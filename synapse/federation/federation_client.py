--- conflicted
+++ resolved
@@ -890,7 +890,6 @@
         # content.
         return resp[1]
 
-<<<<<<< HEAD
     async def send_knock(self, destinations: List[str], pdu: EventBase) -> JsonDict:
         """Attempts to send a knock event to given a list of servers. Iterates
         through the list until one attempt succeeds.
@@ -947,10 +946,7 @@
             content=pdu.get_pdu_json(time_now),
         )
 
-    def get_public_rooms(
-=======
     async def get_public_rooms(
->>>>>>> 42a8e813
         self,
         remote_server: str,
         limit: Optional[int] = None,
