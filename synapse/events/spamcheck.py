# -*- coding: utf-8 -*-
# Copyright 2017 New Vector Ltd
# Copyright 2019 The Matrix.org Foundation C.I.C.
#
# Licensed under the Apache License, Version 2.0 (the "License");
# you may not use this file except in compliance with the License.
# You may obtain a copy of the License at
#
#     http://www.apache.org/licenses/LICENSE-2.0
#
# Unless required by applicable law or agreed to in writing, software
# distributed under the License is distributed on an "AS IS" BASIS,
# WITHOUT WARRANTIES OR CONDITIONS OF ANY KIND, either express or implied.
# See the License for the specific language governing permissions and
# limitations under the License.

import inspect
from typing import Dict

from synapse.spam_checker_api import SpamCheckerApi


class SpamChecker(object):
    def __init__(self, hs):
        self.spam_checker = None

        module = None
        config = None
        try:
            module, config = hs.config.spam_checker
        except Exception:
            pass

        if module is not None:
            # Older spam checkers don't accept the `api` argument, so we
            # try and detect support.
            spam_args = inspect.getfullargspec(module)
            if "api" in spam_args.args:
                api = SpamCheckerApi(hs)
                self.spam_checker = module(config=config, api=api)
            else:
                self.spam_checker = module(config=config)

    def check_event_for_spam(self, event):
        """Checks if a given event is considered "spammy" by this server.

        If the server considers an event spammy, then it will be rejected if
        sent by a local user. If it is sent by a user on another server, then
        users receive a blank event.

        Args:
            event (synapse.events.EventBase): the event to be checked

        Returns:
            bool: True if the event is spammy.
        """
        if self.spam_checker is None:
            return False

        return self.spam_checker.check_event_for_spam(event)

    def user_may_invite(
        self,
        inviter_userid,
        invitee_userid,
        third_party_invite,
        room_id,
        new_room,
        published_room,
    ):
        """Checks if a given user may send an invite

        If this method returns false, the invite will be rejected.

        Args:
            inviter_userid (str)
            invitee_userid (str|None): The user ID of the invitee. Is None
                if this is a third party invite and the 3PID is not bound to a
                user ID.
            third_party_invite (dict|None): If a third party invite then is a
                dict containing the medium and address of the invitee.
            room_id (str)
            new_room (bool): Whether the user is being invited to the room as
                part of a room creation, if so the invitee would have been
                included in the call to `user_may_create_room`.
            published_room (bool): Whether the room the user is being invited
                to has been published in the local homeserver's public room
                directory.

        Returns:
            bool: True if the user may send an invite, otherwise False
        """
        if self.spam_checker is None:
            return True

        return self.spam_checker.user_may_invite(
            inviter_userid,
            invitee_userid,
            third_party_invite,
            room_id,
            new_room,
            published_room,
        )

    def user_may_create_room(
        self, userid, invite_list, third_party_invite_list, cloning
    ):
        """Checks if a given user may create a room

        If this method returns false, the creation request will be rejected.

        Args:
            userid (string): The sender's user ID
            invite_list (list[str]): List of user IDs that would be invited to
                the new room.
            third_party_invite_list (list[dict]): List of third party invites
                for the new room.
            cloning (bool): Whether the user is cloning an existing room, e.g.
                upgrading a room.

        Returns:
            bool: True if the user may create a room, otherwise False
        """
        if self.spam_checker is None:
            return True

        return self.spam_checker.user_may_create_room(
            userid, invite_list, third_party_invite_list, cloning
        )

    def user_may_create_room_alias(self, userid, room_alias):
        """Checks if a given user may create a room alias

        If this method returns false, the association request will be rejected.

        Args:
            userid (string): The sender's user ID
            room_alias (string): The alias to be created

        Returns:
            bool: True if the user may create a room alias, otherwise False
        """
        if self.spam_checker is None:
            return True

        return self.spam_checker.user_may_create_room_alias(userid, room_alias)

    def user_may_publish_room(self, userid, room_id):
        """Checks if a given user may publish a room to the directory

        If this method returns false, the publish request will be rejected.

        Args:
            userid (string): The sender's user ID
            room_id (string): The ID of the room that would be published

        Returns:
            bool: True if the user may publish the room, otherwise False
        """
        if self.spam_checker is None:
            return True

        return self.spam_checker.user_may_publish_room(userid, room_id)

<<<<<<< HEAD
    def user_may_join_room(self, userid, room_id, is_invited):
        """Checks if a given users is allowed to join a room.

        Is not called when the user creates a room.

        Args:
            userid (str)
            room_id (str)
            is_invited (bool): Whether the user is invited into the room

        Returns:
            bool: Whether the user may join the room
        """
        if self.spam_checker is None:
            return True

        return self.spam_checker.user_may_join_room(userid, room_id, is_invited)
=======
    def check_username_for_spam(self, user_profile: Dict[str, str]) -> bool:
        """Checks if a user ID or display name are considered "spammy" by this server.

        If the server considers a username spammy, then it will not be included in
        user directory results.

        Args:
            user_profile: The user information to check, it contains the keys:
                * user_id
                * display_name
                * avatar_url

        Returns:
            True if the user is spammy.
        """
        if self.spam_checker is None:
            return False

        # For backwards compatibility, if the method does not exist on the spam checker, fallback to not interfering.
        checker = getattr(self.spam_checker, "check_username_for_spam", None)
        if not checker:
            return False
        # Make a copy of the user profile object to ensure the spam checker
        # cannot modify it.
        return checker(user_profile.copy())
>>>>>>> 49f877d3
<|MERGE_RESOLUTION|>--- conflicted
+++ resolved
@@ -162,7 +162,6 @@
 
         return self.spam_checker.user_may_publish_room(userid, room_id)
 
-<<<<<<< HEAD
     def user_may_join_room(self, userid, room_id, is_invited):
         """Checks if a given users is allowed to join a room.
 
@@ -180,7 +179,7 @@
             return True
 
         return self.spam_checker.user_may_join_room(userid, room_id, is_invited)
-=======
+
     def check_username_for_spam(self, user_profile: Dict[str, str]) -> bool:
         """Checks if a user ID or display name are considered "spammy" by this server.
 
@@ -205,5 +204,4 @@
             return False
         # Make a copy of the user profile object to ensure the spam checker
         # cannot modify it.
-        return checker(user_profile.copy())
->>>>>>> 49f877d3
+        return checker(user_profile.copy())