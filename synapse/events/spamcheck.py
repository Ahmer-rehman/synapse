--- conflicted
+++ resolved
@@ -15,7 +15,7 @@
 # limitations under the License.
 
 import inspect
-from typing import Dict
+from typing import Dict, Optional, List
 
 from synapse.spam_checker_api import SpamCheckerApi
 
@@ -64,43 +64,32 @@
         return self.spam_checker.check_event_for_spam(event)
 
     def user_may_invite(
-<<<<<<< HEAD
         self,
-        inviter_userid,
-        invitee_userid,
-        third_party_invite,
-        room_id,
-        new_room,
-        published_room,
-    ):
-=======
-        self, inviter_userid: str, invitee_userid: str, room_id: str
+        inviter_userid: str,
+        invitee_userid: str,
+        third_party_invite: Optional[Dict],
+        room_id: str,
+        new_room: bool,
+        published_room: bool,
     ) -> bool:
->>>>>>> 10027c80
         """Checks if a given user may send an invite
 
         If this method returns false, the invite will be rejected.
 
         Args:
-<<<<<<< HEAD
-            inviter_userid (str)
-            invitee_userid (str|None): The user ID of the invitee. Is None
+            inviter_userid:
+            invitee_userid: The user ID of the invitee. Is None
                 if this is a third party invite and the 3PID is not bound to a
                 user ID.
-            third_party_invite (dict|None): If a third party invite then is a
+            third_party_invite: If a third party invite then is a
                 dict containing the medium and address of the invitee.
-            room_id (str)
-            new_room (bool): Whether the user is being invited to the room as
+            room_id:
+            new_room: Whether the user is being invited to the room as
                 part of a room creation, if so the invitee would have been
                 included in the call to `user_may_create_room`.
-            published_room (bool): Whether the room the user is being invited
+            published_room: Whether the room the user is being invited
                 to has been published in the local homeserver's public room
                 directory.
-=======
-            inviter_userid: The user ID of the sender of the invitation
-            invitee_userid: The user ID targeted in the invitation
-            room_id: The room ID
->>>>>>> 10027c80
 
         Returns:
             True if the user may send an invite, otherwise False
@@ -117,29 +106,25 @@
             published_room,
         )
 
-<<<<<<< HEAD
     def user_may_create_room(
-        self, userid, invite_list, third_party_invite_list, cloning
-    ):
-=======
-    def user_may_create_room(self, userid: str) -> bool:
->>>>>>> 10027c80
+        self,
+        userid: str,
+        invite_list: List[str],
+        third_party_invite_list: List[Dict],
+        cloning: bool,
+    ) -> bool:
         """Checks if a given user may create a room
 
         If this method returns false, the creation request will be rejected.
 
         Args:
-<<<<<<< HEAD
-            userid (string): The sender's user ID
-            invite_list (list[str]): List of user IDs that would be invited to
+            userid: The ID of the user attempting to create a room
+            invite_list: List of user IDs that would be invited to
                 the new room.
-            third_party_invite_list (list[dict]): List of third party invites
+            third_party_invite_list: List of third party invites
                 for the new room.
-            cloning (bool): Whether the user is cloning an existing room, e.g.
+            cloning: Whether the user is cloning an existing room, e.g.
                 upgrading a room.
-=======
-            userid: The ID of the user attempting to create a room
->>>>>>> 10027c80
 
         Returns:
             True if the user may create a room, otherwise False
