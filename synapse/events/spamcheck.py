# -*- coding: utf-8 -*-
# Copyright 2017 New Vector Ltd
# Copyright 2019 The Matrix.org Foundation C.I.C.
#
# Licensed under the Apache License, Version 2.0 (the "License");
# you may not use this file except in compliance with the License.
# You may obtain a copy of the License at
#
#     http://www.apache.org/licenses/LICENSE-2.0
#
# Unless required by applicable law or agreed to in writing, software
# distributed under the License is distributed on an "AS IS" BASIS,
# WITHOUT WARRANTIES OR CONDITIONS OF ANY KIND, either express or implied.
# See the License for the specific language governing permissions and
# limitations under the License.

import inspect
<<<<<<< HEAD
from typing import Any, Dict, List, Optional
=======
from typing import Any, Dict, List, Optional, Tuple
>>>>>>> 56efa9ec

from synapse.spam_checker_api import RegistrationBehaviour, SpamCheckerApi
from synapse.types import Collection

MYPY = False
if MYPY:
    import synapse.server


class SpamChecker(object):
    def __init__(self, hs: "synapse.server.HomeServer"):
        self.spam_checkers = []  # type: List[Any]

        for module, config in hs.config.spam_checkers:
            # Older spam checkers don't accept the `api` argument, so we
            # try and detect support.
            spam_args = inspect.getfullargspec(module)
            if "api" in spam_args.args:
                api = SpamCheckerApi(hs)
                self.spam_checkers.append(module(config=config, api=api))
            else:
                self.spam_checkers.append(module(config=config))

    def check_event_for_spam(self, event: "synapse.events.EventBase") -> bool:
        """Checks if a given event is considered "spammy" by this server.

        If the server considers an event spammy, then it will be rejected if
        sent by a local user. If it is sent by a user on another server, then
        users receive a blank event.

        Args:
            event: the event to be checked

        Returns:
            True if the event is spammy.
        """
        for spam_checker in self.spam_checkers:
            if spam_checker.check_event_for_spam(event):
                return True

        return False

    def user_may_invite(
        self,
        inviter_userid: str,
        invitee_userid: str,
        third_party_invite: Optional[Dict],
        room_id: str,
        new_room: bool,
        published_room: bool,
    ) -> bool:
        """Checks if a given user may send an invite

        If this method returns false, the invite will be rejected.

        Args:
            inviter_userid:
            invitee_userid: The user ID of the invitee. Is None
                if this is a third party invite and the 3PID is not bound to a
                user ID.
            third_party_invite: If a third party invite then is a
                dict containing the medium and address of the invitee.
            room_id:
            new_room: Whether the user is being invited to the room as
                part of a room creation, if so the invitee would have been
                included in the call to `user_may_create_room`.
            published_room: Whether the room the user is being invited
                to has been published in the local homeserver's public room
                directory.

        Returns:
            True if the user may send an invite, otherwise False
        """
        for spam_checker in self.spam_checkers:
            if (
                spam_checker.user_may_invite(
                    inviter_userid,
                    invitee_userid,
                    third_party_invite,
                    room_id,
                    new_room,
                    published_room,
                )
                is False
            ):
                return False

        return True

    def user_may_create_room(
        self,
        userid: str,
        invite_list: List[str],
        third_party_invite_list: List[Dict],
        cloning: bool,
    ) -> bool:
        """Checks if a given user may create a room

        If this method returns false, the creation request will be rejected.

        Args:
            userid: The ID of the user attempting to create a room
            invite_list: List of user IDs that would be invited to
                the new room.
            third_party_invite_list: List of third party invites
                for the new room.
            cloning: Whether the user is cloning an existing room, e.g.
                upgrading a room.

        Returns:
            True if the user may create a room, otherwise False
        """
        for spam_checker in self.spam_checkers:
            if (
                spam_checker.user_may_create_room(
                    userid, invite_list, third_party_invite_list, cloning
                )
                is False
            ):
                return False

        return True

    def user_may_create_room_alias(self, userid: str, room_alias: str) -> bool:
        """Checks if a given user may create a room alias

        If this method returns false, the association request will be rejected.

        Args:
            userid: The ID of the user attempting to create a room alias
            room_alias: The alias to be created

        Returns:
            True if the user may create a room alias, otherwise False
        """
        for spam_checker in self.spam_checkers:
            if spam_checker.user_may_create_room_alias(userid, room_alias) is False:
                return False

        return True

    def user_may_publish_room(self, userid: str, room_id: str) -> bool:
        """Checks if a given user may publish a room to the directory

        If this method returns false, the publish request will be rejected.

        Args:
            userid: The user ID attempting to publish the room
            room_id: The ID of the room that would be published

        Returns:
            True if the user may publish the room, otherwise False
        """
        for spam_checker in self.spam_checkers:
            if spam_checker.user_may_publish_room(userid, room_id) is False:
                return False

        return True

    def user_may_join_room(self, userid: str, room_id: str, is_invited: bool):
        """Checks if a given users is allowed to join a room.

        Not called when a user creates a room.

        Args:
            userid:
            room_id:
            is_invited: Whether the user is invited into the room

        Returns:
            bool: Whether the user may join the room
        """
        for spam_checker in self.spam_checkers:
            if spam_checker.user_may_join_room(userid, room_id, is_invited) is False:
                return False

        return True

    def check_username_for_spam(self, user_profile: Dict[str, str]) -> bool:
        """Checks if a user ID or display name are considered "spammy" by this server.

        If the server considers a username spammy, then it will not be included in
        user directory results.

        Args:
            user_profile: The user information to check, it contains the keys:
                * user_id
                * display_name
                * avatar_url

        Returns:
            True if the user is spammy.
        """
        for spam_checker in self.spam_checkers:
            # For backwards compatibility, only run if the method exists on the
            # spam checker
            checker = getattr(spam_checker, "check_username_for_spam", None)
            if checker:
                # Make a copy of the user profile object to ensure the spam checker
                # cannot modify it.
                if checker(user_profile.copy()):
                    return True

        return False

    def check_registration_for_spam(
        self,
        email_threepid: Optional[dict],
        username: Optional[str],
        request_info: Collection[Tuple[str, str]],
    ) -> RegistrationBehaviour:
        """Checks if we should allow the given registration request.

        Args:
            email_threepid: The email threepid used for registering, if any
            username: The request user name, if any
            request_info: List of tuples of user agent and IP that
                were used during the registration process.

        Returns:
            Enum for how the request should be handled
        """

        for spam_checker in self.spam_checkers:
            # For backwards compatibility, only run if the method exists on the
            # spam checker
            checker = getattr(spam_checker, "check_registration_for_spam", None)
            if checker:
                behaviour = checker(email_threepid, username, request_info)
                assert isinstance(behaviour, RegistrationBehaviour)
                if behaviour != RegistrationBehaviour.ALLOW:
                    return behaviour

        return RegistrationBehaviour.ALLOW<|MERGE_RESOLUTION|>--- conflicted
+++ resolved
@@ -15,11 +15,7 @@
 # limitations under the License.
 
 import inspect
-<<<<<<< HEAD
-from typing import Any, Dict, List, Optional
-=======
 from typing import Any, Dict, List, Optional, Tuple
->>>>>>> 56efa9ec
 
 from synapse.spam_checker_api import RegistrationBehaviour, SpamCheckerApi
 from synapse.types import Collection
