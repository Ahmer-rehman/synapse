# Copyright 2015, 2016 OpenMarket Ltd
#
# Licensed under the Apache License, Version 2.0 (the "License");
# you may not use this file except in compliance with the License.
# You may obtain a copy of the License at
#
#     http://www.apache.org/licenses/LICENSE-2.0
#
# Unless required by applicable law or agreed to in writing, software
# distributed under the License is distributed on an "AS IS" BASIS,
# WITHOUT WARRANTIES OR CONDITIONS OF ANY KIND, either express or implied.
# See the License for the specific language governing permissions and
# limitations under the License.

from synapse.api.constants import RoomCreationPreset
from synapse.config._base import Config, ConfigError
from synapse.types import RoomAlias, UserID
from synapse.util.stringutils import random_string_with_symbols, strtobool


class RegistrationConfig(Config):
    section = "registration"

    def read_config(self, config, **kwargs):
        self.enable_registration = strtobool(
            str(config.get("enable_registration", False))
        )
        if "disable_registration" in config:
            self.enable_registration = not strtobool(
                str(config["disable_registration"])
            )

        self.registrations_require_3pid = config.get("registrations_require_3pid", [])
        self.allowed_local_3pids = config.get("allowed_local_3pids", [])
        self.check_is_for_allowed_local_3pids = config.get(
            "check_is_for_allowed_local_3pids", None
        )
        self.allow_invited_3pids = config.get("allow_invited_3pids", False)

        self.disable_3pid_changes = config.get("disable_3pid_changes", False)

        self.enable_3pid_lookup = config.get("enable_3pid_lookup", True)
        self.registration_requires_token = config.get(
            "registration_requires_token", False
        )
        self.registration_shared_secret = config.get("registration_shared_secret")
        self.register_mxid_from_3pid = config.get("register_mxid_from_3pid")
        self.register_just_use_email_for_display_name = config.get(
            "register_just_use_email_for_display_name", False
        )

        self.bcrypt_rounds = config.get("bcrypt_rounds", 12)
        self.trusted_third_party_id_servers = config.get(
            "trusted_third_party_id_servers", ["matrix.org", "vector.im"]
        )
        account_threepid_delegates = config.get("account_threepid_delegates") or {}
        self.account_threepid_delegate_email = account_threepid_delegates.get("email")
        if (
            self.account_threepid_delegate_email
            and not self.account_threepid_delegate_email.startswith("http")
        ):
            raise ConfigError(
                "account_threepid_delegates.email must begin with http:// or https://"
            )
        self.account_threepid_delegate_msisdn = account_threepid_delegates.get("msisdn")
        if (
            self.account_threepid_delegate_msisdn
<<<<<<< HEAD
            and not self.account_threepid_delegate_msisdn.startswith("http")
        ):
            raise ConfigError(
                "account_threepid_delegates.msisdn must begin with http:// or https://"
            )
        if self.account_threepid_delegate_msisdn and not self.public_baseurl:
=======
            and not self.root.server.public_baseurl
        ):
>>>>>>> 95813ff4
            raise ConfigError(
                "The configuration option `public_baseurl` is required if "
                "`account_threepid_delegate.msisdn` is set, such that "
                "clients know where to submit validation tokens to. Please "
                "configure `public_baseurl`."
            )

        self.default_identity_server = config.get("default_identity_server")
        self.allow_guest_access = config.get("allow_guest_access", False)

        if config.get("invite_3pid_guest", False):
            raise ConfigError("invite_3pid_guest is no longer supported")

        self.auto_join_rooms = config.get("auto_join_rooms", [])
        for room_alias in self.auto_join_rooms:
            if not RoomAlias.is_valid(room_alias):
                raise ConfigError("Invalid auto_join_rooms entry %s" % (room_alias,))

        # Options for creating auto-join rooms if they do not exist yet.
        self.autocreate_auto_join_rooms = config.get("autocreate_auto_join_rooms", True)
        self.autocreate_auto_join_rooms_federated = config.get(
            "autocreate_auto_join_rooms_federated", True
        )
        self.autocreate_auto_join_room_preset = (
            config.get("autocreate_auto_join_room_preset")
            or RoomCreationPreset.PUBLIC_CHAT
        )
        self.auto_join_room_requires_invite = self.autocreate_auto_join_room_preset in {
            RoomCreationPreset.PRIVATE_CHAT,
            RoomCreationPreset.TRUSTED_PRIVATE_CHAT,
        }

        # Pull the creator/inviter from the configuration, this gets used to
        # send invites for invite-only rooms.
        mxid_localpart = config.get("auto_join_mxid_localpart")
        self.auto_join_user_id = None
        if mxid_localpart:
            # Convert the localpart to a full mxid.
            self.auto_join_user_id = UserID(
                mxid_localpart, self.root.server.server_name
            ).to_string()

        if self.autocreate_auto_join_rooms:
            # Ensure the preset is a known value.
            if self.autocreate_auto_join_room_preset not in {
                RoomCreationPreset.PUBLIC_CHAT,
                RoomCreationPreset.PRIVATE_CHAT,
                RoomCreationPreset.TRUSTED_PRIVATE_CHAT,
            }:
                raise ConfigError("Invalid value for autocreate_auto_join_room_preset")
            # If the preset requires invitations to be sent, ensure there's a
            # configured user to send them from.
            if self.auto_join_room_requires_invite:
                if not mxid_localpart:
                    raise ConfigError(
                        "The configuration option `auto_join_mxid_localpart` is required if "
                        "`autocreate_auto_join_room_preset` is set to private_chat or trusted_private_chat, such that "
                        "Synapse knows who to send invitations from. Please "
                        "configure `auto_join_mxid_localpart`."
                    )

        self.auto_join_rooms_for_guests = config.get("auto_join_rooms_for_guests", True)

        self.enable_set_displayname = config.get("enable_set_displayname", True)
        self.enable_set_avatar_url = config.get("enable_set_avatar_url", True)
        self.enable_3pid_changes = config.get("enable_3pid_changes", True)

        self.replicate_user_profiles_to = config.get("replicate_user_profiles_to", [])
        if not isinstance(self.replicate_user_profiles_to, list):
            self.replicate_user_profiles_to = [self.replicate_user_profiles_to]

        self.rewrite_identity_server_urls = (
            config.get("rewrite_identity_server_urls") or {}
        )

        self.disable_msisdn_registration = config.get(
            "disable_msisdn_registration", False
        )

        session_lifetime = config.get("session_lifetime")
        if session_lifetime is not None:
            session_lifetime = self.parse_duration(session_lifetime)
        self.session_lifetime = session_lifetime

        # The `access_token_lifetime` applies for tokens that can be renewed
        # using a refresh token, as per MSC2918. If it is `None`, the refresh
        # token mechanism is disabled.
        #
        # Since it is incompatible with the `session_lifetime` mechanism, it is set to
        # `None` by default if a `session_lifetime` is set.
        access_token_lifetime = config.get(
            "access_token_lifetime", "5m" if session_lifetime is None else None
        )
        if access_token_lifetime is not None:
            access_token_lifetime = self.parse_duration(access_token_lifetime)
        self.access_token_lifetime = access_token_lifetime

        if session_lifetime is not None and access_token_lifetime is not None:
            raise ConfigError(
                "The refresh token mechanism is incompatible with the "
                "`session_lifetime` option. Consider disabling the "
                "`session_lifetime` option or disabling the refresh token "
                "mechanism by removing the `access_token_lifetime` option."
            )

        # The fallback template used for authenticating using a registration token
        self.registration_token_template = self.read_template("registration_token.html")

        # The success template used during fallback auth.
        self.fallback_success_template = self.read_template("auth_success.html")

        self.bind_new_user_emails_to_sydent = config.get(
            "bind_new_user_emails_to_sydent"
        )

        if self.bind_new_user_emails_to_sydent:
            if not isinstance(
                self.bind_new_user_emails_to_sydent, str
            ) or not self.bind_new_user_emails_to_sydent.startswith("http"):
                raise ConfigError(
                    "Option bind_new_user_emails_to_sydent has invalid value"
                )

            # Remove trailing slashes
            self.bind_new_user_emails_to_sydent = (
                self.bind_new_user_emails_to_sydent.strip("/")
            )

    def generate_config_section(self, generate_secrets=False, **kwargs):
        if generate_secrets:
            registration_shared_secret = 'registration_shared_secret: "%s"' % (
                random_string_with_symbols(50),
            )
        else:
            registration_shared_secret = "#registration_shared_secret: <PRIVATE STRING>"

        return (
            """\
        ## Registration ##
        #
        # Registration can be rate-limited using the parameters in the "Ratelimiting"
        # section of this file.

        # Enable registration for new users.
        #
        #enable_registration: false

        # Time that a user's session remains valid for, after they log in.
        #
        # Note that this is not currently compatible with guest logins.
        #
        # Note also that this is calculated at login time: changes are not applied
        # retrospectively to users who have already logged in.
        #
        # By default, this is infinite.
        #
        #session_lifetime: 24h

        # The user must provide all of the below types of 3PID when registering.
        #
        #registrations_require_3pid:
        #  - email
        #  - msisdn

        # Explicitly disable asking for MSISDNs from the registration
        # flow (overrides registrations_require_3pid if MSISDNs are set as required)
        #
        #disable_msisdn_registration: true

        # Derive the user's matrix ID from a type of 3PID used when registering.
        # This overrides any matrix ID the user proposes when calling /register
        # The 3PID type should be present in registrations_require_3pid to avoid
        # users failing to register if they don't specify the right kind of 3pid.
        #
        #register_mxid_from_3pid: email

        # Uncomment to set the display name of new users to their email address,
        # rather than using the default heuristic.
        #
        #register_just_use_email_for_display_name: true

        # Mandate that users are only allowed to associate certain formats of
        # 3PIDs with accounts on this server.
        #
        # Use an Identity Server to establish which 3PIDs are allowed to register?
        # Overrides allowed_local_3pids below.
        #
        #check_is_for_allowed_local_3pids: matrix.org
        #
        # If you are using an IS you can also check whether that IS registers
        # pending invites for the given 3PID (and then allow it to sign up on
        # the platform):
        #
        #allow_invited_3pids: false
        #
        #allowed_local_3pids:
        #  - medium: email
        #    pattern: '^[^@]+@matrix\\.org$'
        #  - medium: email
        #    pattern: '^[^@]+@vector\\.im$'
        #  - medium: msisdn
        #    pattern: '\\+44'

        # If true, stop users from trying to change the 3PIDs associated with
        # their accounts.
        #
        #disable_3pid_changes: false

        # Enable 3PIDs lookup requests to identity servers from this server.
        #
        #enable_3pid_lookup: true

        # Require users to submit a token during registration.
        # Tokens can be managed using the admin API:
        # https://matrix-org.github.io/synapse/latest/usage/administration/admin_api/registration_tokens.html
        # Note that `enable_registration` must be set to `true`.
        # Disabling this option will not delete any tokens previously generated.
        # Defaults to false. Uncomment the following to require tokens:
        #
        #registration_requires_token: true

        # If set, allows registration of standard or admin accounts by anyone who
        # has the shared secret, even if registration is otherwise disabled.
        #
        %(registration_shared_secret)s

        # Set the number of bcrypt rounds used to generate password hash.
        # Larger numbers increase the work factor needed to generate the hash.
        # The default number is 12 (which equates to 2^12 rounds).
        # N.B. that increasing this will exponentially increase the time required
        # to register or login - e.g. 24 => 2^24 rounds which will take >20 mins.
        #
        #bcrypt_rounds: 12

        # Allows users to register as guests without a password/email/etc, and
        # participate in rooms hosted on this server which have been made
        # accessible to anonymous users.
        #
        #allow_guest_access: false

        # The identity server which we suggest that clients should use when users log
        # in on this server.
        #
        # (By default, no suggestion is made, so it is left up to the client.
        # This setting is ignored unless public_baseurl is also set.)
        #
        #default_identity_server: https://matrix.org

        # If enabled, user IDs, display names and avatar URLs will be replicated
        # to this server whenever they change.
        # This is an experimental API currently implemented by sydent to support
        # cross-homeserver user directories.
        #
        #replicate_user_profiles_to: example.com

        # If enabled, don't let users set their own display names/avatars
        # other than for the very first time (unless they are a server admin).
        # Useful when provisioning users based on the contents of a 3rd party
        # directory and to avoid ambiguities.
        #
        #disable_set_displayname: false
        #disable_set_avatar_url: false

        # Handle threepid (email/phone etc) registration and password resets through a set of
        # *trusted* identity servers. Note that this allows the configured identity server to
        # reset passwords for accounts!
        #
        # Be aware that if `email` is not set, and SMTP options have not been
        # configured in the email config block, registration and user password resets via
        # email will be globally disabled.
        #
        # Additionally, if `msisdn` is not set, registration and password resets via msisdn
        # will be disabled regardless, and users will not be able to associate an msisdn
        # identifier to their account. This is due to Synapse currently not supporting
        # any method of sending SMS messages on its own.
        #
        # To enable using an identity server for operations regarding a particular third-party
        # identifier type, set the value to the URL of that identity server as shown in the
        # examples below.
        #
        # Servers handling the these requests must answer the `/requestToken` endpoints defined
        # by the Matrix Identity Service API specification:
        # https://matrix.org/docs/spec/identity_service/latest
        #
        # If a delegate is specified, the config option public_baseurl must also be filled out.
        #
        account_threepid_delegates:
            #email: https://example.com     # Delegate email sending to example.com
            #msisdn: http://localhost:8090  # Delegate SMS sending to this local process

        # Whether users are allowed to change their displayname after it has
        # been initially set. Useful when provisioning users based on the
        # contents of a third-party directory.
        #
        # Does not apply to server administrators. Defaults to 'true'
        #
        #enable_set_displayname: false

        # Whether users are allowed to change their avatar after it has been
        # initially set. Useful when provisioning users based on the contents
        # of a third-party directory.
        #
        # Does not apply to server administrators. Defaults to 'true'
        #
        #enable_set_avatar_url: false

        # Whether users can change the 3PIDs associated with their accounts
        # (email address and msisdn).
        #
        # Defaults to 'true'
        #
        #enable_3pid_changes: false

        # Users who register on this homeserver will automatically be joined
        # to these rooms.
        #
        # By default, any room aliases included in this list will be created
        # as a publicly joinable room when the first user registers for the
        # homeserver. This behaviour can be customised with the settings below.
        # If the room already exists, make certain it is a publicly joinable
        # room. The join rule of the room must be set to 'public'.
        #
        #auto_join_rooms:
        #  - "#example:example.com"

        # Where auto_join_rooms are specified, setting this flag ensures that the
        # the rooms exist by creating them when the first user on the
        # homeserver registers.
        #
        # By default the auto-created rooms are publicly joinable from any federated
        # server. Use the autocreate_auto_join_rooms_federated and
        # autocreate_auto_join_room_preset settings below to customise this behaviour.
        #
        # Setting to false means that if the rooms are not manually created,
        # users cannot be auto-joined since they do not exist.
        #
        # Defaults to true. Uncomment the following line to disable automatically
        # creating auto-join rooms.
        #
        #autocreate_auto_join_rooms: false

        # Whether the auto_join_rooms that are auto-created are available via
        # federation. Only has an effect if autocreate_auto_join_rooms is true.
        #
        # Note that whether a room is federated cannot be modified after
        # creation.
        #
        # Defaults to true: the room will be joinable from other servers.
        # Uncomment the following to prevent users from other homeservers from
        # joining these rooms.
        #
        #autocreate_auto_join_rooms_federated: false

        # The room preset to use when auto-creating one of auto_join_rooms. Only has an
        # effect if autocreate_auto_join_rooms is true.
        #
        # This can be one of "public_chat", "private_chat", or "trusted_private_chat".
        # If a value of "private_chat" or "trusted_private_chat" is used then
        # auto_join_mxid_localpart must also be configured.
        #
        # Defaults to "public_chat", meaning that the room is joinable by anyone, including
        # federated servers if autocreate_auto_join_rooms_federated is true (the default).
        # Uncomment the following to require an invitation to join these rooms.
        #
        #autocreate_auto_join_room_preset: private_chat

        # The local part of the user id which is used to create auto_join_rooms if
        # autocreate_auto_join_rooms is true. If this is not provided then the
        # initial user account that registers will be used to create the rooms.
        #
        # The user id is also used to invite new users to any auto-join rooms which
        # are set to invite-only.
        #
        # It *must* be configured if autocreate_auto_join_room_preset is set to
        # "private_chat" or "trusted_private_chat".
        #
        # Note that this must be specified in order for new users to be correctly
        # invited to any auto-join rooms which have been set to invite-only (either
        # at the time of creation or subsequently).
        #
        # Note that, if the room already exists, this user must be joined and
        # have the appropriate permissions to invite new members.
        #
        #auto_join_mxid_localpart: system

        # When auto_join_rooms is specified, setting this flag to false prevents
        # guest accounts from being automatically joined to the rooms.
        #
        # Defaults to true.
        #
        #auto_join_rooms_for_guests: false

        # Rewrite identity server URLs with a map from one URL to another. Applies to URLs
        # provided by clients (which have https:// prepended) and those specified
        # in `account_threepid_delegates`. URLs should not feature a trailing slash.
        #
        #rewrite_identity_server_urls:
        #   "https://somewhere.example.com": "https://somewhereelse.example.com"

        # When a user registers an account with an email address, it can be useful to
        # bind that email address to their mxid on an identity server. Typically, this
        # requires the user to validate their email address with the identity server.
        # However if Synapse itself is handling email validation on registration, the
        # user ends up needing to validate their email twice, which leads to poor UX.
        #
        # It is possible to force Sydent, one identity server implementation, to bind
        # threepids using its internal, unauthenticated bind API:
        # https://github.com/matrix-org/sydent/#internal-bind-and-unbind-api
        #
        # Configure the address of a Sydent server here to have Synapse attempt
        # to automatically bind users' emails following registration. The
        # internal bind API must be reachable from Synapse, but should NOT be
        # exposed to any third party, as it allows the creation of bindings
        # without validation.
        #
        #bind_new_user_emails_to_sydent: https://example.com:8091
        """
            % locals()
        )

    @staticmethod
    def add_arguments(parser):
        reg_group = parser.add_argument_group("registration")
        reg_group.add_argument(
            "--enable-registration",
            action="store_true",
            default=None,
            help="Enable registration for new users.",
        )

    def read_arguments(self, args):
        if args.enable_registration is not None:
            self.enable_registration = strtobool(str(args.enable_registration))<|MERGE_RESOLUTION|>--- conflicted
+++ resolved
@@ -65,17 +65,15 @@
         self.account_threepid_delegate_msisdn = account_threepid_delegates.get("msisdn")
         if (
             self.account_threepid_delegate_msisdn
-<<<<<<< HEAD
             and not self.account_threepid_delegate_msisdn.startswith("http")
         ):
             raise ConfigError(
                 "account_threepid_delegates.msisdn must begin with http:// or https://"
             )
-        if self.account_threepid_delegate_msisdn and not self.public_baseurl:
-=======
+        if (
+            self.account_threepid_delegate_msisdn
             and not self.root.server.public_baseurl
         ):
->>>>>>> 95813ff4
             raise ConfigError(
                 "The configuration option `public_baseurl` is required if "
                 "`account_threepid_delegate.msisdn` is set, such that "
