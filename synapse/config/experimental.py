--- conflicted
+++ resolved
@@ -440,11 +440,10 @@
             "msc4115_membership_on_events", False
         )
 
-<<<<<<< HEAD
         self.msc3823_account_suspension = experimental.get(
             "msc3823_account_suspension", False
-=======
+        )
+        
         self.msc3916_authenticated_media_enabled = experimental.get(
             "msc3916_authenticated_media_enabled", False
->>>>>>> 5c2a837e
         )