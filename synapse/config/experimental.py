#
# This file is licensed under the Affero General Public License (AGPL) version 3.
#
# Copyright 2021 The Matrix.org Foundation C.I.C.
# Copyright (C) 2023 New Vector, Ltd
#
# This program is free software: you can redistribute it and/or modify
# it under the terms of the GNU Affero General Public License as
# published by the Free Software Foundation, either version 3 of the
# License, or (at your option) any later version.
#
# See the GNU Affero General Public License for more details:
# <https://www.gnu.org/licenses/agpl-3.0.html>.
#
# Originally licensed under the Apache License, Version 2.0:
# <http://www.apache.org/licenses/LICENSE-2.0>.
#
# [This file includes modifications made by New Vector Limited]
#
#

import enum
from typing import TYPE_CHECKING, Any, Optional

import attr
import attr.validators

from synapse.api.room_versions import KNOWN_ROOM_VERSIONS, RoomVersions
from synapse.config import ConfigError
from synapse.config._base import Config, RootConfig
from synapse.types import JsonDict

# Determine whether authlib is installed.
try:
    import authlib  # noqa: F401

    HAS_AUTHLIB = True
except ImportError:
    HAS_AUTHLIB = False

if TYPE_CHECKING:
    # Only import this if we're type checking, as it might not be installed at runtime.
    from authlib.jose.rfc7517 import JsonWebKey


class ClientAuthMethod(enum.Enum):
    """List of supported client auth methods."""

    CLIENT_SECRET_POST = "client_secret_post"
    CLIENT_SECRET_BASIC = "client_secret_basic"
    CLIENT_SECRET_JWT = "client_secret_jwt"
    PRIVATE_KEY_JWT = "private_key_jwt"


def _parse_jwks(jwks: Optional[JsonDict]) -> Optional["JsonWebKey"]:
    """A helper function to parse a JWK dict into a JsonWebKey."""

    if jwks is None:
        return None

    from authlib.jose.rfc7517 import JsonWebKey

    return JsonWebKey.import_key(jwks)


@attr.s(slots=True, frozen=True)
class MSC3861:
    """Configuration for MSC3861: Matrix architecture change to delegate authentication via OIDC"""

    enabled: bool = attr.ib(default=False, validator=attr.validators.instance_of(bool))
    """Whether to enable MSC3861 auth delegation."""

    @enabled.validator
    def _check_enabled(self, attribute: attr.Attribute, value: bool) -> None:
        # Only allow enabling MSC3861 if authlib is installed
        if value and not HAS_AUTHLIB:
            raise ConfigError(
                "MSC3861 is enabled but authlib is not installed. "
                "Please install authlib to use MSC3861.",
                ("experimental", "msc3861", "enabled"),
            )

    issuer: str = attr.ib(default="", validator=attr.validators.instance_of(str))
    """The URL of the OIDC Provider."""

    issuer_metadata: Optional[JsonDict] = attr.ib(default=None)
    """The issuer metadata to use, otherwise discovered from /.well-known/openid-configuration as per MSC2965."""

    client_id: str = attr.ib(
        default="",
        validator=attr.validators.instance_of(str),
    )
    """The client ID to use when calling the introspection endpoint."""

    client_auth_method: ClientAuthMethod = attr.ib(
        default=ClientAuthMethod.CLIENT_SECRET_POST, converter=ClientAuthMethod
    )
    """The auth method used when calling the introspection endpoint."""

    client_secret: Optional[str] = attr.ib(
        default=None,
        validator=attr.validators.optional(attr.validators.instance_of(str)),
    )
    """
    The client secret to use when calling the introspection endpoint,
    when using any of the client_secret_* client auth methods.
    """

    jwk: Optional["JsonWebKey"] = attr.ib(default=None, converter=_parse_jwks)
    """
    The JWKS to use when calling the introspection endpoint,
    when using the private_key_jwt client auth method.
    """

    @client_auth_method.validator
    def _check_client_auth_method(
        self, attribute: attr.Attribute, value: ClientAuthMethod
    ) -> None:
        # Check that the right client credentials are provided for the client auth method.
        if not self.enabled:
            return

        if value == ClientAuthMethod.PRIVATE_KEY_JWT and self.jwk is None:
            raise ConfigError(
                "A JWKS must be provided when using the private_key_jwt client auth method",
                ("experimental", "msc3861", "client_auth_method"),
            )

        if (
            value
            in (
                ClientAuthMethod.CLIENT_SECRET_POST,
                ClientAuthMethod.CLIENT_SECRET_BASIC,
                ClientAuthMethod.CLIENT_SECRET_JWT,
            )
            and self.client_secret is None
        ):
            raise ConfigError(
                f"A client secret must be provided when using the {value} client auth method",
                ("experimental", "msc3861", "client_auth_method"),
            )

    account_management_url: Optional[str] = attr.ib(
        default=None,
        validator=attr.validators.optional(attr.validators.instance_of(str)),
    )
    """The URL of the My Account page on the OIDC Provider as per MSC2965."""

    admin_token: Optional[str] = attr.ib(
        default=None,
        validator=attr.validators.optional(attr.validators.instance_of(str)),
    )
    """
    A token that should be considered as an admin token.
    This is used by the OIDC provider, to make admin calls to Synapse.
    """

    def check_config_conflicts(self, root: RootConfig) -> None:
        """Checks for any configuration conflicts with other parts of Synapse.

        Raises:
            ConfigError: If there are any configuration conflicts.
        """

        if not self.enabled:
            return

        if (
            root.auth.password_enabled_for_reauth
            or root.auth.password_enabled_for_login
        ):
            raise ConfigError(
                "Password auth cannot be enabled when OAuth delegation is enabled",
                ("password_config", "enabled"),
            )

        if root.registration.enable_registration:
            raise ConfigError(
                "Registration cannot be enabled when OAuth delegation is enabled",
                ("enable_registration",),
            )

        # We only need to test the user consent version, as if it must be set if the user_consent section was present in the config
        if root.consent.user_consent_version is not None:
            raise ConfigError(
                "User consent cannot be enabled when OAuth delegation is enabled",
                ("user_consent",),
            )

        if (
            root.oidc.oidc_enabled
            or root.saml2.saml2_enabled
            or root.cas.cas_enabled
            or root.jwt.jwt_enabled
        ):
            raise ConfigError("SSO cannot be enabled when OAuth delegation is enabled")

        if bool(root.authproviders.password_providers):
            raise ConfigError(
                "Password auth providers cannot be enabled when OAuth delegation is enabled"
            )

        if root.captcha.enable_registration_captcha:
            raise ConfigError(
                "CAPTCHA cannot be enabled when OAuth delegation is enabled",
                ("captcha", "enable_registration_captcha"),
            )

        if root.auth.login_via_existing_enabled:
            raise ConfigError(
                "Login via existing session cannot be enabled when OAuth delegation is enabled",
                ("login_via_existing_session", "enabled"),
            )

        if root.registration.refresh_token_lifetime:
            raise ConfigError(
                "refresh_token_lifetime cannot be set when OAuth delegation is enabled",
                ("refresh_token_lifetime",),
            )

        if root.registration.nonrefreshable_access_token_lifetime:
            raise ConfigError(
                "nonrefreshable_access_token_lifetime cannot be set when OAuth delegation is enabled",
                ("nonrefreshable_access_token_lifetime",),
            )

        if root.registration.session_lifetime:
            raise ConfigError(
                "session_lifetime cannot be set when OAuth delegation is enabled",
                ("session_lifetime",),
            )

        if root.registration.enable_3pid_changes:
            raise ConfigError(
                "enable_3pid_changes cannot be enabled when OAuth delegation is enabled",
                ("enable_3pid_changes",),
            )


@attr.s(auto_attribs=True, frozen=True, slots=True)
class MSC3866Config:
    """Configuration for MSC3866 (mandating approval for new users)"""

    # Whether the base support for the approval process is enabled. This includes the
    # ability for administrators to check and update the approval of users, even if no
    # approval is currently required.
    enabled: bool = False
    # Whether to require that new users are approved by an admin before their account
    # can be used. Note that this setting is ignored if 'enabled' is false.
    require_approval_for_new_accounts: bool = False


class ExperimentalConfig(Config):
    """Config section for enabling experimental features"""

    section = "experimental"

    def read_config(self, config: JsonDict, **kwargs: Any) -> None:
        experimental = config.get("experimental_features") or {}

        # MSC3026 (busy presence state)
        self.msc3026_enabled: bool = experimental.get("msc3026_enabled", False)

        # MSC2697 (device dehydration)
        # Enabled by default since this option was added after adding the feature.
        # It is not recommended that both MSC2697 and MSC3814 both be enabled at
        # once.
        self.msc2697_enabled: bool = experimental.get("msc2697_enabled", True)

        # MSC3814 (dehydrated devices with SSSS)
        # This is an alternative method to achieve the same goals as MSC2697.
        # It is not recommended that both MSC2697 and MSC3814 both be enabled at
        # once.
        self.msc3814_enabled: bool = experimental.get("msc3814_enabled", False)

        if self.msc2697_enabled and self.msc3814_enabled:
            raise ConfigError(
                "MSC2697 and MSC3814 should not both be enabled.",
                (
                    "experimental_features",
                    "msc3814_enabled",
                ),
            )

        # MSC3244 (room version capabilities)
        self.msc3244_enabled: bool = experimental.get("msc3244_enabled", True)

        # MSC3266 (room summary api)
        self.msc3266_enabled: bool = experimental.get("msc3266_enabled", False)

        # MSC2409 (this setting only relates to optionally sending to-device messages).
        # Presence, typing and read receipt EDUs are already sent to application services that
        # have opted in to receive them. If enabled, this adds to-device messages to that list.
        self.msc2409_to_device_messages_enabled: bool = experimental.get(
            "msc2409_to_device_messages_enabled", False
        )

        # The portion of MSC3202 which is related to device masquerading.
        self.msc3202_device_masquerading_enabled: bool = experimental.get(
            "msc3202_device_masquerading", False
        )

        # The portion of MSC3202 related to transaction extensions:
        # sending device list changes, one-time key counts and fallback key
        # usage to application services.
        self.msc3202_transaction_extensions: bool = experimental.get(
            "msc3202_transaction_extensions", False
        )

        # MSC3983: Proxying OTK claim requests to exclusive ASes.
        self.msc3983_appservice_otk_claims: bool = experimental.get(
            "msc3983_appservice_otk_claims", False
        )

        # MSC3984: Proxying key queries to exclusive ASes.
        self.msc3984_appservice_key_query: bool = experimental.get(
            "msc3984_appservice_key_query", False
        )

        # MSC3720 (Account status endpoint)
        self.msc3720_enabled: bool = experimental.get("msc3720_enabled", False)

        # MSC2654: Unread counts
        #
        # Note that enabling this will result in an incorrect unread count for
        # previously calculated push actions.
        self.msc2654_enabled: bool = experimental.get("msc2654_enabled", False)

        # MSC2815 (allow room moderators to view redacted event content)
        self.msc2815_enabled: bool = experimental.get("msc2815_enabled", False)

        # MSC3391: Removing account data.
        self.msc3391_enabled = experimental.get("msc3391_enabled", False)

        # MSC3773: Thread notifications
        self.msc3773_enabled: bool = experimental.get("msc3773_enabled", False)

        # MSC3664: Pushrules to match on related events
        self.msc3664_enabled: bool = experimental.get("msc3664_enabled", False)

        # MSC3848: Introduce errcodes for specific event sending failures
        self.msc3848_enabled: bool = experimental.get("msc3848_enabled", False)

        # MSC3852: Expose last seen user agent field on /_matrix/client/v3/devices.
        self.msc3852_enabled: bool = experimental.get("msc3852_enabled", False)

        # MSC3866: M_USER_AWAITING_APPROVAL error code
        raw_msc3866_config = experimental.get("msc3866", {})
        self.msc3866 = MSC3866Config(**raw_msc3866_config)

        # MSC3881: Remotely toggle push notifications for another client
        self.msc3881_enabled: bool = experimental.get("msc3881_enabled", False)

        # MSC3874: Filtering /messages with rel_types / not_rel_types.
        self.msc3874_enabled: bool = experimental.get("msc3874_enabled", False)

        # MSC3886: Simple client rendezvous capability
        self.msc3886_endpoint: Optional[str] = experimental.get(
            "msc3886_endpoint", None
        )

        # MSC3890: Remotely silence local notifications
        # Note: This option requires "experimental_features.msc3391_enabled" to be
        # set to "true", in order to communicate account data deletions to clients.
        self.msc3890_enabled: bool = experimental.get("msc3890_enabled", False)
        if self.msc3890_enabled and not self.msc3391_enabled:
            raise ConfigError(
                "Option 'experimental_features.msc3391' must be set to 'true' to "
                "enable 'experimental_features.msc3890'. MSC3391 functionality is "
                "required to communicate account data deletions to clients."
            )

        # MSC3381: Polls.
        # In practice, supporting polls in Synapse only requires an implementation of
        # MSC3930: Push rules for MSC3391 polls; which is what this option enables.
        self.msc3381_polls_enabled: bool = experimental.get(
            "msc3381_polls_enabled", False
        )

        # MSC3912: Relation-based redactions.
        self.msc3912_enabled: bool = experimental.get("msc3912_enabled", False)

        # MSC1767 and friends: Extensible Events
        self.msc1767_enabled: bool = experimental.get("msc1767_enabled", False)
        if self.msc1767_enabled:
            # Enable room version (and thus applicable push rules from MSC3931/3932)
            version_id = RoomVersions.MSC1767v10.identifier
            KNOWN_ROOM_VERSIONS[version_id] = RoomVersions.MSC1767v10

        # MSC3391: Removing account data.
        self.msc3391_enabled = experimental.get("msc3391_enabled", False)

        # MSC3967: Do not require UIA when first uploading cross signing keys
        self.msc3967_enabled = experimental.get("msc3967_enabled", False)

        # MSC3861: Matrix architecture change to delegate authentication via OIDC
        try:
            self.msc3861 = MSC3861(**experimental.get("msc3861", {}))
        except ValueError as exc:
            raise ConfigError(
                "Invalid MSC3861 configuration", ("experimental", "msc3861")
            ) from exc

        # Check that none of the other config options conflict with MSC3861 when enabled
        self.msc3861.check_config_conflicts(self.root)

        self.msc4028_push_encrypted_events = experimental.get(
            "msc4028_push_encrypted_events", False
        )

        self.msc4069_profile_inhibit_propagation = experimental.get(
            "msc4069_profile_inhibit_propagation", False
        )

<<<<<<< HEAD
        # MSC3767: time based notification filtering
        self.msc3767_time_and_day = experimental.get(
            "org.matrix.msc3767.time_and_day", False
=======
        # MSC4108: Mechanism to allow OIDC sign in and E2EE set up via QR code
        self.msc4108_enabled = experimental.get("msc4108_enabled", False)

        self.msc4108_delegation_endpoint: Optional[str] = experimental.get(
            "msc4108_delegation_endpoint", None
        )

        if (
            self.msc4108_enabled or self.msc4108_delegation_endpoint is not None
        ) and not self.msc3861.enabled:
            raise ConfigError(
                "MSC4108 requires MSC3861 to be enabled",
                ("experimental", "msc4108_delegation_endpoint"),
            )

        if self.msc4108_delegation_endpoint is not None and self.msc4108_enabled:
            raise ConfigError(
                "You cannot have MSC4108 both enabled and delegated at the same time",
                ("experimental", "msc4108_delegation_endpoint"),
            )

        self.msc4115_membership_on_events = experimental.get(
            "msc4115_membership_on_events", False
>>>>>>> 34a86523
        )<|MERGE_RESOLUTION|>--- conflicted
+++ resolved
@@ -412,33 +412,32 @@
             "msc4069_profile_inhibit_propagation", False
         )
 
-<<<<<<< HEAD
+        # MSC4108: Mechanism to allow OIDC sign in and E2EE set up via QR code
+        self.msc4108_enabled = experimental.get("msc4108_enabled", False)
+
+        self.msc4108_delegation_endpoint: Optional[str] = experimental.get(
+            "msc4108_delegation_endpoint", None
+        )
+
+        if (
+            self.msc4108_enabled or self.msc4108_delegation_endpoint is not None
+        ) and not self.msc3861.enabled:
+            raise ConfigError(
+                "MSC4108 requires MSC3861 to be enabled",
+                ("experimental", "msc4108_delegation_endpoint"),
+            )
+
+        if self.msc4108_delegation_endpoint is not None and self.msc4108_enabled:
+            raise ConfigError(
+                "You cannot have MSC4108 both enabled and delegated at the same time",
+                ("experimental", "msc4108_delegation_endpoint"),
+            )
+
+        self.msc4115_membership_on_events = experimental.get(
+            "msc4115_membership_on_events", False
+        )
+
         # MSC3767: time based notification filtering
         self.msc3767_time_and_day = experimental.get(
             "org.matrix.msc3767.time_and_day", False
-=======
-        # MSC4108: Mechanism to allow OIDC sign in and E2EE set up via QR code
-        self.msc4108_enabled = experimental.get("msc4108_enabled", False)
-
-        self.msc4108_delegation_endpoint: Optional[str] = experimental.get(
-            "msc4108_delegation_endpoint", None
-        )
-
-        if (
-            self.msc4108_enabled or self.msc4108_delegation_endpoint is not None
-        ) and not self.msc3861.enabled:
-            raise ConfigError(
-                "MSC4108 requires MSC3861 to be enabled",
-                ("experimental", "msc4108_delegation_endpoint"),
-            )
-
-        if self.msc4108_delegation_endpoint is not None and self.msc4108_enabled:
-            raise ConfigError(
-                "You cannot have MSC4108 both enabled and delegated at the same time",
-                ("experimental", "msc4108_delegation_endpoint"),
-            )
-
-        self.msc4115_membership_on_events = experimental.get(
-            "msc4115_membership_on_events", False
->>>>>>> 34a86523
         )