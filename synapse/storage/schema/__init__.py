--- conflicted
+++ resolved
@@ -133,14 +133,12 @@
 Changes in SCHEMA_VERSION = 83
     - The event_txn_id is no longer used.
 
-<<<<<<< HEAD
-Changes in SCHEMA_VERSION = 85
-    - Add a column `suspended` to the `users` table
-=======
 Changes in SCHEMA_VERSION = 84
     - No longer assumes that `event_auth_chain_links` holds transitive links, and
       so read operations must do graph traversal.
->>>>>>> 7ab0f630
+
+Changes in SCHEMA_VERSION = 85
+    - Add a column `suspended` to the `users` table
 """
 
 
