# Copyright 2014-2016 OpenMarket Ltd
# Copyright 2017-2018 New Vector Ltd
# Copyright 2019 The Matrix.org Foundation C.I.C.
#
# Licensed under the Apache License, Version 2.0 (the "License");
# you may not use this file except in compliance with the License.
# You may obtain a copy of the License at
#
#     http://www.apache.org/licenses/LICENSE-2.0
#
# Unless required by applicable law or agreed to in writing, software
# distributed under the License is distributed on an "AS IS" BASIS,
# WITHOUT WARRANTIES OR CONDITIONS OF ANY KIND, either express or implied.
# See the License for the specific language governing permissions and
# limitations under the License.
import inspect
import itertools
import logging
import time
import types
from collections import defaultdict
from time import monotonic as monotonic_time
from typing import (
    TYPE_CHECKING,
    Any,
    Awaitable,
    Callable,
    Collection,
    Dict,
    Iterable,
    Iterator,
    List,
    Optional,
    Sequence,
    Tuple,
    Type,
    TypeVar,
    cast,
    overload,
)

import attr
from prometheus_client import Counter, Histogram
from typing_extensions import Concatenate, Literal, ParamSpec

from twisted.enterprise import adbapi
from twisted.internet.interfaces import IReactorCore

from synapse.api.errors import StoreError
from synapse.config.database import DatabaseConnectionConfig
from synapse.logging import opentracing
from synapse.logging.context import (
    LoggingContext,
    current_context,
    make_deferred_yieldable,
)
from synapse.metrics import LaterGauge, register_threadpool
from synapse.metrics.background_process_metrics import run_as_background_process
from synapse.storage.background_updates import BackgroundUpdater
from synapse.storage.engines import (
    BaseDatabaseEngine,
    Psycopg2Engine,
    PsycopgEngine,
    Sqlite3Engine,
    PostgresEngine,
)
from synapse.storage.types import Connection, Cursor, SQLQueryParameters
from synapse.util.async_helpers import delay_cancellation
from synapse.util.iterutils import batch_iter

if TYPE_CHECKING:
    from synapse.server import HomeServer

# python 3 does not have a maximum int value
MAX_TXN_ID = 2**63 - 1

logger = logging.getLogger(__name__)

sql_logger = logging.getLogger("synapse.storage.SQL")
transaction_logger = logging.getLogger("synapse.storage.txn")
perf_logger = logging.getLogger("synapse.storage.TIME")

sql_scheduling_timer = Histogram("synapse_storage_schedule_time", "sec")

sql_query_timer = Histogram("synapse_storage_query_time", "sec", ["verb"])
sql_txn_count = Counter("synapse_storage_transaction_time_count", "sec", ["desc"])
sql_txn_duration = Counter("synapse_storage_transaction_time_sum", "sec", ["desc"])


# Unique indexes which have been added in background updates. Maps from table name
# to the name of the background update which added the unique index to that table.
#
# This is used by the upsert logic to figure out which tables are safe to do a proper
# UPSERT on: until the relevant background update has completed, we
# have to emulate an upsert by locking the table.
#
UNIQUE_INDEX_BACKGROUND_UPDATES = {
    "user_ips": "user_ips_device_unique_index",
    "device_lists_remote_extremeties": "device_lists_remote_extremeties_unique_idx",
    "device_lists_remote_cache": "device_lists_remote_cache_unique_idx",
    "event_search": "event_search_event_id_idx",
    "local_media_repository_thumbnails": "local_media_repository_thumbnails_method_idx",
    "remote_media_cache_thumbnails": "remote_media_repository_thumbnails_method_idx",
    "event_push_summary": "event_push_summary_unique_index2",
    "receipts_linearized": "receipts_linearized_unique_index",
    "receipts_graph": "receipts_graph_unique_index",
}


class _PoolConnection(Connection):
    """
    A Connection from twisted.enterprise.adbapi.Connection.
    """

    def reconnect(self) -> None:
        ...


def make_pool(
    reactor: IReactorCore,
    db_config: DatabaseConnectionConfig,
    engine: BaseDatabaseEngine,
) -> adbapi.ConnectionPool:
    """Get the connection pool for the database."""

    # By default enable `cp_reconnect`. We need to fiddle with db_args in case
    # someone has explicitly set `cp_reconnect`.
    db_args = dict(db_config.config.get("args", {}))
    db_args.setdefault("cp_reconnect", True)

    def _on_new_connection(conn: Connection) -> None:
        # Ensure we have a logging context so we can correctly track queries,
        # etc.
        with LoggingContext("db.on_new_connection"):
            engine.on_new_connection(
                LoggingDatabaseConnection(conn, engine, "on_new_connection")
            )

    connection_pool = adbapi.ConnectionPool(
        db_config.config["name"],
        cp_reactor=reactor,
        cp_openfun=_on_new_connection,
        **db_args,
    )

    register_threadpool(f"database-{db_config.name}", connection_pool.threadpool)

    return connection_pool


def make_conn(
    db_config: DatabaseConnectionConfig,
    engine: BaseDatabaseEngine,
    default_txn_name: str,
) -> "LoggingDatabaseConnection":
    """Make a new connection to the database and return it.

    Returns:
        Connection
    """

    db_params = {
        k: v
        for k, v in db_config.config.get("args", {}).items()
        if not k.startswith("cp_")
    }
    native_db_conn = engine.module.connect(**db_params)
    db_conn = LoggingDatabaseConnection(native_db_conn, engine, default_txn_name)

    engine.on_new_connection(db_conn)
    return db_conn


@attr.s(slots=True, auto_attribs=True)
class LoggingDatabaseConnection:
    """A wrapper around a database connection that returns `LoggingTransaction`
    as its cursor class.

    This is mainly used on startup to ensure that queries get logged correctly
    """

    conn: Connection
    engine: BaseDatabaseEngine
    default_txn_name: str

    def cursor(
        self,
        *,
        txn_name: Optional[str] = None,
        after_callbacks: Optional[List["_CallbackListEntry"]] = None,
        async_after_callbacks: Optional[List["_AsyncCallbackListEntry"]] = None,
        exception_callbacks: Optional[List["_CallbackListEntry"]] = None,
    ) -> "LoggingTransaction":
        if not txn_name:
            txn_name = self.default_txn_name

        return LoggingTransaction(
            self.conn.cursor(),
            name=txn_name,
            database_engine=self.engine,
            after_callbacks=after_callbacks,
            async_after_callbacks=async_after_callbacks,
            exception_callbacks=exception_callbacks,
        )

    def close(self) -> None:
        self.conn.close()

    def commit(self) -> None:
        self.conn.commit()

    def rollback(self) -> None:
        self.conn.rollback()

    def __enter__(self) -> "LoggingDatabaseConnection":
        self.conn.__enter__()
        return self

    def __exit__(
        self,
        exc_type: Optional[Type[BaseException]],
        exc_value: Optional[BaseException],
        traceback: Optional[types.TracebackType],
    ) -> Optional[bool]:
        return self.conn.__exit__(exc_type, exc_value, traceback)

    # Proxy through any unknown lookups to the DB conn class.
    def __getattr__(self, name: str) -> Any:
        return getattr(self.conn, name)


# The type of entry which goes on our after_callbacks and exception_callbacks lists.
_CallbackListEntry = Tuple[Callable[..., object], Tuple[object, ...], Dict[str, object]]
_AsyncCallbackListEntry = Tuple[
    Callable[..., Awaitable], Tuple[object, ...], Dict[str, object]
]

P = ParamSpec("P")
R = TypeVar("R")


class LoggingTransaction:
    """An object that almost-transparently proxies for the 'txn' object
    passed to the constructor. Adds logging and metrics to the .execute()
    method.

    Args:
        txn: The database transaction object to wrap.
        name: The name of this transactions for logging.
        database_engine
        after_callbacks: A list that callbacks will be appended to
            that have been added by `call_after` which should be run on
            successful completion of the transaction. None indicates that no
            callbacks should be allowed to be scheduled to run.
        async_after_callbacks: A list that asynchronous callbacks will be appended
            to by `async_call_after` which should run, before after_callbacks, on
            successful completion of the transaction. None indicates that no
            callbacks should be allowed to be scheduled to run.
        exception_callbacks: A list that callbacks will be appended
            to that have been added by `call_on_exception` which should be run
            if transaction ends with an error. None indicates that no callbacks
            should be allowed to be scheduled to run.
    """

    __slots__ = [
        "txn",
        "name",
        "database_engine",
        "after_callbacks",
        "async_after_callbacks",
        "exception_callbacks",
    ]

    def __init__(
        self,
        txn: Cursor,
        name: str,
        database_engine: BaseDatabaseEngine,
        after_callbacks: Optional[List[_CallbackListEntry]] = None,
        async_after_callbacks: Optional[List[_AsyncCallbackListEntry]] = None,
        exception_callbacks: Optional[List[_CallbackListEntry]] = None,
    ):
        self.txn = txn
        self.name = name
        self.database_engine = database_engine
        self.after_callbacks = after_callbacks
        self.async_after_callbacks = async_after_callbacks
        self.exception_callbacks = exception_callbacks

    def call_after(
        self, callback: Callable[P, object], *args: P.args, **kwargs: P.kwargs
    ) -> None:
        """Call the given callback on the main twisted thread after the transaction has
        finished.

        Mostly used to invalidate the caches on the correct thread.

        Note that transactions may be retried a few times if they encounter database
        errors such as serialization failures. Callbacks given to `call_after`
        will accumulate across transaction attempts and will _all_ be called once a
        transaction attempt succeeds, regardless of whether previous transaction
        attempts failed. Otherwise, if all transaction attempts fail, all
        `call_on_exception` callbacks will be run instead.
        """
        # if self.after_callbacks is None, that means that whatever constructed the
        # LoggingTransaction isn't expecting there to be any callbacks; assert that
        # is not the case.
        assert self.after_callbacks is not None
        self.after_callbacks.append((callback, args, kwargs))

    def async_call_after(
        self, callback: Callable[P, Awaitable], *args: P.args, **kwargs: P.kwargs
    ) -> None:
        """Call the given asynchronous callback on the main twisted thread after
        the transaction has finished (but before those added in `call_after`).

        Mostly used to invalidate remote caches after transactions.

        Note that transactions may be retried a few times if they encounter database
        errors such as serialization failures. Callbacks given to `async_call_after`
        will accumulate across transaction attempts and will _all_ be called once a
        transaction attempt succeeds, regardless of whether previous transaction
        attempts failed. Otherwise, if all transaction attempts fail, all
        `call_on_exception` callbacks will be run instead.
        """
        # if self.async_after_callbacks is None, that means that whatever constructed the
        # LoggingTransaction isn't expecting there to be any callbacks; assert that
        # is not the case.
        assert self.async_after_callbacks is not None
        self.async_after_callbacks.append((callback, args, kwargs))

    def call_on_exception(
        self, callback: Callable[P, object], *args: P.args, **kwargs: P.kwargs
    ) -> None:
        """Call the given callback on the main twisted thread after the transaction has
        failed.

        Note that transactions may be retried a few times if they encounter database
        errors such as serialization failures. Callbacks given to `call_on_exception`
        will accumulate across transaction attempts and will _all_ be called once the
        final transaction attempt fails. No `call_on_exception` callbacks will be run
        if any transaction attempt succeeds.
        """
        # if self.exception_callbacks is None, that means that whatever constructed the
        # LoggingTransaction isn't expecting there to be any callbacks; assert that
        # is not the case.
        assert self.exception_callbacks is not None
        self.exception_callbacks.append((callback, args, kwargs))

    def fetchone(self) -> Optional[Tuple]:
        return self.txn.fetchone()

    def fetchmany(self, size: int = 0) -> List[Tuple]:
        # XXX This can also be called with no arguments.
        return self.txn.fetchmany(size=size)

    def fetchall(self) -> List[Tuple]:
        return self.txn.fetchall()

    def __iter__(self) -> Iterator[Tuple]:
        return self.txn.__iter__()

    @property
    def rowcount(self) -> int:
        return self.txn.rowcount

    @property
    def description(
        self,
    ) -> Optional[Sequence[Any]]:
        return self.txn.description

    def execute_batch(self, sql: str, args: Iterable[Iterable[Any]]) -> None:
        """Similar to `executemany`, except `txn.rowcount` will not be correct
        afterwards.

        More efficient than `executemany` on PostgreSQL
        """

        if isinstance(self.database_engine, Psycopg2Engine):
            from psycopg2.extras import execute_batch

            # TODO: is it safe for values to be Iterable[Iterable[Any]] here?
            # https://www.psycopg.org/docs/extras.html?highlight=execute_batch#psycopg2.extras.execute_batch
            # suggests each arg in args should be a sequence or mapping
            self._do_execute(
                lambda the_sql: execute_batch(self.txn, the_sql, args), sql
            )

            # TODO Can psycopg3 do anything better?
        else:
            # TODO: is it safe for values to be Iterable[Iterable[Any]] here?
            # https://docs.python.org/3/library/sqlite3.html?highlight=sqlite3#sqlite3.Cursor.executemany
            # suggests that the outer collection may be iterable, but
            # https://docs.python.org/3/library/sqlite3.html?highlight=sqlite3#how-to-use-placeholders-to-bind-values-in-sql-queries
            # suggests that the inner collection should be a sequence or dict.
            self.executemany(sql, args)

    def execute_values(
        self,
        sql: str,
        values: Sequence[Sequence[Any]],
        template: Optional[str] = None,
        fetch: bool = True,
    ) -> List[Tuple]:
        """Corresponds to psycopg2.extras.execute_values. Only available when
        using postgres.

        The `fetch` parameter must be set to False if the query does not return
        rows (e.g. INSERTs).

        The `template` is the snippet to merge to every item in argslist to
        compose the query.
        """
        assert isinstance(self.database_engine, PostgresEngine)

        if isinstance(self.database_engine, Psycopg2Engine):
            from psycopg2.extras import execute_values

            return self._do_execute(
                # TODO: is it safe for values to be Iterable[Iterable[Any]] here?
                # https://www.psycopg.org/docs/extras.html?highlight=execute_batch#psycopg2.extras.execute_values says values should be Sequence[Sequence]
                lambda the_sql, the_values: execute_values(
                    self.txn, the_sql, the_values, template=template, fetch=fetch
                ),
                sql,
                values,
            )
        else:
            # We use fetch = False to mean a writable query. You *might* be able
            # to morph that into a COPY (...) FROM STDIN, but it isn't worth the
            # effort for the few places we set fetch = False.
            assert fetch is True

            # execute_values requires a single replacement, but we need to expand it
            # for COPY. This assumes all inner sequences are the same length.
            value_str = "(" + ", ".join("?" for _ in next(iter(values))) + ")"
            sql = sql.replace("?", ", ".join(value_str for _ in values))

            # Wrap the SQL in the COPY statement.
            sql = f"COPY ({sql}) TO STDOUT"

            def f(
                the_sql: str, the_args: Sequence[Sequence[Any]]
            ) -> Iterable[Tuple[Any, ...]]:
                with self.txn.copy(the_sql, the_args) as copy:
                    yield from copy.rows()

            # Flatten the values.
            return self._do_execute(f, sql, list(itertools.chain.from_iterable(values)))

    def copy_write(
        self, sql: str, args: Iterable[Any], values: Iterable[Iterable[Any]]
    ) -> None:
        """Corresponds to a PostgreSQL COPY (...) FROM STDIN call."""
        assert isinstance(self.database_engine, PsycopgEngine)

        def f(
            the_sql: str, the_args: Iterable[Any], the_values: Iterable[Iterable[Any]]
        ) -> None:
            with self.txn.copy(the_sql, the_args) as copy:
                for record in the_values:
                    copy.write_row(record)

        self._do_execute(f, sql, args, values)

    def execute(self, sql: str, parameters: SQLQueryParameters = ()) -> None:
        self._do_execute(self.txn.execute, sql, parameters)

    def executemany(self, sql: str, *args: Any) -> None:
        """Repeatedly execute the same piece of SQL with different parameters.

        See https://peps.python.org/pep-0249/#executemany. Note in particular that

        > Use of this method for an operation which produces one or more result sets
        > constitutes undefined behavior

        so you can't use this for e.g. a SELECT, an UPDATE ... RETURNING, or a
        DELETE FROM... RETURNING.
        """
        # TODO: we should add a type for *args here. Looking at Cursor.executemany
        # and DBAPI2 it ought to be Sequence[_Parameter], but we pass in
        # Iterable[Iterable[Any]] in execute_batch and execute_values above, which mypy
        # complains about.
        self._do_execute(self.txn.executemany, sql, *args)

    def executescript(self, sql: str) -> None:
        if isinstance(self.database_engine, Sqlite3Engine):
            self._do_execute(self.txn.executescript, sql)  # type: ignore[attr-defined]
        else:
            raise NotImplementedError(
                f"executescript only exists for sqlite driver, not {type(self.database_engine)}"
            )

    def _make_sql_one_line(self, sql: str) -> str:
        "Strip newlines out of SQL so that the loggers in the DB are on one line"
        if isinstance(self.database_engine, PsycopgEngine):
            import psycopg.sql

            if isinstance(sql, psycopg.sql.Composed):
                return sql.as_string(None)

        return " ".join(line.strip() for line in sql.splitlines() if line.strip())

    def _do_execute(
        self,
        func: Callable[Concatenate[str, P], R],
        sql: str,
        *args: P.args,
        **kwargs: P.kwargs,
    ) -> R:
        # Generate a one-line version of the SQL to better log it.
        one_line_sql = self._make_sql_one_line(sql)

        # TODO(paul): Maybe use 'info' and 'debug' for values?
        sql_logger.debug("[SQL] {%s} %s", self.name, one_line_sql)

        sql = self.database_engine.convert_param_style(sql)
        if args:
            try:
                sql_logger.debug("[SQL values] {%s} %r", self.name, args[0])
            except Exception:
                # Don't let logging failures stop SQL from working
                pass

        start = time.time()

        try:
            with opentracing.start_active_span(
                "db.query",
                tags={
                    opentracing.tags.DATABASE_TYPE: "sql",
                    opentracing.tags.DATABASE_STATEMENT: one_line_sql,
                },
            ):
                return func(sql, *args, **kwargs)
        except Exception as e:
            sql_logger.debug("[SQL FAIL] {%s} %s", self.name, e)
            raise
        finally:
            secs = time.time() - start
            sql_logger.debug("[SQL time] {%s} %f sec", self.name, secs)
            sql_query_timer.labels(one_line_sql.split()[0]).observe(secs)

    def close(self) -> None:
        self.txn.close()

    def __enter__(self) -> "LoggingTransaction":
        return self

    def __exit__(
        self,
        exc_type: Optional[Type[BaseException]],
        exc_value: Optional[BaseException],
        traceback: Optional[types.TracebackType],
    ) -> None:
        self.close()


class PerformanceCounters:
    def __init__(self) -> None:
        self.current_counters: Dict[str, Tuple[int, float]] = {}
        self.previous_counters: Dict[str, Tuple[int, float]] = {}

    def update(self, key: str, duration_secs: float) -> None:
        count, cum_time = self.current_counters.get(key, (0, 0.0))
        count += 1
        cum_time += duration_secs
        self.current_counters[key] = (count, cum_time)

    def interval(self, interval_duration_secs: float, limit: int = 3) -> str:
        counters = []
        for name, (count, cum_time) in self.current_counters.items():
            prev_count, prev_time = self.previous_counters.get(name, (0, 0))
            counters.append(
                (
                    (cum_time - prev_time) / interval_duration_secs,
                    count - prev_count,
                    name,
                )
            )

        self.previous_counters = dict(self.current_counters)

        counters.sort(reverse=True)

        top_n_counters = ", ".join(
            "%s(%d): %.3f%%" % (name, count, 100 * ratio)
            for ratio, count, name in counters[:limit]
        )

        return top_n_counters


class DatabasePool:
    """Wraps a single physical database and connection pool.

    A single database may be used by multiple data stores.
    """

    _TXN_ID = 0
    engine: BaseDatabaseEngine

    def __init__(
        self,
        hs: "HomeServer",
        database_config: DatabaseConnectionConfig,
        engine: BaseDatabaseEngine,
    ):
        self.hs = hs
        self._clock = hs.get_clock()
        self._txn_limit = database_config.config.get("txn_limit", 0)
        self._database_config = database_config
        self._db_pool = make_pool(hs.get_reactor(), database_config, engine)

        self.updates = BackgroundUpdater(hs, self)
        LaterGauge(
            "synapse_background_update_status",
            "Background update status",
            [],
            self.updates.get_status,
        )

        self._previous_txn_total_time = 0.0
        self._current_txn_total_time = 0.0
        self._previous_loop_ts = 0.0

        # Transaction counter: key is the twisted thread id, value is the current count
        self._txn_counters: Dict[int, int] = defaultdict(int)

        # TODO(paul): These can eventually be removed once the metrics code
        #   is running in mainline, and we have some nice monitoring frontends
        #   to watch it
        self._txn_perf_counters = PerformanceCounters()

        self.engine = engine

        # A set of tables that are not safe to use native upserts in.
        self._unsafe_to_upsert_tables = set(UNIQUE_INDEX_BACKGROUND_UPDATES.keys())

        # The user_directory_search table is unsafe to use native upserts
        # on SQLite because the existing search table does not have an index.
        if isinstance(self.engine, Sqlite3Engine):
            self._unsafe_to_upsert_tables.add("user_directory_search")

        # Check ASAP (and then later, every 1s) to see if we have finished
        # background updates of tables that aren't safe to update.
        self._clock.call_later(
            0.0,
            run_as_background_process,
            "upsert_safety_check",
            self._check_safe_to_upsert,
        )

    def name(self) -> str:
        "Return the name of this database"
        return self._database_config.name

    def is_running(self) -> bool:
        """Is the database pool currently running"""
        return self._db_pool.running

    async def _check_safe_to_upsert(self) -> None:
        """
        Is it safe to use native UPSERT?

        If there are background updates, we will need to wait, as they may be
        the addition of indexes that set the UNIQUE constraint that we require.

        If the background updates have not completed, wait 15 sec and check again.
        """
        updates = cast(
            List[Tuple[str]],
            await self.simple_select_list(
                "background_updates",
                keyvalues=None,
                retcols=["update_name"],
                desc="check_background_updates",
            ),
        )
        background_update_names = [x[0] for x in updates]

        for table, update_name in UNIQUE_INDEX_BACKGROUND_UPDATES.items():
            if update_name not in background_update_names:
                logger.debug("Now safe to upsert in %s", table)
                self._unsafe_to_upsert_tables.discard(table)

        # If there's any updates still running, reschedule to run.
        if background_update_names:
            self._clock.call_later(
                15.0,
                run_as_background_process,
                "upsert_safety_check",
                self._check_safe_to_upsert,
            )

    def start_profiling(self) -> None:
        self._previous_loop_ts = monotonic_time()

        def loop() -> None:
            curr = self._current_txn_total_time
            prev = self._previous_txn_total_time
            self._previous_txn_total_time = curr

            time_now = monotonic_time()
            time_then = self._previous_loop_ts
            self._previous_loop_ts = time_now

            duration = time_now - time_then
            ratio = (curr - prev) / duration

            top_three_counters = self._txn_perf_counters.interval(duration, limit=3)

            perf_logger.debug(
                "Total database time: %.3f%% {%s}", ratio * 100, top_three_counters
            )

        self._clock.looping_call(loop, 10000)

    def new_transaction(
        self,
        conn: LoggingDatabaseConnection,
        desc: str,
        after_callbacks: List[_CallbackListEntry],
        async_after_callbacks: List[_AsyncCallbackListEntry],
        exception_callbacks: List[_CallbackListEntry],
        func: Callable[Concatenate[LoggingTransaction, P], R],
        *args: P.args,
        **kwargs: P.kwargs,
    ) -> R:
        """Start a new database transaction with the given connection.

        Note: The given func may be called multiple times under certain
        failure modes. This is normally fine when in a standard transaction,
        but care must be taken if the connection is in `autocommit` mode that
        the function will correctly handle being aborted and retried half way
        through its execution.

        Similarly, the arguments to `func` (`args`, `kwargs`) should not be generators,
        since they could be evaluated multiple times (which would produce an empty
        result on the second or subsequent evaluation). Likewise, the closure of `func`
        must not reference any generators.  This method attempts to detect such usage
        and will log an error.

        Args:
            conn
            desc
            after_callbacks
            async_after_callbacks
            exception_callbacks
            func
            *args
            **kwargs
        """

        # Robustness check: ensure that none of the arguments are generators, since that
        # will fail if we have to repeat the transaction.
        # For now, we just log an error, and hope that it works on the first attempt.
        # TODO: raise an exception.

        for i, arg in enumerate(args):
            if inspect.isgenerator(arg):
                logger.error(
                    "Programming error: generator passed to new_transaction as "
                    "argument %i to function %s",
                    i,
                    func,
                )
        for name, val in kwargs.items():
            if inspect.isgenerator(val):
                logger.error(
                    "Programming error: generator passed to new_transaction as "
                    "argument %s to function %s",
                    name,
                    func,
                )
        # also check variables referenced in func's closure
        if inspect.isfunction(func):
            # Keep the cast for now---it helps PyCharm to understand what `func` is.
            f = cast(types.FunctionType, func)  # type: ignore[redundant-cast]
            if f.__closure__:
                for i, cell in enumerate(f.__closure__):
                    try:
                        contents = cell.cell_contents
                    except ValueError:
                        # cell.cell_contents can raise if the "cell" is empty,
                        # which indicates that the variable is currently
                        # unbound.
                        continue

                    if inspect.isgenerator(contents):
                        logger.error(
                            "Programming error: function %s references generator %s "
                            "via its closure",
                            f,
                            f.__code__.co_freevars[i],
                        )

        start = monotonic_time()
        txn_id = self._TXN_ID

        # We don't really need these to be unique, so lets stop it from
        # growing really large.
        self._TXN_ID = (self._TXN_ID + 1) % (MAX_TXN_ID)

        name = "%s-%x" % (desc, txn_id)

        transaction_logger.debug("[TXN START] {%s}", name)

        try:
            i = 0
            N = 5
            while True:
                cursor = conn.cursor(
                    txn_name=name,
                    after_callbacks=after_callbacks,
                    async_after_callbacks=async_after_callbacks,
                    exception_callbacks=exception_callbacks,
                )
                try:
                    with opentracing.start_active_span(
                        "db.txn",
                        tags={
                            opentracing.SynapseTags.DB_TXN_DESC: desc,
                            opentracing.SynapseTags.DB_TXN_ID: name,
                        },
                    ):
                        r = func(cursor, *args, **kwargs)
                        opentracing.log_kv({"message": "commit"})
                        conn.commit()
                        return r
                except self.engine.module.OperationalError as e:
                    # This can happen if the database disappears mid
                    # transaction.
                    transaction_logger.warning(
                        "[TXN OPERROR] {%s} %s %d/%d",
                        name,
                        e,
                        i,
                        N,
                    )
                    if i < N:
                        i += 1
                        try:
                            with opentracing.start_active_span("db.rollback"):
                                conn.rollback()
                        except self.engine.module.Error as e1:
                            transaction_logger.warning("[TXN EROLL] {%s} %s", name, e1)
                        continue
                    raise
                except self.engine.module.DatabaseError as e:
                    if self.engine.is_deadlock(e):
                        transaction_logger.warning(
                            "[TXN DEADLOCK] {%s} %d/%d", name, i, N
                        )
                        if i < N:
                            i += 1
                            try:
                                with opentracing.start_active_span("db.rollback"):
                                    conn.rollback()
                            except self.engine.module.Error as e1:
                                transaction_logger.warning(
                                    "[TXN EROLL] {%s} %s",
                                    name,
                                    e1,
                                )
                            continue
                    raise
                finally:
                    # we're either about to retry with a new cursor, or we're about to
                    # release the connection. Once we release the connection, it could
                    # get used for another query, which might do a conn.rollback().
                    #
                    # In the latter case, even though that probably wouldn't affect the
                    # results of this transaction, python's sqlite will reset all
                    # statements on the connection [1], which will make our cursor
                    # invalid [2].
                    #
                    # In any case, continuing to read rows after commit()ing seems
                    # dubious from the PoV of ACID transactional semantics
                    # (sqlite explicitly says that once you commit, you may see rows
                    # from subsequent updates.)
                    #
                    # In psycopg2, cursors are essentially a client-side fabrication -
                    # all the data is transferred to the client side when the statement
                    # finishes executing - so in theory we could go on streaming results
                    # from the cursor, but attempting to do so would make us
                    # incompatible with sqlite, so let's make sure we're not doing that
                    # by closing the cursor.
                    #
                    # (*named* cursors in psycopg2 are different and are proper server-
                    # side things, but (a) we don't use them and (b) they are implicitly
                    # closed by ending the transaction anyway.)
                    #
                    # In short, if we haven't finished with the cursor yet, that's a
                    # problem waiting to bite us.
                    #
                    # TL;DR: we're done with the cursor, so we can close it.
                    #
                    # [1]: https://github.com/python/cpython/blob/v3.8.0/Modules/_sqlite/connection.c#L465
                    # [2]: https://github.com/python/cpython/blob/v3.8.0/Modules/_sqlite/cursor.c#L236
                    cursor.close()
        except Exception as e:
            transaction_logger.debug("[TXN FAIL] {%s} %s", name, e)
            raise
        finally:
            end = monotonic_time()
            duration = end - start

            current_context().add_database_transaction(duration)

            transaction_logger.debug("[TXN END] {%s} %f sec", name, duration)

            self._current_txn_total_time += duration
            self._txn_perf_counters.update(desc, duration)
            sql_txn_count.labels(desc).inc(1)
            sql_txn_duration.labels(desc).inc(duration)

    async def runInteraction(
        self,
        desc: str,
        func: Callable[..., R],
        *args: Any,
        db_autocommit: bool = False,
        isolation_level: Optional[int] = None,
        **kwargs: Any,
    ) -> R:
        """Starts a transaction on the database and runs a given function

        Arguments:
            desc: description of the transaction, for logging and metrics
            func: callback function, which will be called with a
                database transaction (twisted.enterprise.adbapi.Transaction) as
                its first argument, followed by `args` and `kwargs`.

            db_autocommit: Whether to run the function in "autocommit" mode,
                i.e. outside of a transaction. This is useful for transactions
                that are only a single query.

                Currently, this is only implemented for Postgres. SQLite will still
                run the function inside a transaction.

                WARNING: This means that if func fails half way through then
                the changes will *not* be rolled back. `func` may also get
                called multiple times if the transaction is retried, so must
                correctly handle that case.

            isolation_level: Set the server isolation level for this transaction.
            args: positional args to pass to `func`
            kwargs: named args to pass to `func`

        Returns:
            The result of func
        """

        async def _runInteraction() -> R:
            after_callbacks: List[_CallbackListEntry] = []
            async_after_callbacks: List[_AsyncCallbackListEntry] = []
            exception_callbacks: List[_CallbackListEntry] = []

            if not current_context():
                logger.warning("Starting db txn '%s' from sentinel context", desc)

            try:
                with opentracing.start_active_span(f"db.{desc}"):
                    result = await self.runWithConnection(
                        # mypy seems to have an issue with this, maybe a bug?
                        self.new_transaction,  # type: ignore[arg-type]
                        desc,
                        after_callbacks,
                        async_after_callbacks,
                        exception_callbacks,
                        func,
                        *args,
                        db_autocommit=db_autocommit,
                        isolation_level=isolation_level,
                        **kwargs,
                    )

                # We order these assuming that async functions call out to external
                # systems (e.g. to invalidate a cache) and the sync functions make these
                # changes on any local in-memory caches/similar, and thus must be second.
                for async_callback, async_args, async_kwargs in async_after_callbacks:
                    await async_callback(*async_args, **async_kwargs)
                for after_callback, after_args, after_kwargs in after_callbacks:
                    after_callback(*after_args, **after_kwargs)
                return cast(R, result)
            except Exception:
                for exception_callback, after_args, after_kwargs in exception_callbacks:
                    exception_callback(*after_args, **after_kwargs)
                raise

        # To handle cancellation, we ensure that `after_callback`s and
        # `exception_callback`s are always run, since the transaction will complete
        # on another thread regardless of cancellation.
        #
        # We also wait until everything above is done before releasing the
        # `CancelledError`, so that logging contexts won't get used after they have been
        # finished.
        return await delay_cancellation(_runInteraction())

    async def runWithConnection(
        self,
        func: Callable[Concatenate[LoggingDatabaseConnection, P], R],
        *args: Any,
        db_autocommit: bool = False,
        isolation_level: Optional[int] = None,
        **kwargs: Any,
    ) -> R:
        """Wraps the .runWithConnection() method on the underlying db_pool.

        Arguments:
            func: callback function, which will be called with a
                database connection (twisted.enterprise.adbapi.Connection) as
                its first argument, followed by `args` and `kwargs`.
            args: positional args to pass to `func`
            db_autocommit: Whether to run the function in "autocommit" mode,
                i.e. outside of a transaction. This is useful for transaction
                that are only a single query. Currently only affects postgres.
            isolation_level: Set the server isolation level for this transaction.
            kwargs: named args to pass to `func`

        Returns:
            The result of func
        """
        curr_context = current_context()
        if not curr_context:
            logger.warning(
                "Starting db connection from sentinel context: metrics will be lost"
            )
            parent_context = None
        else:
            assert isinstance(curr_context, LoggingContext)
            parent_context = curr_context

        start_time = monotonic_time()

        def inner_func(conn: _PoolConnection, *args: P.args, **kwargs: P.kwargs) -> R:
            # We shouldn't be in a transaction. If we are then something
            # somewhere hasn't committed after doing work. (This is likely only
            # possible during startup, as `run*` will ensure changes are
            # committed/rolled back before putting the connection back in the
            # pool).
            assert not self.engine.in_transaction(conn)

            with LoggingContext(
                str(curr_context), parent_context=parent_context
            ) as context:
                with opentracing.start_active_span(
                    operation_name="db.connection",
                ):
                    sched_duration_sec = monotonic_time() - start_time
                    sql_scheduling_timer.observe(sched_duration_sec)
                    context.add_database_scheduled(sched_duration_sec)

                    if self._txn_limit > 0:
                        tid = self._db_pool.threadID()
                        self._txn_counters[tid] += 1

                        if self._txn_counters[tid] > self._txn_limit:
                            logger.debug(
                                "Reconnecting database connection over transaction limit"
                            )
                            conn.reconnect()
                            opentracing.log_kv(
                                {"message": "reconnected due to txn limit"}
                            )
                            self._txn_counters[tid] = 1

                    if self.engine.is_connection_closed(conn):
                        logger.debug("Reconnecting closed database connection")
                        conn.reconnect()
                        opentracing.log_kv({"message": "reconnected"})
                        if self._txn_limit > 0:
                            self._txn_counters[tid] = 1

                    try:
                        if db_autocommit:
                            self.engine.attempt_to_set_autocommit(conn, True)
                        if isolation_level is not None:
                            self.engine.attempt_to_set_isolation_level(
                                conn, isolation_level
                            )

                        db_conn = LoggingDatabaseConnection(
                            conn, self.engine, "runWithConnection"
                        )
                        return func(db_conn, *args, **kwargs)
                    finally:
                        if db_autocommit:
                            self.engine.attempt_to_set_autocommit(conn, False)
                        if isolation_level:
                            self.engine.attempt_to_set_isolation_level(conn, None)

        return await make_deferred_yieldable(
            self._db_pool.runWithConnection(inner_func, *args, **kwargs)
        )

    async def execute(self, desc: str, query: str, *args: Any) -> List[Tuple[Any, ...]]:
        """Runs a single query for a result set.

        Args:
            desc: description of the transaction, for logging and metrics
            query - The query string to execute
            *args - Query args.
        Returns:
            The result of decoder(results)
        """

        def interaction(txn: LoggingTransaction) -> List[Tuple[Any, ...]]:
            txn.execute(query, args)
            return txn.fetchall()

        return await self.runInteraction(desc, interaction)

    # "Simple" SQL API methods that operate on a single table with no JOINs,
    # no complex WHERE clauses, just a dict of values for columns.

    async def simple_insert(
        self,
        table: str,
        values: Dict[str, Any],
        desc: str = "simple_insert",
    ) -> None:
        """Executes an INSERT query on the named table.

        Args:
            table: string giving the table name
            values: dict of new column names and values for them
            desc: description of the transaction, for logging and metrics
        """
        await self.runInteraction(desc, self.simple_insert_txn, table, values)

    @staticmethod
    def simple_insert_txn(
        txn: LoggingTransaction, table: str, values: Dict[str, Any]
    ) -> None:
        keys, vals = zip(*values.items())

        sql = "INSERT INTO %s (%s) VALUES(%s)" % (
            table,
            ", ".join(k for k in keys),
            ", ".join("?" for _ in keys),
        )

        txn.execute(sql, vals)

    async def simple_insert_many(
        self,
        table: str,
        keys: Collection[str],
        values: Collection[Collection[Any]],
        desc: str,
    ) -> None:
        """Executes an INSERT query on the named table.

        The input is given as a list of rows, where each row is a list of values.
        (Actually any iterable is fine.)

        Args:
            table: string giving the table name
            keys: list of column names
            values: for each row, a list of values in the same order as `keys`
            desc: description of the transaction, for logging and metrics
        """
        await self.runInteraction(
            desc, self.simple_insert_many_txn, table, keys, values
        )

    @staticmethod
    def simple_insert_many_txn(
        txn: LoggingTransaction,
        table: str,
<<<<<<< HEAD
        keys: Collection[str],
        values: Sequence[Sequence[Any]],
=======
        keys: Sequence[str],
        values: Collection[Iterable[Any]],
>>>>>>> bc4372ad
    ) -> None:
        """Executes an INSERT query on the named table.

        The input is given as a list of rows, where each row is a list of values.
        (Actually any iterable is fine.)

        Args:
            txn: The transaction to use.
            table: string giving the table name
            keys: list of column names
            values: for each row, a list of values in the same order as `keys`
        """
        # If there's nothing to insert, then skip executing the query.
        if not values:
            return

        if isinstance(txn.database_engine, Psycopg2Engine):
            # We use `execute_values` as it can be a lot faster than `execute_batch`,
            # but it's only available on postgres.
            sql = "INSERT INTO %s (%s) VALUES ?" % (
                table,
                ", ".join(k for k in keys),
            )

            txn.execute_values(sql, values, fetch=False)

        elif isinstance(txn.database_engine, PsycopgEngine):
            sql = "COPY %s (%s) FROM STDIN" % (
                table,
                ", ".join(k for k in keys),
            )
            txn.copy_write(sql, (), values)

        else:
            sql = "INSERT INTO %s (%s) VALUES(%s)" % (
                table,
                ", ".join(k for k in keys),
                ", ".join("?" for _ in keys),
            )

            txn.execute_batch(sql, values)

    async def simple_upsert(
        self,
        table: str,
        keyvalues: Dict[str, Any],
        values: Dict[str, Any],
        insertion_values: Optional[Dict[str, Any]] = None,
        where_clause: Optional[str] = None,
        desc: str = "simple_upsert",
    ) -> bool:
        """Insert a row with values + insertion_values; on conflict, update with values.

        All of our supported databases accept the nonstandard "upsert" statement in
        their dialect of SQL. We call this a "native upsert". The syntax looks roughly
        like:

            INSERT INTO table VALUES (values + insertion_values)
            ON CONFLICT (keyvalues)
            DO UPDATE SET (values); -- overwrite `values` columns only

        If (values) is empty, the resulting query is slighlty simpler:

            INSERT INTO table VALUES (insertion_values)
            ON CONFLICT (keyvalues)
            DO NOTHING;             -- do not overwrite any columns

        This function is a helper to build such queries.

        In order for upserts to make sense, the database must be able to determine when
        an upsert CONFLICTs with an existing row. Postgres and SQLite ensure this by
        requiring that a unique index exist on the column names used to detect a
        conflict (i.e. `keyvalues.keys()`).

        If there is no such index yet[*], we can "emulate" an upsert with a SELECT
        followed by either an INSERT or an UPDATE. This is unsafe unless *all* upserters
        run at the SERIALIZABLE isolation level: we cannot make the same atomicity
        guarantees that a native upsert can and are very vulnerable to races and
        crashes. Therefore to upsert without an appropriate unique index, we acquire a
        table-level lock before the emulated upsert.

        [*]: Some tables have unique indices added to them in the background. Those
             tables `T` are keys in the dictionary UNIQUE_INDEX_BACKGROUND_UPDATES,
             where `T` maps to the background update that adds a unique index to `T`.
             This dictionary is maintained by hand.

             At runtime, we constantly check to see if each of these background updates
             has run. If so, we deem the coresponding table safe to upsert into, because
             we can now use a native insert to do so. If not, we deem the table unsafe
             to upsert into and require an emulated upsert.

             Tables that do not appear in this dictionary are assumed to have an
             appropriate unique index and therefore be safe to upsert into.

        Args:
            table: The table to upsert into
            keyvalues: The unique key columns and their new values
            values: The nonunique columns and their new values
            insertion_values: additional key/values to use only when inserting
            where_clause: An index predicate to apply to the upsert.
            desc: description of the transaction, for logging and metrics
        Returns:
            Returns True if a row was inserted or updated (i.e. if `values` is
            not empty then this always returns True)
        """
        insertion_values = insertion_values or {}

        attempts = 0
        while True:
            try:
                # We can autocommit if it is safe to upsert
                autocommit = table not in self._unsafe_to_upsert_tables

                return await self.runInteraction(
                    desc,
                    self.simple_upsert_txn,
                    table,
                    keyvalues,
                    values,
                    insertion_values,
                    where_clause,
                    db_autocommit=autocommit,
                )
            except self.engine.module.IntegrityError as e:
                attempts += 1
                if attempts >= 5:
                    # don't retry forever, because things other than races
                    # can cause IntegrityErrors
                    raise

                # presumably we raced with another transaction: let's retry.
                logger.warning(
                    "IntegrityError when upserting into %s; retrying: %s", table, e
                )

    def simple_upsert_txn(
        self,
        txn: LoggingTransaction,
        table: str,
        keyvalues: Dict[str, Any],
        values: Dict[str, Any],
        insertion_values: Optional[Dict[str, Any]] = None,
        where_clause: Optional[str] = None,
    ) -> bool:
        """
        Pick the UPSERT method which works best on the platform. Either the
        native one (Pg9.5+, SQLite >= 3.24), or fall back to an emulated method.

        Args:
            txn: The transaction to use.
            table: The table to upsert into
            keyvalues: The unique key tables and their new values
            values: The nonunique columns and their new values
            insertion_values: additional key/values to use only when inserting
            where_clause: An index predicate to apply to the upsert.
        Returns:
            Returns True if a row was inserted or updated (i.e. if `values` is
            not empty then this always returns True)
        """
        insertion_values = insertion_values or {}

        if table not in self._unsafe_to_upsert_tables:
            return self.simple_upsert_txn_native_upsert(
                txn,
                table,
                keyvalues,
                values,
                insertion_values=insertion_values,
                where_clause=where_clause,
            )
        else:
            return self.simple_upsert_txn_emulated(
                txn,
                table,
                keyvalues,
                values,
                insertion_values=insertion_values,
                where_clause=where_clause,
            )

    def simple_upsert_txn_emulated(
        self,
        txn: LoggingTransaction,
        table: str,
        keyvalues: Dict[str, Any],
        values: Dict[str, Any],
        insertion_values: Optional[Dict[str, Any]] = None,
        where_clause: Optional[str] = None,
        lock: bool = True,
    ) -> bool:
        """
        Args:
            table: The table to upsert into
            keyvalues: The unique key tables and their new values
            values: The nonunique columns and their new values
            insertion_values: additional key/values to use only when inserting
            where_clause: An index predicate to apply to the upsert.
            lock: True to lock the table when doing the upsert.
                Must not be False unless the table has already been locked.
        Returns:
            Returns True if a row was inserted or updated (i.e. if `values` is
            not empty then this always returns True)
        """
        insertion_values = insertion_values or {}

        if lock:
            # We need to lock the table :(
            self.engine.lock_table(txn, table)

        def _getwhere(key: str) -> str:
            # If the value we're passing in is None (aka NULL), we need to use
            # IS, not =, as NULL = NULL equals NULL (False).
            if keyvalues[key] is None:
                return "%s IS ?" % (key,)
            else:
                return "%s = ?" % (key,)

        # Generate a where clause of each keyvalue and optionally the provided
        # index predicate.
        where = [_getwhere(k) for k in keyvalues]
        if where_clause:
            where.append(where_clause)

        if not values:
            # If `values` is empty, then all of the values we care about are in
            # the unique key, so there is nothing to UPDATE. We can just do a
            # SELECT instead to see if it exists.
            sql = "SELECT 1 FROM %s WHERE %s" % (table, " AND ".join(where))
            sqlargs = list(keyvalues.values())
            txn.execute(sql, sqlargs)
            if txn.fetchall():
                # We have an existing record.
                return False
        else:
            # First try to update.
            sql = "UPDATE %s SET %s WHERE %s" % (
                table,
                ", ".join("%s = ?" % (k,) for k in values),
                " AND ".join(where),
            )
            sqlargs = list(values.values()) + list(keyvalues.values())

            txn.execute(sql, sqlargs)
            if txn.rowcount > 0:
                return True

        # We didn't find any existing rows, so insert a new one
        allvalues: Dict[str, Any] = {}
        allvalues.update(keyvalues)
        allvalues.update(values)
        allvalues.update(insertion_values)

        sql = "INSERT INTO %s (%s) VALUES (%s)" % (
            table,
            ", ".join(k for k in allvalues),
            ", ".join("?" for _ in allvalues),
        )
        txn.execute(sql, list(allvalues.values()))
        # successfully inserted
        return True

    def simple_upsert_txn_native_upsert(
        self,
        txn: LoggingTransaction,
        table: str,
        keyvalues: Dict[str, Any],
        values: Dict[str, Any],
        insertion_values: Optional[Dict[str, Any]] = None,
        where_clause: Optional[str] = None,
    ) -> bool:
        """
        Use the native UPSERT functionality in PostgreSQL.

        Args:
            table: The table to upsert into
            keyvalues: The unique key tables and their new values
            values: The nonunique columns and their new values
            insertion_values: additional key/values to use only when inserting
            where_clause: An index predicate to apply to the upsert.

        Returns:
            Returns True if a row was inserted or updated (i.e. if `values` is
            not empty then this always returns True)
        """
        allvalues: Dict[str, Any] = {}
        allvalues.update(keyvalues)
        allvalues.update(insertion_values or {})

        if not values:
            latter = "NOTHING"
        else:
            allvalues.update(values)
            latter = "UPDATE SET " + ", ".join(k + "=EXCLUDED." + k for k in values)

        sql = "INSERT INTO %s (%s) VALUES (%s) ON CONFLICT (%s) %sDO %s" % (
            table,
            ", ".join(k for k in allvalues),
            ", ".join("?" for _ in allvalues),
            ", ".join(k for k in keyvalues),
            f"WHERE {where_clause} " if where_clause else "",
            latter,
        )
        txn.execute(sql, list(allvalues.values()))

        return bool(txn.rowcount)

    async def simple_upsert_many(
        self,
        table: str,
        key_names: Collection[str],
        key_values: Collection[Collection[Any]],
        value_names: Collection[str],
        value_values: Collection[Collection[Any]],
        desc: str,
    ) -> None:
        """
        Upsert, many times.

        Args:
            table: The table to upsert into
            key_names: The key column names.
            key_values: A list of each row's key column values.
            value_names: The value column names
            value_values: A list of each row's value column values.
                Ignored if value_names is empty.
        """

        # We can autocommit if it safe to upsert
        autocommit = table not in self._unsafe_to_upsert_tables

        await self.runInteraction(
            desc,
            self.simple_upsert_many_txn,
            table,
            key_names,
            key_values,
            value_names,
            value_values,
            db_autocommit=autocommit,
        )

    def simple_upsert_many_txn(
        self,
        txn: LoggingTransaction,
        table: str,
        key_names: Collection[str],
        key_values: Collection[Iterable[Any]],
        value_names: Collection[str],
        value_values: Collection[Iterable[Any]],
    ) -> None:
        """
        Upsert, many times.

        Args:
            table: The table to upsert into
            key_names: The key column names.
            key_values: A list of each row's key column values.
            value_names: The value column names
            value_values: A list of each row's value column values.
                Ignored if value_names is empty.
        """
        # If there's nothing to upsert, then skip executing the query.
        if not key_values:
            return

        # No value columns, therefore make a blank list so that the following
        # zip() works correctly.
        if not value_names:
            value_values = [() for x in range(len(key_values))]
        elif len(value_values) != len(key_values):
            raise ValueError(
                f"{len(key_values)} key rows and {len(value_values)} value rows: should be the same number."
            )

        if table not in self._unsafe_to_upsert_tables:
            return self.simple_upsert_many_txn_native_upsert(
                txn, table, key_names, key_values, value_names, value_values
            )
        else:
            return self.simple_upsert_many_txn_emulated(
                txn,
                table,
                key_names,
                key_values,
                value_names,
                value_values,
            )

    def simple_upsert_many_txn_emulated(
        self,
        txn: LoggingTransaction,
        table: str,
        key_names: Iterable[str],
        key_values: Collection[Iterable[Any]],
        value_names: Collection[str],
        value_values: Iterable[Iterable[Any]],
    ) -> None:
        """
        Upsert, many times, but without native UPSERT support or batching.

        Args:
            table: The table to upsert into
            key_names: The key column names.
            key_values: A list of each row's key column values.
            value_names: The value column names
            value_values: A list of each row's value column values.
                Ignored if value_names is empty.
        """

        # Lock the table just once, to prevent it being done once per row.
        # Note that, according to Postgres' documentation, once obtained,
        # the lock is held for the remainder of the current transaction.
        self.engine.lock_table(txn, table)

        for keyv, valv in zip(key_values, value_values):
            _keys = dict(zip(key_names, keyv))
            _vals = dict(zip(value_names, valv))

            self.simple_upsert_txn_emulated(txn, table, _keys, _vals, lock=False)

    def simple_upsert_many_txn_native_upsert(
        self,
        txn: LoggingTransaction,
        table: str,
        key_names: Collection[str],
        key_values: Collection[Iterable[Any]],
        value_names: Collection[str],
        value_values: Iterable[Iterable[Any]],
    ) -> None:
        """
        Upsert, many times, using batching where possible.

        Args:
            table: The table to upsert into
            key_names: The key column names.
            key_values: A list of each row's key column values.
            value_names: The value column names
            value_values: A list of each row's value column values.
                Ignored if value_names is empty.
        """
        allnames: List[str] = []
        allnames.extend(key_names)
        allnames.extend(value_names)

        if not value_names:
            latter = "NOTHING"
        else:
            latter = "UPDATE SET " + ", ".join(
                k + "=EXCLUDED." + k for k in value_names
            )

        args = []

        for x, y in zip(key_values, value_values):
            args.append(tuple(x) + tuple(y))

        if isinstance(txn.database_engine, Psycopg2Engine):
            # We use `execute_values` as it can be a lot faster than `execute_batch`,
            # but it's only available on postgres.
            sql = "INSERT INTO %s (%s) VALUES ? ON CONFLICT (%s) DO %s" % (
                table,
                ", ".join(k for k in allnames),
                ", ".join(key_names),
                latter,
            )

            txn.execute_values(sql, args, fetch=False)

        else:
            sql = "INSERT INTO %s (%s) VALUES (%s) ON CONFLICT (%s) DO %s" % (
                table,
                ", ".join(k for k in allnames),
                ", ".join("?" for _ in allnames),
                ", ".join(key_names),
                latter,
            )

            return txn.execute_batch(sql, args)

    @overload
    async def simple_select_one(
        self,
        table: str,
        keyvalues: Dict[str, Any],
        retcols: Collection[str],
        allow_none: Literal[False] = False,
        desc: str = "simple_select_one",
    ) -> Tuple[Any, ...]:
        ...

    @overload
    async def simple_select_one(
        self,
        table: str,
        keyvalues: Dict[str, Any],
        retcols: Collection[str],
        allow_none: Literal[True] = True,
        desc: str = "simple_select_one",
    ) -> Optional[Tuple[Any, ...]]:
        ...

    async def simple_select_one(
        self,
        table: str,
        keyvalues: Dict[str, Any],
        retcols: Collection[str],
        allow_none: bool = False,
        desc: str = "simple_select_one",
    ) -> Optional[Tuple[Any, ...]]:
        """Executes a SELECT query on the named table, which is expected to
        return a single row, returning multiple columns from it.

        Args:
            table: string giving the table name
            keyvalues: dict of column names and values to select the row with
            retcols: list of strings giving the names of the columns to return
            allow_none: If true, return None instead of failing if the SELECT
                statement returns no rows
            desc: description of the transaction, for logging and metrics
        """
        return await self.runInteraction(
            desc,
            self.simple_select_one_txn,
            table,
            keyvalues,
            retcols,
            allow_none,
            db_autocommit=True,
        )

    @overload
    async def simple_select_one_onecol(
        self,
        table: str,
        keyvalues: Dict[str, Any],
        retcol: str,
        allow_none: Literal[False] = False,
        desc: str = "simple_select_one_onecol",
    ) -> Any:
        ...

    @overload
    async def simple_select_one_onecol(
        self,
        table: str,
        keyvalues: Dict[str, Any],
        retcol: str,
        allow_none: Literal[True] = True,
        desc: str = "simple_select_one_onecol",
    ) -> Optional[Any]:
        ...

    async def simple_select_one_onecol(
        self,
        table: str,
        keyvalues: Dict[str, Any],
        retcol: str,
        allow_none: bool = False,
        desc: str = "simple_select_one_onecol",
    ) -> Optional[Any]:
        """Executes a SELECT query on the named table, which is expected to
        return a single row, returning a single column from it.

        Args:
            table: string giving the table name
            keyvalues: dict of column names and values to select the row with
            retcol: string giving the name of the column to return
            allow_none: If true, return None instead of raising StoreError if the SELECT
                statement returns no rows
            desc: description of the transaction, for logging and metrics
        """
        return await self.runInteraction(
            desc,
            self.simple_select_one_onecol_txn,
            table,
            keyvalues,
            retcol,
            allow_none=allow_none,
            db_autocommit=True,
        )

    @overload
    @classmethod
    def simple_select_one_onecol_txn(
        cls,
        txn: LoggingTransaction,
        table: str,
        keyvalues: Dict[str, Any],
        retcol: str,
        allow_none: Literal[False] = False,
    ) -> Any:
        ...

    @overload
    @classmethod
    def simple_select_one_onecol_txn(
        cls,
        txn: LoggingTransaction,
        table: str,
        keyvalues: Dict[str, Any],
        retcol: str,
        allow_none: Literal[True] = True,
    ) -> Optional[Any]:
        ...

    @classmethod
    def simple_select_one_onecol_txn(
        cls,
        txn: LoggingTransaction,
        table: str,
        keyvalues: Dict[str, Any],
        retcol: str,
        allow_none: bool = False,
    ) -> Optional[Any]:
        ret = cls.simple_select_onecol_txn(
            txn, table=table, keyvalues=keyvalues, retcol=retcol
        )

        if ret:
            return ret[0]
        else:
            if allow_none:
                return None
            else:
                raise StoreError(404, "No row found")

    @staticmethod
    def simple_select_onecol_txn(
        txn: LoggingTransaction,
        table: str,
        keyvalues: Dict[str, Any],
        retcol: str,
    ) -> List[Any]:
        sql = ("SELECT %(retcol)s FROM %(table)s") % {"retcol": retcol, "table": table}

        if keyvalues:
            sql += " WHERE %s" % " AND ".join("%s = ?" % k for k in keyvalues.keys())
            txn.execute(sql, list(keyvalues.values()))
        else:
            txn.execute(sql)

        return [r[0] for r in txn]

    async def simple_select_onecol(
        self,
        table: str,
        keyvalues: Optional[Dict[str, Any]],
        retcol: str,
        desc: str = "simple_select_onecol",
    ) -> List[Any]:
        """Executes a SELECT query on the named table, which returns a list
        comprising of the values of the named column from the selected rows.

        Args:
            table: table name
            keyvalues: column names and values to select the rows with
            retcol: column whos value we wish to retrieve.
            desc: description of the transaction, for logging and metrics

        Returns:
            Results in a list
        """
        return await self.runInteraction(
            desc,
            self.simple_select_onecol_txn,
            table,
            keyvalues,
            retcol,
            db_autocommit=True,
        )

    async def simple_select_list(
        self,
        table: str,
        keyvalues: Optional[Dict[str, Any]],
        retcols: Collection[str],
        desc: str = "simple_select_list",
    ) -> List[Tuple[Any, ...]]:
        """Executes a SELECT query on the named table, which may return zero or
        more rows, returning the result as a list of tuples.

        Args:
            table: the table name
            keyvalues:
                column names and values to select the rows with, or None to not
                apply a WHERE clause.
            retcols: the names of the columns to return
            desc: description of the transaction, for logging and metrics

        Returns:
            A list of tuples, one per result row, each the retcolumn's value for the row.
        """
        return await self.runInteraction(
            desc,
            self.simple_select_list_txn,
            table,
            keyvalues,
            retcols,
            db_autocommit=True,
        )

    @classmethod
    def simple_select_list_txn(
        cls,
        txn: LoggingTransaction,
        table: str,
        keyvalues: Optional[Dict[str, Any]],
        retcols: Iterable[str],
    ) -> List[Tuple[Any, ...]]:
        """Executes a SELECT query on the named table, which may return zero or
        more rows, returning the result as a list of tuples.

        Args:
            txn: Transaction object
            table: the table name
            keyvalues:
                column names and values to select the rows with, or None to not
                apply a WHERE clause.
            retcols: the names of the columns to return

        Returns:
            A list of tuples, one per result row, each the retcolumn's value for the row.
        """
        if keyvalues:
            sql = "SELECT %s FROM %s WHERE %s" % (
                ", ".join(retcols),
                table,
                " AND ".join("%s = ?" % (k,) for k in keyvalues),
            )
            txn.execute(sql, list(keyvalues.values()))
        else:
            sql = "SELECT %s FROM %s" % (", ".join(retcols), table)
            txn.execute(sql)

        return txn.fetchall()

    async def simple_select_many_batch(
        self,
        table: str,
        column: str,
        iterable: Iterable[Any],
        retcols: Collection[str],
        keyvalues: Optional[Dict[str, Any]] = None,
        desc: str = "simple_select_many_batch",
        batch_size: int = 100,
    ) -> List[Tuple[Any, ...]]:
        """Executes a SELECT query on the named table, which may return zero or
        more rows.

        Filters rows by whether the value of `column` is in `iterable`.

        Args:
            table: string giving the table name
            column: column name to test for inclusion against `iterable`
            iterable: list
            retcols: list of strings giving the names of the columns to return
            keyvalues: dict of column names and values to select the rows with
            desc: description of the transaction, for logging and metrics
            batch_size: the number of rows for each select query

        Returns:
            The results as a list of tuples.
        """
        keyvalues = keyvalues or {}

        results: List[Tuple[Any, ...]] = []

        for chunk in batch_iter(iterable, batch_size):
            rows = await self.runInteraction(
                desc,
                self.simple_select_many_txn,
                table,
                column,
                chunk,
                keyvalues,
                retcols,
                db_autocommit=True,
            )

            results.extend(rows)

        return results

    @classmethod
    def simple_select_many_txn(
        cls,
        txn: LoggingTransaction,
        table: str,
        column: str,
        iterable: Collection[Any],
        keyvalues: Dict[str, Any],
        retcols: Iterable[str],
    ) -> List[Tuple[Any, ...]]:
        """Executes a SELECT query on the named table, which may return zero or
        more rows.

        Filters rows by whether the value of `column` is in `iterable`.

        Args:
            txn: Transaction object
            table: string giving the table name
            column: column name to test for inclusion against `iterable`
            iterable: list
            keyvalues: dict of column names and values to select the rows with
            retcols: list of strings giving the names of the columns to return

        Returns:
            The results as a list of tuples.
        """
        # If there's nothing to select, then skip executing the query.
        if not iterable:
            return []

        clause, values = make_in_list_sql_clause(txn.database_engine, column, iterable)
        clauses = [clause]

        for key, value in keyvalues.items():
            clauses.append("%s = ?" % (key,))
            values.append(value)

        sql = "SELECT %s FROM %s WHERE %s" % (
            ", ".join(retcols),
            table,
            " AND ".join(clauses),
        )

        txn.execute(sql, values)
        return txn.fetchall()

    async def simple_update(
        self,
        table: str,
        keyvalues: Dict[str, Any],
        updatevalues: Dict[str, Any],
        desc: str,
    ) -> int:
        """
        Update rows in the given database table.
        If the given keyvalues don't match anything, nothing will be updated.

        Args:
            table: The database table to update.
            keyvalues: A mapping of column name to value to match rows on.
            updatevalues: A mapping of column name to value to replace in any matched rows.
            desc: description of the transaction, for logging and metrics.

        Returns:
            The number of rows that were updated. Will be 0 if no matching rows were found.
        """
        return await self.runInteraction(
            desc, self.simple_update_txn, table, keyvalues, updatevalues
        )

    @staticmethod
    def simple_update_txn(
        txn: LoggingTransaction,
        table: str,
        keyvalues: Dict[str, Any],
        updatevalues: Dict[str, Any],
    ) -> int:
        """
        Update rows in the given database table.
        If the given keyvalues don't match anything, nothing will be updated.

        Args:
            txn: The database transaction object.
            table: The database table to update.
            keyvalues: A mapping of column name to value to match rows on.
            updatevalues: A mapping of column name to value to replace in any matched rows.

        Returns:
            The number of rows that were updated. Will be 0 if no matching rows were found.
        """
        if keyvalues:
            where = "WHERE %s" % " AND ".join("%s = ?" % k for k in keyvalues.keys())
        else:
            where = ""

        update_sql = "UPDATE %s SET %s %s" % (
            table,
            ", ".join("%s = ?" % (k,) for k in updatevalues),
            where,
        )

        txn.execute(update_sql, list(updatevalues.values()) + list(keyvalues.values()))

        return txn.rowcount

    async def simple_update_many(
        self,
        table: str,
        key_names: Collection[str],
        key_values: Collection[Iterable[Any]],
        value_names: Collection[str],
        value_values: Iterable[Iterable[Any]],
        desc: str,
    ) -> None:
        """
        Update, many times, using batching where possible.
        If the keys don't match anything, nothing will be updated.

        Args:
            table: The table to update
            key_names: The key column names.
            key_values: A list of each row's key column values.
            value_names: The names of value columns to update.
            value_values: A list of each row's value column values.
        """

        await self.runInteraction(
            desc,
            self.simple_update_many_txn,
            table,
            key_names,
            key_values,
            value_names,
            value_values,
        )

    @staticmethod
    def simple_update_many_txn(
        txn: LoggingTransaction,
        table: str,
        key_names: Collection[str],
        key_values: Collection[Iterable[Any]],
        value_names: Collection[str],
        value_values: Collection[Iterable[Any]],
    ) -> None:
        """
        Update, many times, using batching where possible.
        If the keys don't match anything, nothing will be updated.

        Args:
            table: The table to update
            key_names: The key column names.
            key_values: A list of each row's key column values.
            value_names: The names of value columns to update.
            value_values: A list of each row's value column values.
        """

        if len(value_values) != len(key_values):
            raise ValueError(
                f"{len(key_values)} key rows and {len(value_values)} value rows: should be the same number."
            )
        # If there is nothing to update, then skip executing the query.
        if not key_values:
            return

        # List of tuples of (value values, then key values)
        # (This matches the order needed for the query)
        args = [tuple(vv) + tuple(kv) for vv, kv in zip(value_values, key_values)]

        # 'col1 = ?, col2 = ?, ...'
        set_clause = ", ".join(f"{n} = ?" for n in value_names)

        if key_names:
            # 'WHERE col3 = ? AND col4 = ? AND col5 = ?'
            where_clause = "WHERE " + (" AND ".join(f"{n} = ?" for n in key_names))
        else:
            where_clause = ""

        # UPDATE mytable SET col1 = ?, col2 = ? WHERE col3 = ? AND col4 = ?
        sql = f"UPDATE {table} SET {set_clause} {where_clause}"

        txn.execute_batch(sql, args)

    async def simple_update_one(
        self,
        table: str,
        keyvalues: Dict[str, Any],
        updatevalues: Dict[str, Any],
        desc: str = "simple_update_one",
    ) -> None:
        """Executes an UPDATE query on the named table, setting new values for
        columns in a row matching the key values.

        Args:
            table: string giving the table name
            keyvalues: dict of column names and values to select the row with
            updatevalues: dict giving column names and values to update
            desc: description of the transaction, for logging and metrics
        """
        await self.runInteraction(
            desc,
            self.simple_update_one_txn,
            table,
            keyvalues,
            updatevalues,
            db_autocommit=True,
        )

    @classmethod
    def simple_update_one_txn(
        cls,
        txn: LoggingTransaction,
        table: str,
        keyvalues: Dict[str, Any],
        updatevalues: Dict[str, Any],
    ) -> None:
        rowcount = cls.simple_update_txn(txn, table, keyvalues, updatevalues)

        if rowcount == 0:
            raise StoreError(404, "No row found (%s)" % (table,))
        if rowcount > 1:
            raise StoreError(500, "More than one row matched (%s)" % (table,))

    # Ideally we could use the overload decorator here to specify that the
    # return type is only optional if allow_none is True, but this does not work
    # when you call a static method from an instance.
    # See https://github.com/python/mypy/issues/7781
    @staticmethod
    def simple_select_one_txn(
        txn: LoggingTransaction,
        table: str,
        keyvalues: Dict[str, Any],
        retcols: Collection[str],
        allow_none: bool = False,
    ) -> Optional[Tuple[Any, ...]]:
        select_sql = "SELECT %s FROM %s" % (", ".join(retcols), table)

        if keyvalues:
            select_sql += " WHERE %s" % (" AND ".join("%s = ?" % k for k in keyvalues),)
            txn.execute(select_sql, list(keyvalues.values()))
        else:
            txn.execute(select_sql)

        row = txn.fetchone()

        if not row:
            if allow_none:
                return None
            raise StoreError(404, "No row found (%s)" % (table,))
        if txn.rowcount > 1:
            raise StoreError(500, "More than one row matched (%s)" % (table,))

        return row

    async def simple_delete_one(
        self, table: str, keyvalues: Dict[str, Any], desc: str = "simple_delete_one"
    ) -> None:
        """Executes a DELETE query on the named table, expecting to delete a
        single row.

        Args:
            table: string giving the table name
            keyvalues: dict of column names and values to select the row with
            desc: description of the transaction, for logging and metrics
        """
        await self.runInteraction(
            desc,
            self.simple_delete_one_txn,
            table,
            keyvalues,
            db_autocommit=True,
        )

    @staticmethod
    def simple_delete_one_txn(
        txn: LoggingTransaction, table: str, keyvalues: Dict[str, Any]
    ) -> None:
        """Executes a DELETE query on the named table, expecting to delete a
        single row.

        Args:
            table: string giving the table name
            keyvalues: dict of column names and values to select the row with
        """
        sql = "DELETE FROM %s WHERE %s" % (
            table,
            " AND ".join("%s = ?" % (k,) for k in keyvalues),
        )

        txn.execute(sql, list(keyvalues.values()))
        if txn.rowcount == 0:
            raise StoreError(404, "No row found (%s)" % (table,))
        if txn.rowcount > 1:
            raise StoreError(500, "More than one row matched (%s)" % (table,))

    async def simple_delete(
        self, table: str, keyvalues: Dict[str, Any], desc: str
    ) -> int:
        """Executes a DELETE query on the named table.

        Filters rows by the key-value pairs.

        Args:
            table: string giving the table name
            keyvalues: dict of column names and values to select the row with
            desc: description of the transaction, for logging and metrics

        Returns:
            The number of deleted rows.
        """
        return await self.runInteraction(
            desc, self.simple_delete_txn, table, keyvalues, db_autocommit=True
        )

    @staticmethod
    def simple_delete_txn(
        txn: LoggingTransaction, table: str, keyvalues: Dict[str, Any]
    ) -> int:
        """Executes a DELETE query on the named table.

        Filters rows by the key-value pairs.

        Args:
            table: string giving the table name
            keyvalues: dict of column names and values to select the row with

        Returns:
            The number of deleted rows.
        """
        sql = "DELETE FROM %s WHERE %s" % (
            table,
            " AND ".join("%s = ?" % (k,) for k in keyvalues),
        )

        txn.execute(sql, list(keyvalues.values()))
        return txn.rowcount

    async def simple_delete_many(
        self,
        table: str,
        column: str,
        iterable: Collection[Any],
        keyvalues: Dict[str, Any],
        desc: str,
    ) -> int:
        """Executes a DELETE query on the named table.

        Filters rows by if value of `column` is in `iterable`.

        Args:
            table: string giving the table name
            column: column name to test for inclusion against `iterable`
            iterable: list of values to match against `column`. NB cannot be a generator
                as it may be evaluated multiple times.
            keyvalues: dict of column names and values to select the rows with
            desc: description of the transaction, for logging and metrics

        Returns:
            Number rows deleted
        """
        return await self.runInteraction(
            desc,
            self.simple_delete_many_txn,
            table,
            column,
            iterable,
            keyvalues,
            db_autocommit=True,
        )

    @staticmethod
    def simple_delete_many_txn(
        txn: LoggingTransaction,
        table: str,
        column: str,
        values: Collection[Any],
        keyvalues: Dict[str, Any],
    ) -> int:
        """Executes a DELETE query on the named table.

        Deletes the rows:
          - whose value of `column` is in `values`; AND
          - that match extra column-value pairs specified in `keyvalues`.

        Args:
            txn: Transaction object
            table: string giving the table name
            column: column name to test for inclusion against `values`
            values: values of `column` which choose rows to delete
            keyvalues: dict of extra column names and values to select the rows
                with. They will be ANDed together with the main predicate.

        Returns:
            Number rows deleted
        """
        # If there's nothing to delete, then skip executing the query.
        if not values:
            return 0

        clause, values = make_in_list_sql_clause(txn.database_engine, column, values)
        clauses = [clause]

        for key, value in keyvalues.items():
            clauses.append("%s = ?" % (key,))
            values.append(value)

        sql = "DELETE FROM %s WHERE %s" % (table, " AND ".join(clauses))
        txn.execute(sql, values)

        return txn.rowcount

    @staticmethod
    def simple_delete_many_batch_txn(
        txn: LoggingTransaction,
        table: str,
        keys: Collection[str],
        values: Iterable[Iterable[Any]],
    ) -> None:
        """Executes a DELETE query on the named table.

        The input is given as a list of rows, where each row is a list of values.
        (Actually any iterable is fine.)

        Args:
            txn: The transaction to use.
            table: string giving the table name
            keys: list of column names
            values: for each row, a list of values in the same order as `keys`
        """

        if isinstance(txn.database_engine, Psycopg2Engine):
            # We use `execute_values` as it can be a lot faster than `execute_batch`,
            # but it's only available on postgres.
            sql = "DELETE FROM %s WHERE (%s) IN (VALUES ?)" % (
                table,
                ", ".join(k for k in keys),
            )

            txn.execute_values(sql, values, fetch=False)
        else:
            sql = "DELETE FROM %s WHERE (%s) = (%s)" % (
                table,
                ", ".join(k for k in keys),
                ", ".join("?" for _ in keys),
            )

            txn.execute_batch(sql, values)

    def get_cache_dict(
        self,
        db_conn: LoggingDatabaseConnection,
        table: str,
        entity_column: str,
        stream_column: str,
        max_value: int,
        limit: int = 100000,
    ) -> Tuple[Dict[Any, int], int]:
        """Gets roughly the last N changes in the given stream table as a
        map from entity to the stream ID of the most recent change.

        Also returns the minimum stream ID.
        """

        # This may return many rows for the same entity, but the `limit` is only
        # a suggestion so we don't care that much.
        #
        # Note: Some stream tables can have multiple rows with the same stream
        # ID. Instead of handling this with complicated SQL, we instead simply
        # add one to the returned minimum stream ID to ensure correctness.
        sql = f"""
            SELECT {entity_column}, {stream_column}
            FROM {table}
            ORDER BY {stream_column} DESC
            LIMIT ?
        """

        txn = db_conn.cursor(txn_name="get_cache_dict")
        txn.execute(sql, (limit,))

        # The rows come out in reverse stream ID order, so we want to keep the
        # stream ID of the first row for each entity.
        cache: Dict[Any, int] = {}
        for row in txn:
            cache.setdefault(row[0], int(row[1]))

        txn.close()

        if cache:
            # We add one here as we don't know if we have all rows for the
            # minimum stream ID.
            min_val = min(cache.values()) + 1
        else:
            min_val = max_value

        return cache, min_val

    @classmethod
    def simple_select_list_paginate_txn(
        cls,
        txn: LoggingTransaction,
        table: str,
        orderby: str,
        start: int,
        limit: int,
        retcols: Iterable[str],
        filters: Optional[Dict[str, Any]] = None,
        keyvalues: Optional[Dict[str, Any]] = None,
        exclude_keyvalues: Optional[Dict[str, Any]] = None,
        order_direction: str = "ASC",
    ) -> List[Tuple[Any, ...]]:
        """
        Executes a SELECT query on the named table with start and limit,
        of row numbers, which may return zero or number of rows from start to limit,
        returning the result as a list of dicts.

        Use `filters` to search attributes using SQL wildcards and/or `keyvalues` to
        select attributes with exact matches. All constraints are joined together
        using 'AND'.

        Args:
            txn: Transaction object
            table: the table name
            orderby: Column to order the results by.
            start: Index to begin the query at.
            limit: Number of results to return.
            retcols: the names of the columns to return
            filters:
                column names and values to filter the rows with, or None to not
                apply a WHERE ? LIKE ? clause.
            keyvalues:
                column names and values to select the rows with, or None to not
                apply a WHERE key = value clause.
            exclude_keyvalues:
                column names and values to exclude rows with, or None to not
                apply a WHERE key != value clause.
            order_direction: Whether the results should be ordered "ASC" or "DESC".

        Returns:
            The result as a list of tuples.
        """
        if order_direction not in ["ASC", "DESC"]:
            raise ValueError("order_direction must be one of 'ASC' or 'DESC'.")

        where_clause = "WHERE " if filters or keyvalues or exclude_keyvalues else ""
        arg_list: List[Any] = []
        if filters:
            where_clause += " AND ".join("%s LIKE ?" % (k,) for k in filters)
            arg_list += list(filters.values())
        where_clause += " AND " if filters and keyvalues else ""
        if keyvalues:
            where_clause += " AND ".join("%s = ?" % (k,) for k in keyvalues)
            arg_list += list(keyvalues.values())
        if exclude_keyvalues:
            where_clause += " AND ".join("%s != ?" % (k,) for k in exclude_keyvalues)
            arg_list += list(exclude_keyvalues.values())

        sql = "SELECT %s FROM %s %s ORDER BY %s %s LIMIT ? OFFSET ?" % (
            ", ".join(retcols),
            table,
            where_clause,
            orderby,
            order_direction,
        )
        txn.execute(sql, arg_list + [limit, start])

        return txn.fetchall()


def make_in_list_sql_clause(
    database_engine: BaseDatabaseEngine, column: str, iterable: Collection[Any]
) -> Tuple[str, list]:
    """Returns an SQL clause that checks the given column is in the iterable.

    On SQLite this expands to `column IN (?, ?, ...)`, whereas on Postgres
    it expands to `column = ANY(?)`. While both DBs support the `IN` form,
    using the `ANY` form on postgres means that it views queries with
    different length iterables as the same, helping the query stats.

    Args:
        database_engine
        column: Name of the column
        iterable: The values to check the column against.

    Returns:
        A tuple of SQL query and the args
    """

    if database_engine.supports_using_any_list:
        # This should hopefully be faster, but also makes postgres query
        # stats easier to understand.
        return "%s = ANY(?)" % (column,), [list(iterable)]
    else:
        return "%s IN (%s)" % (column, ",".join("?" for _ in iterable)), list(iterable)


# These overloads ensure that `columns` and `iterable` values have the same length.
# Suppress "Single overload definition, multiple required" complaint.
@overload  # type: ignore[misc]
def make_tuple_in_list_sql_clause(
    database_engine: BaseDatabaseEngine,
    columns: Tuple[str, str],
    iterable: Collection[Tuple[Any, Any]],
) -> Tuple[str, list]:
    ...


def make_tuple_in_list_sql_clause(
    database_engine: BaseDatabaseEngine,
    columns: Tuple[str, ...],
    iterable: Collection[Tuple[Any, ...]],
) -> Tuple[str, list]:
    """Returns an SQL clause that checks the given tuple of columns is in the iterable.

    Args:
        database_engine
        columns: Names of the columns in the tuple.
        iterable: The tuples to check the columns against.

    Returns:
        A tuple of SQL query and the args
    """
    if len(columns) == 0:
        # Should be unreachable due to mypy, as long as the overloads are set up right.
        if () in iterable:
            return "TRUE", []
        else:
            return "FALSE", []

    if len(columns) == 1:
        # Use `= ANY(?)` on postgres.
        return make_in_list_sql_clause(
            database_engine, next(iter(columns)), [values[0] for values in iterable]
        )

    # There are multiple columns. Avoid using an `= ANY(?)` clause on postgres, as
    # indices are not used when there are multiple columns. Instead, use an `IN`
    # expression.
    #
    # `IN ((?, ...), ...)` with tuples is supported by postgres only, whereas
    # `IN (VALUES (?, ...), ...)` is supported by both sqlite and postgres.
    # Thus, the latter is chosen.

    if len(iterable) == 0:
        # A 0-length `VALUES` list is not allowed in sqlite or postgres.
        # Also note that a 0-length `IN (...)` clause (not using `VALUES`) is not
        # allowed in postgres.
        return "FALSE", []

    tuple_sql = "(%s)" % (",".join("?" for _ in columns),)
    return "(%s) IN (VALUES %s)" % (
        ",".join(column for column in columns),
        ",".join(tuple_sql for _ in iterable),
    ), [value for values in iterable for value in values]


KV = TypeVar("KV")


def make_tuple_comparison_clause(keys: List[Tuple[str, KV]]) -> Tuple[str, List[KV]]:
    """Returns a tuple comparison SQL clause

    Builds a SQL clause that looks like "(a, b) > (?, ?)"

    Args:
        keys: A set of (column, value) pairs to be compared.

    Returns:
        A tuple of SQL query and the args
    """
    return (
        "(%s) > (%s)" % (",".join(k[0] for k in keys), ",".join("?" for _ in keys)),
        [k[1] for k in keys],
    )<|MERGE_RESOLUTION|>--- conflicted
+++ resolved
@@ -1171,13 +1171,8 @@
     def simple_insert_many_txn(
         txn: LoggingTransaction,
         table: str,
-<<<<<<< HEAD
         keys: Collection[str],
         values: Sequence[Sequence[Any]],
-=======
-        keys: Sequence[str],
-        values: Collection[Iterable[Any]],
->>>>>>> bc4372ad
     ) -> None:
         """Executes an INSERT query on the named table.
 
