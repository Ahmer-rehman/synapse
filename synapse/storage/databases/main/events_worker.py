--- conflicted
+++ resolved
@@ -1094,15 +1094,6 @@
         fetched_event_ids: Set[str] = set()
         fetched_events: Dict[str, _EventRow] = {}
 
-<<<<<<< HEAD
-        is_recording_redaction_trace = False
-        fetching_redactions_tracing_span_cm = start_active_span(
-            "recursively fetching redactions"
-        )
-
-        while events_to_fetch:
-            row_map = await self._enqueue_events(events_to_fetch)
-=======
         async def _fetch_event_ids_and_get_outstanding_redactions(
             event_ids_to_fetch: Collection[str],
         ) -> Collection[str]:
@@ -1111,7 +1102,6 @@
             that we still need to fetch in the next iteration.
             """
             row_map = await self._enqueue_events(event_ids_to_fetch)
->>>>>>> 8def7e4b
 
             # we need to recursively fetch any redactions of those events
             redaction_ids: Set[str] = set()
@@ -1122,19 +1112,6 @@
                     fetched_events[event_id] = row
                     redaction_ids.update(row.redactions)
 
-<<<<<<< HEAD
-            events_to_fetch = redaction_ids.difference(fetched_event_ids)
-            if events_to_fetch:
-                logger.debug("Also fetching redaction events %s", events_to_fetch)
-                # Start tracing how long it takes for us to get all of the redactions
-                if not is_recording_redaction_trace:
-                    fetching_redactions_tracing_span_cm.__enter__()
-                    is_recording_redaction_trace = True
-
-        # Only stop recording if we were recording in the first place
-        if is_recording_redaction_trace:
-            fetching_redactions_tracing_span_cm.__exit__(None, None, None)
-=======
             event_ids_to_fetch = redaction_ids.difference(fetched_event_ids)
             return event_ids_to_fetch
 
@@ -1152,7 +1129,6 @@
                         event_ids_to_fetch
                     )
                 )
->>>>>>> 8def7e4b
 
         # build a map from event_id to EventBase
         event_map: Dict[str, EventBase] = {}
