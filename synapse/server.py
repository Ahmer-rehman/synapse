--- conflicted
+++ resolved
@@ -145,14 +145,11 @@
         'read_marker_handler',
         'action_generator',
         'user_directory_handler',
-<<<<<<< HEAD
         'groups_local_handler',
         'groups_server_handler',
         'groups_attestation_signing',
         'groups_attestation_renewer',
-=======
         'spam_checker',
->>>>>>> d5325d7e
     ]
 
     def __init__(self, hostname, **kwargs):
@@ -326,7 +323,6 @@
     def build_user_directory_handler(self):
         return UserDirectoyHandler(self)
 
-<<<<<<< HEAD
     def build_groups_local_handler(self):
         return GroupsLocalHandler(self)
 
@@ -338,10 +334,9 @@
 
     def build_groups_attestation_renewer(self):
         return GroupAttestionRenewer(self)
-=======
+
     def build_spam_checker(self):
         return SpamChecker(self)
->>>>>>> d5325d7e
 
     def remove_pusher(self, app_id, push_key, user_id):
         return self.get_pusherpool().remove_pusher(app_id, push_key, user_id)
