#
# This file is licensed under the Affero General Public License (AGPL) version 3.
#
# Copyright 2021 The Matrix.org Foundation C.I.C.
# Copyright (C) 2023-2024 New Vector, Ltd
#
# This program is free software: you can redistribute it and/or modify
# it under the terms of the GNU Affero General Public License as
# published by the Free Software Foundation, either version 3 of the
# License, or (at your option) any later version.
#
# See the GNU Affero General Public License for more details:
# <https://www.gnu.org/licenses/agpl-3.0.html>.
#
# Originally licensed under the Apache License, Version 2.0:
# <http://www.apache.org/licenses/LICENSE-2.0>.
#
# [This file includes modifications made by New Vector Limited]
#
#


# This file provides some classes for setting up (partially-populated)
# homeservers; either as a full homeserver as a real application, or a small
# partial one for unit test mocking.


import abc
import functools
import logging
from typing import TYPE_CHECKING, Callable, Dict, List, Optional, Type, TypeVar, cast

from typing_extensions import TypeAlias

from twisted.internet.interfaces import IOpenSSLContextFactory
from twisted.internet.tcp import Port
from twisted.python.threadpool import ThreadPool
from twisted.web.iweb import IPolicyForHTTPS
from twisted.web.resource import Resource

from synapse.api.auth import Auth
from synapse.api.auth.internal import InternalAuth
from synapse.api.auth_blocking import AuthBlocking
from synapse.api.filtering import Filtering
from synapse.api.ratelimiting import Ratelimiter, RequestRatelimiter
from synapse.appservice.api import ApplicationServiceApi
from synapse.appservice.scheduler import ApplicationServiceScheduler
from synapse.config.homeserver import HomeServerConfig
from synapse.crypto import context_factory
from synapse.crypto.context_factory import RegularPolicyForHTTPS
from synapse.crypto.keyring import Keyring
from synapse.events.builder import EventBuilderFactory
from synapse.events.presence_router import PresenceRouter
from synapse.events.utils import EventClientSerializer
from synapse.federation.federation_client import FederationClient
from synapse.federation.federation_server import (
    FederationHandlerRegistry,
    FederationServer,
)
from synapse.federation.send_queue import FederationRemoteSendQueue
from synapse.federation.sender import AbstractFederationSender, FederationSender
from synapse.federation.transport.client import TransportLayerClient
from synapse.handlers.account import AccountHandler
from synapse.handlers.account_data import AccountDataHandler
from synapse.handlers.account_validity import AccountValidityHandler
from synapse.handlers.admin import AdminHandler
from synapse.handlers.appservice import ApplicationServicesHandler
from synapse.handlers.auth import AuthHandler, PasswordAuthProvider
from synapse.handlers.cas import CasHandler
from synapse.handlers.deactivate_account import DeactivateAccountHandler
from synapse.handlers.delayed_events import DelayedEventsHandler
from synapse.handlers.device import DeviceHandler, DeviceWorkerHandler
from synapse.handlers.devicemessage import DeviceMessageHandler
from synapse.handlers.directory import DirectoryHandler
from synapse.handlers.e2e_keys import E2eKeysHandler
from synapse.handlers.e2e_room_keys import E2eRoomKeysHandler
from synapse.handlers.event_auth import EventAuthHandler
from synapse.handlers.events import EventHandler, EventStreamHandler
from synapse.handlers.federation import FederationHandler
from synapse.handlers.federation_event import FederationEventHandler
from synapse.handlers.identity import IdentityHandler
from synapse.handlers.initial_sync import InitialSyncHandler
from synapse.handlers.message import EventCreationHandler, MessageHandler
from synapse.handlers.pagination import PaginationHandler
from synapse.handlers.password_policy import PasswordPolicyHandler
from synapse.handlers.presence import (
    BasePresenceHandler,
    PresenceHandler,
    WorkerPresenceHandler,
)
from synapse.handlers.profile import ProfileHandler
from synapse.handlers.push_rules import PushRulesHandler
from synapse.handlers.read_marker import ReadMarkerHandler
from synapse.handlers.receipts import ReceiptsHandler
from synapse.handlers.register import RegistrationHandler
from synapse.handlers.relations import RelationsHandler
from synapse.handlers.room import (
    RoomContextHandler,
    RoomCreationHandler,
    RoomShutdownHandler,
    TimestampLookupHandler,
)
from synapse.handlers.room_list import RoomListHandler
from synapse.handlers.room_member import (
    RoomForgetterHandler,
    RoomMemberHandler,
    RoomMemberMasterHandler,
)
from synapse.handlers.room_member_worker import RoomMemberWorkerHandler
from synapse.handlers.room_summary import RoomSummaryHandler
from synapse.handlers.search import SearchHandler
from synapse.handlers.send_email import SendEmailHandler
from synapse.handlers.set_password import SetPasswordHandler
from synapse.handlers.sliding_sync import SlidingSyncHandler
from synapse.handlers.sso import SsoHandler
from synapse.handlers.stats import StatsHandler
from synapse.handlers.sync import SyncHandler
from synapse.handlers.typing import FollowerTypingHandler, TypingWriterHandler
from synapse.handlers.user_directory import UserDirectoryHandler
from synapse.handlers.worker_lock import WorkerLocksHandler
from synapse.http.client import (
    InsecureInterceptableContextFactory,
    ReplicationClient,
    SimpleHttpClient,
)
from synapse.http.matrixfederationclient import MatrixFederationHttpClient
from synapse.media.media_repository import MediaRepository
from synapse.metrics import register_threadpool
from synapse.metrics.common_usage_metrics import CommonUsageMetricsManager
from synapse.module_api import ModuleApi
from synapse.module_api.callbacks import ModuleApiCallbacks
from synapse.notifier import Notifier, ReplicationNotifier
from synapse.push.bulk_push_rule_evaluator import BulkPushRuleEvaluator
from synapse.push.pusherpool import PusherPool
from synapse.replication.tcp.client import ReplicationDataHandler
from synapse.replication.tcp.external_cache import ExternalCache
from synapse.replication.tcp.handler import ReplicationCommandHandler
from synapse.replication.tcp.resource import ReplicationStreamer
from synapse.replication.tcp.streams import STREAMS_MAP, Stream
from synapse.rest.media.media_repository_resource import MediaRepositoryResource
from synapse.server_notices.server_notices_manager import ServerNoticesManager
from synapse.server_notices.server_notices_sender import ServerNoticesSender
from synapse.server_notices.worker_server_notices_sender import (
    WorkerServerNoticesSender,
)
from synapse.state import StateHandler, StateResolutionHandler
from synapse.storage import Databases
from synapse.storage.controllers import StorageControllers
from synapse.streams.events import EventSources
from synapse.synapse_rust.rendezvous import RendezvousHandler
from synapse.types import DomainSpecificString, ISynapseReactor
from synapse.util import Clock
from synapse.util.distributor import Distributor
from synapse.util.macaroons import MacaroonGenerator
from synapse.util.ratelimitutils import FederationRateLimiter
from synapse.util.stringutils import random_string
from synapse.util.task_scheduler import TaskScheduler

logger = logging.getLogger(__name__)

if TYPE_CHECKING:
    from txredisapi import ConnectionHandler

    from synapse.handlers.jwt import JwtHandler
    from synapse.handlers.oidc import OidcHandler
    from synapse.handlers.saml import SamlHandler
    from synapse.storage._base import SQLBaseStore


# The annotation for `cache_in_self` used to be
#     def (builder: Callable[["HomeServer"],T]) -> Callable[["HomeServer"],T]
# which mypy was happy with.
#
# But PyCharm was confused by this. If `foo` was decorated by `@cache_in_self`, then
# an expression like `hs.foo()`
#
# - would erroneously warn that we hadn't provided a `hs` argument to foo (PyCharm
#   confused about boundmethods and unbound methods?), and
# - would be considered to have type `Any`, making for a poor autocomplete and
#   cross-referencing experience.
#
# Instead, use a typevar `F` to express that `@cache_in_self` returns exactly the
# same type it receives. This isn't strictly true [*], but it's more than good
# enough to keep PyCharm and mypy happy.
#
# [*]: (e.g. `builder` could be an object with a __call__ attribute rather than a
#      types.FunctionType instance, whereas the return value is always a
#      types.FunctionType instance.)

T: TypeAlias = object
F = TypeVar("F", bound=Callable[["HomeServer"], T])


def cache_in_self(builder: F) -> F:
    """Wraps a function called e.g. `get_foo`, checking if `self.foo` exists and
    returning if so. If not, calls the given function and sets `self.foo` to it.

    Also ensures that dependency cycles throw an exception correctly, rather
    than overflowing the stack.
    """

    if not builder.__name__.startswith("get_"):
        raise Exception(
            "@cache_in_self can only be used on functions starting with `get_`"
        )

    # get_attr -> _attr
    depname = builder.__name__[len("get") :]

    building = [False]

    @functools.wraps(builder)
    def _get(self: "HomeServer") -> T:
        try:
            return getattr(self, depname)
        except AttributeError:
            pass

        # Prevent cyclic dependencies from deadlocking
        if building[0]:
            raise ValueError("Cyclic dependency while building %s" % (depname,))

        building[0] = True
        try:
            dep = builder(self)
            setattr(self, depname, dep)
        finally:
            building[0] = False

        return dep

    return cast(F, _get)


class HomeServer(metaclass=abc.ABCMeta):
    """A basic homeserver object without lazy component builders.

    This will need all of the components it requires to either be passed as
    constructor arguments, or the relevant methods overriding to create them.
    Typically this would only be used for unit tests.

    Dependencies should be added by creating a `def get_<depname>(self)`
    function, wrapping it in `@cache_in_self`.

    Attributes:
        config (synapse.config.homeserver.HomeserverConfig):
        _listening_services (list[Port]): TCP ports that
            we are listening on to provide HTTP services.
    """

    REQUIRED_ON_BACKGROUND_TASK_STARTUP = [
        "account_validity",
        "auth",
        "deactivate_account",
        "delayed_events",
        "message",
        "pagination",
        "profile",
        "room_forgetter",
        "stats",
    ]

    @property
    @abc.abstractmethod
    def DATASTORE_CLASS(self) -> Type["SQLBaseStore"]:
        # This is overridden in derived application classes
        # (such as synapse.app.homeserver.SynapseHomeServer) and gives the class to be
        # instantiated during setup() for future return by get_datastores()
        pass

    def __init__(
        self,
        hostname: str,
        config: HomeServerConfig,
        reactor: Optional[ISynapseReactor] = None,
        version_string: str = "Synapse",
    ):
        """
        Args:
            hostname : The hostname for the server.
            config: The full config for the homeserver.
        """
        if not reactor:
            from twisted.internet import reactor as _reactor

            reactor = cast(ISynapseReactor, _reactor)

        self._reactor = reactor
        self.hostname = hostname
        # the key we use to sign events and requests
        self.signing_key = config.key.signing_key[0]
        self.config = config
        self._listening_services: List[Port] = []
        self.start_time: Optional[int] = None

        self._instance_id = random_string(5)
        self._instance_name = config.worker.instance_name

        self.version_string = version_string

        self.datastores: Optional[Databases] = None

        self._module_web_resources: Dict[str, Resource] = {}
        self._module_web_resources_consumed = False

        # This attribute is set by the free function `refresh_certificate`.
        self.tls_server_context_factory: Optional[IOpenSSLContextFactory] = None

    def register_module_web_resource(self, path: str, resource: Resource) -> None:
        """Allows a module to register a web resource to be served at the given path.

        If multiple modules register a resource for the same path, the module that
        appears the highest in the configuration file takes priority.

        Args:
            path: The path to register the resource for.
            resource: The resource to attach to this path.

        Raises:
            SynapseError(500): A module tried to register a web resource after the HTTP
                listeners have been started.
        """
        if self._module_web_resources_consumed:
            raise RuntimeError(
                "Tried to register a web resource from a module after startup",
            )

        # Don't register a resource that's already been registered.
        if path not in self._module_web_resources.keys():
            self._module_web_resources[path] = resource
        else:
            logger.warning(
                "Module tried to register a web resource for path %s but another module"
                " has already registered a resource for this path.",
                path,
            )

    def get_instance_id(self) -> str:
        """A unique ID for this synapse process instance.

        This is used to distinguish running instances in worker-based
        deployments.
        """
        return self._instance_id

    def get_instance_name(self) -> str:
        """A unique name for this synapse process.

        Used to identify the process over replication and in config. Does not
        change over restarts.
        """
        return self._instance_name

    def setup(self) -> None:
        logger.info("Setting up.")
        self.start_time = int(self.get_clock().time())
        self.datastores = Databases(self.DATASTORE_CLASS, self)
        logger.info("Finished setting up.")

        # Register background tasks required by this server. This must be done
        # somewhat manually due to the background tasks not being registered
        # unless handlers are instantiated.
        if self.config.worker.run_background_tasks:
            self.setup_background_tasks()

    def start_listening(self) -> None:  # noqa: B027 (no-op by design)
        """Start the HTTP, manhole, metrics, etc listeners

        Does nothing in this base class; overridden in derived classes to start the
        appropriate listeners.
        """

    def setup_background_tasks(self) -> None:
        """
        Some handlers have side effects on instantiation (like registering
        background updates). This function causes them to be fetched, and
        therefore instantiated, to run those side effects.
        """
        for i in self.REQUIRED_ON_BACKGROUND_TASK_STARTUP:
            getattr(self, "get_" + i + "_handler")()
        self.get_task_scheduler()

    def get_reactor(self) -> ISynapseReactor:
        """
        Fetch the Twisted reactor in use by this HomeServer.
        """
        return self._reactor

    def is_mine(self, domain_specific_string: DomainSpecificString) -> bool:
        return domain_specific_string.domain == self.hostname

    def is_mine_id(self, string: str) -> bool:
        """Determines whether a user ID or room alias originates from this homeserver.

        Returns:
            `True` if the hostname part of the user ID or room alias matches this
            homeserver.
            `False` otherwise, or if the user ID or room alias is malformed.
        """
        localpart_hostname = string.split(":", 1)
        if len(localpart_hostname) < 2:
            return False
        return localpart_hostname[1] == self.hostname

    def is_mine_server_name(self, server_name: str) -> bool:
        """Determines whether a server name refers to this homeserver."""
        return server_name == self.hostname

    @cache_in_self
    def get_clock(self) -> Clock:
        return Clock(self._reactor)

    def get_datastores(self) -> Databases:
        if not self.datastores:
            raise Exception("HomeServer.setup must be called before getting datastores")

        return self.datastores

    @cache_in_self
    def get_distributor(self) -> Distributor:
        return Distributor()

    @cache_in_self
    def get_registration_ratelimiter(self) -> Ratelimiter:
        return Ratelimiter(
            store=self.get_datastores().main,
            clock=self.get_clock(),
            cfg=self.config.ratelimiting.rc_registration,
        )

    @cache_in_self
    def get_federation_client(self) -> FederationClient:
        return FederationClient(self)

    @cache_in_self
    def get_federation_server(self) -> FederationServer:
        return FederationServer(self)

    @cache_in_self
    def get_notifier(self) -> Notifier:
        return Notifier(self)

    @cache_in_self
    def get_replication_notifier(self) -> ReplicationNotifier:
        return ReplicationNotifier()

    @cache_in_self
    def get_auth(self) -> Auth:
        if self.config.experimental.msc3861.enabled:
            from synapse.api.auth.msc3861_delegated import MSC3861DelegatedAuth

            return MSC3861DelegatedAuth(self)
        return InternalAuth(self)

    @cache_in_self
    def get_auth_blocking(self) -> AuthBlocking:
        return AuthBlocking(self)

    @cache_in_self
    def get_http_client_context_factory(self) -> IPolicyForHTTPS:
        if self.config.tls.use_insecure_ssl_client_just_for_testing_do_not_use:
            return InsecureInterceptableContextFactory()
        return RegularPolicyForHTTPS()

    @cache_in_self
    def get_simple_http_client(self) -> SimpleHttpClient:
        """
        An HTTP client with no special configuration.
        """
        return SimpleHttpClient(self)

    @cache_in_self
    def get_proxied_http_client(self) -> SimpleHttpClient:
        """
        An HTTP client that uses configured HTTP(S) proxies.
        """
        return SimpleHttpClient(self, use_proxy=True)

    @cache_in_self
    def get_proxied_blocklisted_http_client(self) -> SimpleHttpClient:
        """
        An HTTP client that uses configured HTTP(S) proxies and blocks IPs
        based on the configured IP ranges.
        """
        return SimpleHttpClient(
            self,
            ip_allowlist=self.config.server.ip_range_allowlist,
            ip_blocklist=self.config.server.ip_range_blocklist,
            use_proxy=True,
        )

    @cache_in_self
    def get_federation_http_client(self) -> MatrixFederationHttpClient:
        """
        An HTTP client for federation.
        """
        tls_client_options_factory = context_factory.FederationPolicyForHTTPS(
            self.config
        )
        return MatrixFederationHttpClient(self, tls_client_options_factory)

    @cache_in_self
    def get_replication_client(self) -> ReplicationClient:
        """
        An HTTP client for HTTP replication.
        """
        return ReplicationClient(self)

    @cache_in_self
    def get_room_creation_handler(self) -> RoomCreationHandler:
        return RoomCreationHandler(self)

    @cache_in_self
    def get_room_shutdown_handler(self) -> RoomShutdownHandler:
        return RoomShutdownHandler(self)

    @cache_in_self
    def get_state_handler(self) -> StateHandler:
        return StateHandler(self)

    @cache_in_self
    def get_state_resolution_handler(self) -> StateResolutionHandler:
        return StateResolutionHandler(self)

    @cache_in_self
    def get_presence_handler(self) -> BasePresenceHandler:
        if self.get_instance_name() in self.config.worker.writers.presence:
            return PresenceHandler(self)
        else:
            return WorkerPresenceHandler(self)

    @cache_in_self
    def get_typing_writer_handler(self) -> TypingWriterHandler:
        if self.get_instance_name() in self.config.worker.writers.typing:
            return TypingWriterHandler(self)
        else:
            raise Exception("Workers cannot write typing")

    @cache_in_self
    def get_presence_router(self) -> PresenceRouter:
        return PresenceRouter(self)

    @cache_in_self
    def get_typing_handler(self) -> FollowerTypingHandler:
        if self.get_instance_name() in self.config.worker.writers.typing:
            # Use get_typing_writer_handler to ensure that we use the same
            # cached version.
            return self.get_typing_writer_handler()
        else:
            return FollowerTypingHandler(self)

    @cache_in_self
    def get_sso_handler(self) -> SsoHandler:
        return SsoHandler(self)

    @cache_in_self
    def get_jwt_handler(self) -> "JwtHandler":
        from synapse.handlers.jwt import JwtHandler

        return JwtHandler(self)

    @cache_in_self
    def get_sync_handler(self) -> SyncHandler:
        return SyncHandler(self)

    @cache_in_self
    def get_sliding_sync_handler(self) -> SlidingSyncHandler:
        return SlidingSyncHandler(self)

    @cache_in_self
    def get_room_list_handler(self) -> RoomListHandler:
        return RoomListHandler(self)

    @cache_in_self
    def get_auth_handler(self) -> AuthHandler:
        return AuthHandler(self)

    @cache_in_self
    def get_macaroon_generator(self) -> MacaroonGenerator:
        return MacaroonGenerator(
            self.get_clock(), self.hostname, self.config.key.macaroon_secret_key
        )

    @cache_in_self
    def get_device_handler(self) -> DeviceWorkerHandler:
        if self.config.worker.worker_app:
            return DeviceWorkerHandler(self)
        else:
            return DeviceHandler(self)

    @cache_in_self
    def get_device_message_handler(self) -> DeviceMessageHandler:
        return DeviceMessageHandler(self)

    @cache_in_self
    def get_directory_handler(self) -> DirectoryHandler:
        return DirectoryHandler(self)

    @cache_in_self
    def get_e2e_keys_handler(self) -> E2eKeysHandler:
        return E2eKeysHandler(self)

    @cache_in_self
    def get_e2e_room_keys_handler(self) -> E2eRoomKeysHandler:
        return E2eRoomKeysHandler(self)

    @cache_in_self
    def get_admin_handler(self) -> AdminHandler:
        return AdminHandler(self)

    @cache_in_self
    def get_application_service_api(self) -> ApplicationServiceApi:
        return ApplicationServiceApi(self)

    @cache_in_self
    def get_application_service_scheduler(self) -> ApplicationServiceScheduler:
        return ApplicationServiceScheduler(self)

    @cache_in_self
    def get_application_service_handler(self) -> ApplicationServicesHandler:
        return ApplicationServicesHandler(self)

    @cache_in_self
    def get_event_handler(self) -> EventHandler:
        return EventHandler(self)

    @cache_in_self
    def get_event_stream_handler(self) -> EventStreamHandler:
        return EventStreamHandler(self)

    @cache_in_self
    def get_federation_handler(self) -> FederationHandler:
        return FederationHandler(self)

    @cache_in_self
    def get_federation_event_handler(self) -> FederationEventHandler:
        return FederationEventHandler(self)

    @cache_in_self
    def get_identity_handler(self) -> IdentityHandler:
        return IdentityHandler(self)

    @cache_in_self
    def get_initial_sync_handler(self) -> InitialSyncHandler:
        return InitialSyncHandler(self)

    @cache_in_self
    def get_profile_handler(self) -> ProfileHandler:
        return ProfileHandler(self)

    @cache_in_self
    def get_event_creation_handler(self) -> EventCreationHandler:
        return EventCreationHandler(self)

    @cache_in_self
    def get_deactivate_account_handler(self) -> DeactivateAccountHandler:
        return DeactivateAccountHandler(self)

    @cache_in_self
    def get_search_handler(self) -> SearchHandler:
        return SearchHandler(self)

    @cache_in_self
    def get_send_email_handler(self) -> SendEmailHandler:
        return SendEmailHandler(self)

    @cache_in_self
    def get_set_password_handler(self) -> SetPasswordHandler:
        return SetPasswordHandler(self)

    @cache_in_self
    def get_event_sources(self) -> EventSources:
        return EventSources(self)

    @cache_in_self
    def get_keyring(self) -> Keyring:
        return Keyring(self)

    @cache_in_self
    def get_event_builder_factory(self) -> EventBuilderFactory:
        return EventBuilderFactory(self)

    @cache_in_self
    def get_filtering(self) -> Filtering:
        return Filtering(self)

    @cache_in_self
    def get_pusherpool(self) -> PusherPool:
        return PusherPool(self)

    @cache_in_self
    def get_media_repository_resource(self) -> MediaRepositoryResource:
        # build the media repo resource. This indirects through the HomeServer
        # to ensure that we only have a single instance of
        return MediaRepositoryResource(self)

    @cache_in_self
    def get_media_repository(self) -> MediaRepository:
        return MediaRepository(self)

    @cache_in_self
    def get_federation_transport_client(self) -> TransportLayerClient:
        return TransportLayerClient(self)

    @cache_in_self
    def get_federation_sender(self) -> AbstractFederationSender:
        if self.should_send_federation():
            return FederationSender(self)
        elif not self.config.worker.worker_app:
            return FederationRemoteSendQueue(self)
        else:
            raise Exception("Workers cannot send federation traffic")

    @cache_in_self
    def get_receipts_handler(self) -> ReceiptsHandler:
        return ReceiptsHandler(self)

    @cache_in_self
    def get_read_marker_handler(self) -> ReadMarkerHandler:
        return ReadMarkerHandler(self)

    @cache_in_self
    def get_replication_command_handler(self) -> ReplicationCommandHandler:
        return ReplicationCommandHandler(self)

    @cache_in_self
    def get_bulk_push_rule_evaluator(self) -> BulkPushRuleEvaluator:
        return BulkPushRuleEvaluator(self)

    @cache_in_self
    def get_user_directory_handler(self) -> UserDirectoryHandler:
        return UserDirectoryHandler(self)

    @cache_in_self
    def get_stats_handler(self) -> StatsHandler:
        return StatsHandler(self)

    @cache_in_self
    def get_password_auth_provider(self) -> PasswordAuthProvider:
        return PasswordAuthProvider()

    @cache_in_self
    def get_room_member_handler(self) -> RoomMemberHandler:
        if self.config.worker.worker_app:
            return RoomMemberWorkerHandler(self)
        return RoomMemberMasterHandler(self)

    @cache_in_self
    def get_federation_registry(self) -> FederationHandlerRegistry:
        return FederationHandlerRegistry(self)

    @cache_in_self
    def get_server_notices_manager(self) -> ServerNoticesManager:
        if self.config.worker.worker_app:
            raise Exception("Workers cannot send server notices")
        return ServerNoticesManager(self)

    @cache_in_self
    def get_server_notices_sender(self) -> WorkerServerNoticesSender:
        if self.config.worker.worker_app:
            return WorkerServerNoticesSender(self)
        return ServerNoticesSender(self)

    @cache_in_self
    def get_message_handler(self) -> MessageHandler:
        return MessageHandler(self)

    @cache_in_self
    def get_pagination_handler(self) -> PaginationHandler:
        return PaginationHandler(self)

    @cache_in_self
    def get_relations_handler(self) -> RelationsHandler:
        return RelationsHandler(self)

    @cache_in_self
    def get_room_context_handler(self) -> RoomContextHandler:
        return RoomContextHandler(self)

    @cache_in_self
    def get_timestamp_lookup_handler(self) -> TimestampLookupHandler:
        return TimestampLookupHandler(self)

    @cache_in_self
    def get_registration_handler(self) -> RegistrationHandler:
        return RegistrationHandler(self)

    @cache_in_self
    def get_account_validity_handler(self) -> AccountValidityHandler:
        return AccountValidityHandler(self)

    @cache_in_self
    def get_cas_handler(self) -> CasHandler:
        return CasHandler(self)

    @cache_in_self
    def get_saml_handler(self) -> "SamlHandler":
        from synapse.handlers.saml import SamlHandler

        return SamlHandler(self)

    @cache_in_self
    def get_oidc_handler(self) -> "OidcHandler":
        from synapse.handlers.oidc import OidcHandler

        return OidcHandler(self)

    @cache_in_self
    def get_event_client_serializer(self) -> EventClientSerializer:
        return EventClientSerializer(self)

    @cache_in_self
    def get_password_policy_handler(self) -> PasswordPolicyHandler:
        return PasswordPolicyHandler(self)

    @cache_in_self
    def get_storage_controllers(self) -> StorageControllers:
        return StorageControllers(self, self.get_datastores())

    @cache_in_self
    def get_replication_streamer(self) -> ReplicationStreamer:
        return ReplicationStreamer(self)

    @cache_in_self
    def get_replication_data_handler(self) -> ReplicationDataHandler:
        return ReplicationDataHandler(self)

    @cache_in_self
    def get_replication_streams(self) -> Dict[str, Stream]:
        return {stream.NAME: stream(self) for stream in STREAMS_MAP.values()}

    @cache_in_self
    def get_federation_ratelimiter(self) -> FederationRateLimiter:
        return FederationRateLimiter(
            self.get_clock(),
            config=self.config.ratelimiting.rc_federation,
            metrics_name="federation_servlets",
        )

    @cache_in_self
    def get_module_api(self) -> ModuleApi:
        return ModuleApi(self, self.get_auth_handler())

    @cache_in_self
    def get_module_api_callbacks(self) -> ModuleApiCallbacks:
        return ModuleApiCallbacks(self)

    @cache_in_self
    def get_account_data_handler(self) -> AccountDataHandler:
        return AccountDataHandler(self)

    @cache_in_self
    def get_room_summary_handler(self) -> RoomSummaryHandler:
        return RoomSummaryHandler(self)

    @cache_in_self
    def get_event_auth_handler(self) -> EventAuthHandler:
        return EventAuthHandler(self)

    @cache_in_self
    def get_external_cache(self) -> ExternalCache:
        return ExternalCache(self)

    @cache_in_self
    def get_account_handler(self) -> AccountHandler:
        return AccountHandler(self)

    @cache_in_self
    def get_push_rules_handler(self) -> PushRulesHandler:
        return PushRulesHandler(self)

    @cache_in_self
    def get_room_forgetter_handler(self) -> RoomForgetterHandler:
        return RoomForgetterHandler(self)

    @cache_in_self
    def get_rendezvous_handler(self) -> RendezvousHandler:
        return RendezvousHandler(self)

    @cache_in_self
    def get_outbound_redis_connection(self) -> "ConnectionHandler":
        """
        The Redis connection used for replication.

        Raises:
            AssertionError: if Redis is not enabled in the homeserver config.
        """
        assert self.config.redis.redis_enabled

        # We only want to import redis module if we're using it, as we have
        # `txredisapi` as an optional dependency.
        from synapse.replication.tcp.redis import lazyConnection, lazyUnixConnection

        if self.config.redis.redis_path is None:
            logger.info(
                "Connecting to redis (host=%r port=%r) for external cache",
                self.config.redis.redis_host,
                self.config.redis.redis_port,
            )

            return lazyConnection(
                hs=self,
                host=self.config.redis.redis_host,
                port=self.config.redis.redis_port,
                dbid=self.config.redis.redis_dbid,
                password=self.config.redis.redis_password,
                reconnect=True,
            )
        else:
            logger.info(
                "Connecting to redis (path=%r) for external cache",
                self.config.redis.redis_path,
            )

            return lazyUnixConnection(
                hs=self,
                path=self.config.redis.redis_path,
                dbid=self.config.redis.redis_dbid,
                password=self.config.redis.redis_password,
                reconnect=True,
            )

    def should_send_federation(self) -> bool:
        "Should this server be sending federation traffic directly?"
        return self.config.worker.send_federation

    @cache_in_self
    def get_request_ratelimiter(self) -> RequestRatelimiter:
        return RequestRatelimiter(
            self.get_datastores().main,
            self.get_clock(),
            self.config.ratelimiting.rc_message,
            self.config.ratelimiting.rc_admin_redaction,
        )

    @cache_in_self
    def get_common_usage_metrics_manager(self) -> CommonUsageMetricsManager:
        """Usage metrics shared between phone home stats and the prometheus exporter."""
        return CommonUsageMetricsManager(self)

    @cache_in_self
    def get_worker_locks_handler(self) -> WorkerLocksHandler:
        return WorkerLocksHandler(self)

    @cache_in_self
    def get_task_scheduler(self) -> TaskScheduler:
        return TaskScheduler(self)

    @cache_in_self
<<<<<<< HEAD
    def get_delayed_events_handler(self) -> DelayedEventsHandler:
        return DelayedEventsHandler(self)
=======
    def get_media_sender_thread_pool(self) -> ThreadPool:
        """Fetch the threadpool used to read files when responding to media
        download requests."""

        # We can choose a large threadpool size as these threads predominately
        # do IO rather than CPU work.
        media_threadpool = ThreadPool(
            name="media_threadpool", minthreads=1, maxthreads=50
        )

        media_threadpool.start()
        self.get_reactor().addSystemEventTrigger(
            "during", "shutdown", media_threadpool.stop
        )

        # Register the threadpool with our metrics.
        register_threadpool("media", media_threadpool)

        return media_threadpool
>>>>>>> fae75b03
<|MERGE_RESOLUTION|>--- conflicted
+++ resolved
@@ -947,10 +947,6 @@
         return TaskScheduler(self)
 
     @cache_in_self
-<<<<<<< HEAD
-    def get_delayed_events_handler(self) -> DelayedEventsHandler:
-        return DelayedEventsHandler(self)
-=======
     def get_media_sender_thread_pool(self) -> ThreadPool:
         """Fetch the threadpool used to read files when responding to media
         download requests."""
@@ -970,4 +966,7 @@
         register_threadpool("media", media_threadpool)
 
         return media_threadpool
->>>>>>> fae75b03
+
+    @cache_in_self
+    def get_delayed_events_handler(self) -> DelayedEventsHandler:
+        return DelayedEventsHandler(self)