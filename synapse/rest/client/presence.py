--- conflicted
+++ resolved
@@ -61,13 +61,9 @@
                 raise AuthError(403, "You are not allowed to see their presence.")
 
         state = await self.presence_handler.get_state(target_user=user)
-<<<<<<< HEAD
-        state = format_user_presence_state(state, self.clock.time_msec())
-=======
         result = format_user_presence_state(
             state, self.clock.time_msec(), include_user_id=False
         )
->>>>>>> e7b78dcc
 
         return 200, result
 
