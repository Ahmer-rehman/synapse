# -*- coding: utf-8 -*-
# Copyright 2015-2016 OpenMarket Ltd
# Copyright 2017-2018 New Vector Ltd
# Copyright 2019 The Matrix.org Foundation C.I.C.
#
# Licensed under the Apache License, Version 2.0 (the "License");
# you may not use this file except in compliance with the License.
# You may obtain a copy of the License at
#
#     http://www.apache.org/licenses/LICENSE-2.0
#
# Unless required by applicable law or agreed to in writing, software
# distributed under the License is distributed on an "AS IS" BASIS,
# WITHOUT WARRANTIES OR CONDITIONS OF ANY KIND, either express or implied.
# See the License for the specific language governing permissions and
# limitations under the License.

import hmac
import logging
import random
import re
from typing import List, Union

import synapse
import synapse.api.auth
import synapse.types
from synapse.api.constants import LoginType
from synapse.api.errors import (
    Codes,
    InteractiveAuthIncompleteError,
    SynapseError,
    ThreepidValidationError,
    UnrecognizedRequestError,
)
from synapse.config import ConfigError
from synapse.config.captcha import CaptchaConfig
from synapse.config.consent_config import ConsentConfig
from synapse.config.emailconfig import ThreepidBehaviour
from synapse.config.ratelimiting import FederationRateLimitConfig
from synapse.config.registration import RegistrationConfig
from synapse.config.server import is_threepid_reserved
from synapse.handlers.auth import AuthHandler
from synapse.handlers.ui_auth import UIAuthSessionDataConstants
from synapse.http.server import finish_request, respond_with_html
from synapse.http.servlet import (
    RestServlet,
    assert_params_in_dict,
    parse_json_object_from_request,
    parse_string,
)
from synapse.metrics import threepid_send_requests
from synapse.push.mailer import Mailer
from synapse.util.msisdn import phone_number_to_msisdn
from synapse.util.ratelimitutils import FederationRateLimiter
from synapse.util.stringutils import assert_valid_client_secret, random_string
from synapse.util.threepids import canonicalise_email, check_3pid_allowed

from ._base import client_patterns, interactive_auth_handler

# We ought to be using hmac.compare_digest() but on older pythons it doesn't
# exist. It's a _really minor_ security flaw to use plain string comparison
# because the timing attack is so obscured by all the other code here it's
# unlikely to make much difference
if hasattr(hmac, "compare_digest"):
    compare_digest = hmac.compare_digest
else:

    def compare_digest(a, b):
        return a == b


logger = logging.getLogger(__name__)


class EmailRegisterRequestTokenRestServlet(RestServlet):
    PATTERNS = client_patterns("/register/email/requestToken$")

    def __init__(self, hs):
        """
        Args:
            hs (synapse.server.HomeServer): server
        """
        super().__init__()
        self.hs = hs
        self.identity_handler = hs.get_identity_handler()
        self.config = hs.config

        if self.hs.config.threepid_behaviour_email == ThreepidBehaviour.LOCAL:
            self.mailer = Mailer(
                hs=self.hs,
                app_name=self.config.email_app_name,
                template_html=self.config.email_registration_template_html,
                template_text=self.config.email_registration_template_text,
            )

    async def on_POST(self, request):
        if self.hs.config.threepid_behaviour_email == ThreepidBehaviour.OFF:
            if self.hs.config.local_threepid_handling_disabled_due_to_email_config:
                logger.warning(
                    "Email registration has been disabled due to lack of email config"
                )
            raise SynapseError(
                400, "Email-based registration has been disabled on this server"
            )
        body = parse_json_object_from_request(request)

        assert_params_in_dict(body, ["client_secret", "email", "send_attempt"])

        # Extract params from body
        client_secret = body["client_secret"]
        assert_valid_client_secret(client_secret)

        # For emails, canonicalise the address.
        # We store all email addresses canonicalised in the DB.
        # (See on_POST in EmailThreepidRequestTokenRestServlet
        # in synapse/rest/client/v2_alpha/account.py)
        try:
            email = canonicalise_email(body["email"])
        except ValueError as e:
            raise SynapseError(400, str(e))
        send_attempt = body["send_attempt"]
        next_link = body.get("next_link")  # Optional param

        if not (await check_3pid_allowed(self.hs, "email", body["email"])):
            raise SynapseError(
                403,
                "Your email is not authorized to register on this server",
                Codes.THREEPID_DENIED,
            )

        self.identity_handler.ratelimit_request_token_requests(request, "email", email)

        existing_user_id = await self.hs.get_datastore().get_user_id_by_threepid(
            "email", email
        )

        if existing_user_id is not None:
            if self.hs.config.request_token_inhibit_3pid_errors:
                # Make the client think the operation succeeded. See the rationale in the
                # comments for request_token_inhibit_3pid_errors.
                # Also wait for some random amount of time between 100ms and 1s to make it
                # look like we did something.
                await self.hs.get_clock().sleep(random.randint(1, 10) / 10)
                return 200, {"sid": random_string(16)}

            raise SynapseError(400, "Email is already in use", Codes.THREEPID_IN_USE)

        if self.config.threepid_behaviour_email == ThreepidBehaviour.REMOTE:
            assert self.hs.config.account_threepid_delegate_email

            # Have the configured identity server handle the request
            ret = await self.identity_handler.requestEmailToken(
                self.hs.config.account_threepid_delegate_email,
                email,
                client_secret,
                send_attempt,
                next_link,
            )
        else:
            # Send registration emails from Synapse
            sid = await self.identity_handler.send_threepid_validation(
                email,
                client_secret,
                send_attempt,
                self.mailer.send_registration_mail,
                next_link,
            )

            # Wrap the session id in a JSON object
            ret = {"sid": sid}

        threepid_send_requests.labels(type="email", reason="register").observe(
            send_attempt
        )

        return 200, ret


class MsisdnRegisterRequestTokenRestServlet(RestServlet):
    PATTERNS = client_patterns("/register/msisdn/requestToken$")

    def __init__(self, hs):
        """
        Args:
            hs (synapse.server.HomeServer): server
        """
        super().__init__()
        self.hs = hs
        self.identity_handler = hs.get_identity_handler()

    async def on_POST(self, request):
        body = parse_json_object_from_request(request)

        assert_params_in_dict(
            body, ["client_secret", "country", "phone_number", "send_attempt"]
        )
        client_secret = body["client_secret"]
        assert_valid_client_secret(client_secret)
        country = body["country"]
        phone_number = body["phone_number"]
        send_attempt = body["send_attempt"]
        next_link = body.get("next_link")  # Optional param

        msisdn = phone_number_to_msisdn(country, phone_number)

        assert_valid_client_secret(body["client_secret"])

        if not (await check_3pid_allowed(self.hs, "msisdn", msisdn)):
            raise SynapseError(
                403,
                "Phone numbers are not authorized to register on this server",
                Codes.THREEPID_DENIED,
            )

        self.identity_handler.ratelimit_request_token_requests(
            request, "msisdn", msisdn
        )

        existing_user_id = await self.hs.get_datastore().get_user_id_by_threepid(
            "msisdn", msisdn
        )

        if existing_user_id is not None:
            if self.hs.config.request_token_inhibit_3pid_errors:
                # Make the client think the operation succeeded. See the rationale in the
                # comments for request_token_inhibit_3pid_errors.
                # Also wait for some random amount of time between 100ms and 1s to make it
                # look like we did something.
                await self.hs.get_clock().sleep(random.randint(1, 10) / 10)
                return 200, {"sid": random_string(16)}

            raise SynapseError(
                400, "Phone number is already in use", Codes.THREEPID_IN_USE
            )

        if not self.hs.config.account_threepid_delegate_msisdn:
            logger.warning(
                "No upstream msisdn account_threepid_delegate configured on the server to "
                "handle this request"
            )
            raise SynapseError(
                400, "Registration by phone number is not supported on this homeserver"
            )

        ret = await self.identity_handler.requestMsisdnToken(
            self.hs.config.account_threepid_delegate_msisdn,
            country,
            phone_number,
            client_secret,
            send_attempt,
            next_link,
        )

        threepid_send_requests.labels(type="msisdn", reason="register").observe(
            send_attempt
        )

        return 200, ret


class RegistrationSubmitTokenServlet(RestServlet):
    """Handles registration 3PID validation token submission"""

    PATTERNS = client_patterns(
        "/registration/(?P<medium>[^/]*)/submit_token$", releases=(), unstable=True
    )

    def __init__(self, hs):
        """
        Args:
            hs (synapse.server.HomeServer): server
        """
        super().__init__()
        self.hs = hs
        self.auth = hs.get_auth()
        self.config = hs.config
        self.clock = hs.get_clock()
        self.store = hs.get_datastore()

        if self.config.threepid_behaviour_email == ThreepidBehaviour.LOCAL:
            self._failure_email_template = (
                self.config.email_registration_template_failure_html
            )

    async def on_GET(self, request, medium):
        if medium != "email":
            raise SynapseError(
                400, "This medium is currently not supported for registration"
            )
        if self.config.threepid_behaviour_email == ThreepidBehaviour.OFF:
            if self.config.local_threepid_handling_disabled_due_to_email_config:
                logger.warning(
                    "User registration via email has been disabled due to lack of email config"
                )
            raise SynapseError(
                400, "Email-based registration is disabled on this server"
            )

        sid = parse_string(request, "sid", required=True)
        client_secret = parse_string(request, "client_secret", required=True)
        assert_valid_client_secret(client_secret)
        token = parse_string(request, "token", required=True)

        # Attempt to validate a 3PID session
        try:
            # Mark the session as valid
            next_link = await self.store.validate_threepid_session(
                sid, client_secret, token, self.clock.time_msec()
            )

            # Perform a 302 redirect if next_link is set
            if next_link:
                if next_link.startswith("file:///"):
                    logger.warning(
                        "Not redirecting to next_link as it is a local file: address"
                    )
                else:
                    request.setResponseCode(302)
                    request.setHeader("Location", next_link)
                    finish_request(request)
                    return None

            # Otherwise show the success template
            html = self.config.email_registration_template_success_html_content
            status_code = 200
        except ThreepidValidationError as e:
            status_code = e.code

            # Show a failure page with a reason
            template_vars = {"failure_reason": e.msg}
            html = self._failure_email_template.render(**template_vars)

        respond_with_html(request, status_code, html)


class UsernameAvailabilityRestServlet(RestServlet):
    PATTERNS = client_patterns("/register/available")

    def __init__(self, hs):
        """
        Args:
            hs (synapse.server.HomeServer): server
        """
        super().__init__()
        self.hs = hs
        self.registration_handler = hs.get_registration_handler()
        self.ratelimiter = FederationRateLimiter(
            hs.get_clock(),
            FederationRateLimitConfig(
                # Time window of 2s
                window_size=2000,
                # Artificially delay requests if rate > sleep_limit/window_size
                sleep_limit=1,
                # Amount of artificial delay to apply
                sleep_msec=1000,
                # Error with 429 if more than reject_limit requests are queued
                reject_limit=1,
                # Allow 1 request at a time
                concurrent_requests=1,
            ),
        )

    async def on_GET(self, request):
        if not self.hs.config.enable_registration:
            raise SynapseError(
                403, "Registration has been disabled", errcode=Codes.FORBIDDEN
            )

        # We are not interested in logging in via a username in this deployment.
        # Simply allow anything here as it won't be used later.
        return 200, {"available": True}


class RegisterRestServlet(RestServlet):
    PATTERNS = client_patterns("/register$")

    def __init__(self, hs):
        """
        Args:
            hs (synapse.server.HomeServer): server
        """
        super().__init__()

        self.hs = hs
        self.auth = hs.get_auth()
        self.store = hs.get_datastore()
        self.auth_handler = hs.get_auth_handler()
        self.registration_handler = hs.get_registration_handler()
        self.identity_handler = hs.get_identity_handler()
        self.room_member_handler = hs.get_room_member_handler()
        self.macaroon_gen = hs.get_macaroon_generator()
        self.ratelimiter = hs.get_registration_ratelimiter()
        self.password_policy_handler = hs.get_password_policy_handler()
        self.clock = hs.get_clock()
        self._registration_enabled = self.hs.config.enable_registration

        self._registration_flows = _calculate_registration_flows(
            hs.config, self.auth_handler
        )

    @interactive_auth_handler
    async def on_POST(self, request):
        body = parse_json_object_from_request(request)

        client_addr = request.getClientIP()

        self.ratelimiter.ratelimit(client_addr, update=False)

        kind = b"user"
        if b"kind" in request.args:
            kind = request.args[b"kind"][0]

        if kind == b"guest":
            ret = await self._do_guest_registration(body, address=client_addr)
            return ret
        elif kind != b"user":
            raise UnrecognizedRequestError(
                "Do not understand membership kind: %s" % (kind.decode("utf8"),)
            )

        # We don't care about usernames for this deployment. In fact, the act
        # of checking whether they exist already can leak metadata about
        # which users are already registered.
        #
        # Usernames are already derived via the provided email.
        # So, if they're not necessary, just ignore them.
        #
        # (we do still allow appservices to set them below)
        desired_username = None

        desired_display_name = body.get("display_name")

        appservice = None
        if self.auth.has_access_token(request):
            appservice = self.auth.get_appservice_by_req(request)

        # We need to retrieve the password early in order to pass it to
        # application service registration
        # This is specific to shadow server registration of users via an AS
        password = body.pop("password", None)

        # fork off as soon as possible for ASes which have completely
        # different registration flows to normal users

        # == Application Service Registration ==
        if appservice:
            # Set the desired user according to the AS API (which uses the
            # 'user' key not 'username'). Since this is a new addition, we'll
            # fallback to 'username' if they gave one.
            desired_username = body.get("user", body.get("username"))

            # XXX we should check that desired_username is valid. Currently
            # we give appservices carte blanche for any insanity in mxids,
            # because the IRC bridges rely on being able to register stupid
            # IDs.

            access_token = self.auth.get_access_token_from_request(request)

            if not isinstance(desired_username, str):
                raise SynapseError(400, "Desired Username is missing or not a string")

            result = await self._do_appservice_registration(
                desired_username, password, desired_display_name, access_token, body
            )

            return 200, result

        # == Normal User Registration == (everyone else)
        if not self._registration_enabled:
            raise SynapseError(403, "Registration has been disabled", Codes.FORBIDDEN)

        # Check if this account is upgrading from a guest account.
        guest_access_token = body.get("guest_access_token", None)

        # Pull out the provided password and do basic sanity checks early.
        #
        # Note that we remove the password from the body since the auth layer
        # will store the body in the session and we don't want a plaintext
        # password store there.
        if password is not None:
            if not isinstance(password, str) or len(password) > 512:
                raise SynapseError(400, "Invalid password")
            self.password_policy_handler.validate_password(password)

        if "initial_device_display_name" in body and password is None:
            # ignore 'initial_device_display_name' if sent without
            # a password to work around a client bug where it sent
            # the 'initial_device_display_name' param alone, wiping out
            # the original registration params
            logger.warning("Ignoring initial_device_display_name without password")
            del body["initial_device_display_name"]

        session_id = self.auth_handler.get_session_id(body)
        registered_user_id = None
        password_hash = None
        if session_id:
            # if we get a registered user id out of here, it means we previously
            # registered a user for this session, so we could just return the
            # user here. We carry on and go through the auth checks though,
            # for paranoia.
            registered_user_id = await self.auth_handler.get_session_data(
                session_id, UIAuthSessionDataConstants.REGISTERED_USER_ID, None
            )
            # Extract the previously-hashed password from the session.
            password_hash = await self.auth_handler.get_session_data(
                session_id, UIAuthSessionDataConstants.PASSWORD_HASH, None
            )

        # Check if the user-interactive authentication flows are complete, if
        # not this will raise a user-interactive auth error.
        try:
            auth_result, params, session_id = await self.auth_handler.check_ui_auth(
                self._registration_flows,
                request,
                body,
                "register a new account",
            )
        except InteractiveAuthIncompleteError as e:
            # The user needs to provide more steps to complete auth.
            #
            # Hash the password and store it with the session since the client
            # is not required to provide the password again.
            #
            # If a password hash was previously stored we will not attempt to
            # re-hash and store it for efficiency. This assumes the password
            # does not change throughout the authentication flow, but this
            # should be fine since the data is meant to be consistent.
            if not password_hash and password:
                password_hash = await self.auth_handler.hash(password)
                await self.auth_handler.set_session_data(
                    e.session_id,
                    UIAuthSessionDataConstants.PASSWORD_HASH,
                    password_hash,
                )
            raise

        # Check that we're not trying to register a denied 3pid.
        #
        # the user-facing checks will probably already have happened in
        # /register/email/requestToken when we requested a 3pid, but that's not
        # guaranteed.
        if auth_result:
            for login_type in [LoginType.EMAIL_IDENTITY, LoginType.MSISDN]:
                if login_type in auth_result:
                    medium = auth_result[login_type]["medium"]
                    address = auth_result[login_type]["address"]

                    if not (await check_3pid_allowed(self.hs, medium, address)):
                        raise SynapseError(
                            403,
                            "Third party identifiers (email/phone numbers)"
                            + " are not authorized on this server",
                            Codes.THREEPID_DENIED,
                        )

                    existingUid = await self.store.get_user_id_by_threepid(
                        medium, address
                    )

                    if existingUid is not None:
                        raise SynapseError(
                            400, "%s is already in use" % medium, Codes.THREEPID_IN_USE
                        )

        if self.hs.config.register_mxid_from_3pid:
            # override the desired_username based on the 3PID if any.
            # reset it first to avoid folks picking their own username.
            desired_username = None

            # we should have an auth_result at this point if we're going to progress
            # to register the user (i.e. we haven't picked up a registered_user_id
            # from our session store), in which case get ready and gen the
            # desired_username
            if auth_result:
                if (
                    self.hs.config.register_mxid_from_3pid == "email"
                    and LoginType.EMAIL_IDENTITY in auth_result
                ):
                    address = auth_result[LoginType.EMAIL_IDENTITY]["address"]
                    desired_username = synapse.types.strip_invalid_mxid_characters(
                        address.replace("@", "-").lower()
                    )

                    # find a unique mxid for the account, suffixing numbers
                    # if needed
                    while True:
                        try:
                            await self.registration_handler.check_username(
                                desired_username,
                                guest_access_token=guest_access_token,
                                assigned_user_id=registered_user_id,
                            )
                            # if we got this far we passed the check.
                            break
                        except SynapseError as e:
                            if e.errcode == Codes.USER_IN_USE:
                                m = re.match(r"^(.*?)(\d+)$", desired_username)
                                if m:
                                    desired_username = m.group(1) + str(
                                        int(m.group(2)) + 1
                                    )
                                else:
                                    desired_username += "1"
                            else:
                                # something else went wrong.
                                break

                    if self.hs.config.register_just_use_email_for_display_name:
                        desired_display_name = address
                    else:
                        # Custom mapping between email address and display name
                        desired_display_name = _map_email_to_displayname(address)
                elif (
                    self.hs.config.register_mxid_from_3pid == "msisdn"
                    and LoginType.MSISDN in auth_result
                ):
                    desired_username = auth_result[LoginType.MSISDN]["address"]
                else:
                    raise SynapseError(
                        400, "Cannot derive mxid from 3pid; no recognised 3pid"
                    )

        if desired_username is not None:
            await self.registration_handler.check_username(
                desired_username,
                guest_access_token=guest_access_token,
                assigned_user_id=registered_user_id,
            )

        if registered_user_id is not None:
            logger.info(
                "Already registered user ID %r for this session", registered_user_id
            )
            # don't re-register the threepids
            registered = False
        else:
            # If we have a password in this request, prefer it. Otherwise, there
            # might be a password hash from an earlier request.
            if password:
                password_hash = await self.auth_handler.hash(password)
            if not password_hash:
                raise SynapseError(400, "Missing params: password", Codes.MISSING_PARAM)

            if not self.hs.config.register_mxid_from_3pid:
                desired_username = params.get("username", None)
            else:
                # we keep the original desired_username derived from the 3pid above
                pass

            guest_access_token = params.get("guest_access_token", None)

            if desired_username is not None:
                desired_username = desired_username.lower()

            threepid = None
            if auth_result:
                threepid = auth_result.get(LoginType.EMAIL_IDENTITY)

                # Also check that we're not trying to register a 3pid that's already
                # been registered.
                #
                # This has probably happened in /register/email/requestToken as well,
                # but if a user hits this endpoint twice then clicks on each link from
                # the two activation emails, they would register the same 3pid twice.
                for login_type in [LoginType.EMAIL_IDENTITY, LoginType.MSISDN]:
                    if login_type in auth_result:
                        medium = auth_result[login_type]["medium"]
                        address = auth_result[login_type]["address"]
                        # For emails, canonicalise the address.
                        # We store all email addresses canonicalised in the DB.
                        # (See on_POST in EmailThreepidRequestTokenRestServlet
                        # in synapse/rest/client/v2_alpha/account.py)
                        if medium == "email":
                            try:
                                address = canonicalise_email(address)
                            except ValueError as e:
                                raise SynapseError(400, str(e))

                        existing_user_id = await self.store.get_user_id_by_threepid(
                            medium, address
                        )

                        if existing_user_id is not None:
                            raise SynapseError(
                                400,
                                "%s is already in use" % medium,
                                Codes.THREEPID_IN_USE,
                            )

            entries = await self.store.get_user_agents_ips_to_ui_auth_session(
                session_id
            )

            registered_user_id = await self.registration_handler.register_user(
                localpart=desired_username,
                password_hash=password_hash,
                guest_access_token=guest_access_token,
                default_display_name=desired_display_name,
                threepid=threepid,
                address=client_addr,
                user_agent_ips=entries,
            )
            # Necessary due to auth checks prior to the threepid being
            # written to the db
            if threepid:
                if is_threepid_reserved(
                    self.hs.config.mau_limits_reserved_threepids, threepid
                ):
                    await self.store.upsert_monthly_active_user(registered_user_id)

            if self.hs.config.shadow_server:
                await self.registration_handler.shadow_register(
                    localpart=desired_username,
                    display_name=desired_display_name,
                    auth_result=auth_result,
                    params=params,
                )

            # Remember that the user account has been registered (and the user
            # ID it was registered with, since it might not have been specified).
            await self.auth_handler.set_session_data(
                session_id,
                UIAuthSessionDataConstants.REGISTERED_USER_ID,
                registered_user_id,
            )

            registered = True

        return_dict = await self._create_registration_details(
            registered_user_id, params
        )

        if registered:
            await self.registration_handler.post_registration_actions(
                user_id=registered_user_id,
                auth_result=auth_result,
                access_token=return_dict.get("access_token"),
            )

        return 200, return_dict

    async def _do_appservice_registration(
        self, username, password, display_name, as_token, body
    ):
        # FIXME: appservice_register() is horribly duplicated with register()
        # and they should probably just be combined together with a config flag.

        if password:
            # Hash the password
            #
            # In mainline hashing of the password was moved further on in the registration
            # flow, but we need it here for the AS use-case of shadow servers
            password = await self.auth_handler.hash(password)
        user_id = await self.registration_handler.appservice_register(
            username, as_token, password, display_name
        )
<<<<<<< HEAD
        result = await self._create_registration_details(
            user_id, body, is_appservice_ghost=True,
=======
        return await self._create_registration_details(
            user_id,
            body,
            is_appservice_ghost=True,
>>>>>>> d2f0ec12
        )

        auth_result = body.get("auth_result")
        if auth_result and LoginType.EMAIL_IDENTITY in auth_result:
            threepid = auth_result[LoginType.EMAIL_IDENTITY]
            await self.registration_handler.register_email_threepid(
                user_id, threepid, result["access_token"]
            )

        if auth_result and LoginType.MSISDN in auth_result:
            threepid = auth_result[LoginType.MSISDN]
            await self.registration_handler.register_msisdn_threepid(
                user_id, threepid, result["access_token"]
            )

        return result

    async def _create_registration_details(
        self, user_id, params, is_appservice_ghost=False
    ):
        """Complete registration of newly-registered user

        Allocates device_id if one was not given; also creates access_token.

        Args:
            (str) user_id: full canonical @user:id
            (object) params: registration parameters, from which we pull
                device_id, initial_device_name and inhibit_login
        Returns:
             dictionary for response from /register
        """
        result = {"user_id": user_id, "home_server": self.hs.hostname}
        if not params.get("inhibit_login", False):
            device_id = params.get("device_id")
            initial_display_name = params.get("initial_device_display_name")
            device_id, access_token = await self.registration_handler.register_device(
                user_id,
                device_id,
                initial_display_name,
                is_guest=False,
                is_appservice_ghost=is_appservice_ghost,
            )

            result.update({"access_token": access_token, "device_id": device_id})
        return result

    async def _do_guest_registration(self, params, address=None):
        if not self.hs.config.allow_guest_access:
            raise SynapseError(403, "Guest access is disabled")
        user_id = await self.registration_handler.register_user(
            make_guest=True, address=address
        )

        # we don't allow guests to specify their own device_id, because
        # we have nowhere to store it.
        device_id = synapse.api.auth.GUEST_DEVICE_ID
        initial_display_name = params.get("initial_device_display_name")
        device_id, access_token = await self.registration_handler.register_device(
            user_id, device_id, initial_display_name, is_guest=True
        )

        return (
            200,
            {
                "user_id": user_id,
                "device_id": device_id,
                "access_token": access_token,
                "home_server": self.hs.hostname,
            },
        )


def cap(name):
    """Capitalise parts of a name containing different words, including those
    separated by hyphens.
    For example, 'John-Doe'

    Args:
        name (str): The name to parse
    """
    if not name:
        return name

    # Split the name by whitespace then hyphens, capitalizing each part then
    # joining it back together.
    capatilized_name = " ".join(
        "-".join(part.capitalize() for part in space_part.split("-"))
        for space_part in name.split()
    )
    return capatilized_name


def _map_email_to_displayname(address):
    """Custom mapping from an email address to a user displayname

    Args:
        address (str): The email address to process
    Returns:
        str: The new displayname
    """
    # Split the part before and after the @ in the email.
    # Replace all . with spaces in the first part
    parts = address.replace(".", " ").split("@")

    # Figure out which org this email address belongs to
    org_parts = parts[1].split(" ")

    # If this is a ...matrix.org email, mark them as an Admin
    if org_parts[-2] == "matrix" and org_parts[-1] == "org":
        org = "Tchap Admin"

    # Is this is a ...gouv.fr address, set the org to whatever is before
    # gouv.fr. If there isn't anything (a @gouv.fr email) simply mark their
    # org as "gouv"
    elif org_parts[-2] == "gouv" and org_parts[-1] == "fr":
        org = org_parts[-3] if len(org_parts) > 2 else org_parts[-2]

    # Otherwise, mark their org as the email's second-level domain name
    else:
        org = org_parts[-2]

    desired_display_name = cap(parts[0]) + " [" + cap(org) + "]"

    return desired_display_name


def _calculate_registration_flows(
    # technically `config` has to provide *all* of these interfaces, not just one
    config: Union[RegistrationConfig, ConsentConfig, CaptchaConfig],
    auth_handler: AuthHandler,
) -> List[List[str]]:
    """Get a suitable flows list for registration

    Args:
        config: server configuration
        auth_handler: authorization handler

    Returns: a list of supported flows
    """
    # FIXME: need a better error than "no auth flow found" for scenarios
    # where we required 3PID for registration but the user didn't give one
    require_email = "email" in config.registrations_require_3pid
    require_msisdn = "msisdn" in config.registrations_require_3pid

    show_msisdn = True
    show_email = True

    if config.disable_msisdn_registration:
        show_msisdn = False
        require_msisdn = False

    enabled_auth_types = auth_handler.get_enabled_auth_types()
    if LoginType.EMAIL_IDENTITY not in enabled_auth_types:
        show_email = False
        if require_email:
            raise ConfigError(
                "Configuration requires email address at registration, but email "
                "validation is not configured"
            )

    if LoginType.MSISDN not in enabled_auth_types:
        show_msisdn = False
        if require_msisdn:
            raise ConfigError(
                "Configuration requires msisdn at registration, but msisdn "
                "validation is not configured"
            )

    flows = []

    # only support 3PIDless registration if no 3PIDs are required
    if not require_email and not require_msisdn:
        # Add a dummy step here, otherwise if a client completes
        # recaptcha first we'll assume they were going for this flow
        # and complete the request, when they could have been trying to
        # complete one of the flows with email/msisdn auth.
        flows.append([LoginType.DUMMY])

    # only support the email-only flow if we don't require MSISDN 3PIDs
    if show_email and not require_msisdn:
        flows.append([LoginType.EMAIL_IDENTITY])

    # only support the MSISDN-only flow if we don't require email 3PIDs
    if show_msisdn and not require_email:
        flows.append([LoginType.MSISDN])

    if show_email and show_msisdn:
        # always let users provide both MSISDN & email
        flows.append([LoginType.MSISDN, LoginType.EMAIL_IDENTITY])

    # Prepend m.login.terms to all flows if we're requiring consent
    if config.user_consent_at_registration:
        for flow in flows:
            flow.insert(0, LoginType.TERMS)

    # Prepend recaptcha to all flows if we're requiring captcha
    if config.enable_registration_captcha:
        for flow in flows:
            flow.insert(0, LoginType.RECAPTCHA)

    return flows


def register_servlets(hs, http_server):
    EmailRegisterRequestTokenRestServlet(hs).register(http_server)
    MsisdnRegisterRequestTokenRestServlet(hs).register(http_server)
    UsernameAvailabilityRestServlet(hs).register(http_server)
    RegistrationSubmitTokenServlet(hs).register(http_server)
    RegisterRestServlet(hs).register(http_server)<|MERGE_RESOLUTION|>--- conflicted
+++ resolved
@@ -754,15 +754,10 @@
         user_id = await self.registration_handler.appservice_register(
             username, as_token, password, display_name
         )
-<<<<<<< HEAD
         result = await self._create_registration_details(
-            user_id, body, is_appservice_ghost=True,
-=======
-        return await self._create_registration_details(
             user_id,
             body,
             is_appservice_ghost=True,
->>>>>>> d2f0ec12
         )
 
         auth_result = body.get("auth_result")
