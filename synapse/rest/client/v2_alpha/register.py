--- conflicted
+++ resolved
@@ -17,11 +17,8 @@
 
 import hmac
 import logging
-<<<<<<< HEAD
 import re
-=======
 from typing import List, Union
->>>>>>> 8004d6ca
 
 from six import string_types
 
@@ -789,7 +786,6 @@
         )
 
 
-<<<<<<< HEAD
 def cap(name):
     """Capitalise parts of a name containing different words, including those
     separated by hyphens.
@@ -842,7 +838,8 @@
     desired_display_name = cap(parts[0]) + " [" + cap(org) + "]"
 
     return desired_display_name
-=======
+
+
 def _calculate_registration_flows(
     # technically `config` has to provide *all* of these interfaces, not just one
     config: Union[RegistrationConfig, ConsentConfig, CaptchaConfig],
@@ -896,7 +893,6 @@
             flow.insert(0, LoginType.RECAPTCHA)
 
     return flows
->>>>>>> 8004d6ca
 
 
 def register_servlets(hs, http_server):
