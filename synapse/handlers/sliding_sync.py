#
# This file is licensed under the Affero General Public License (AGPL) version 3.
#
# Copyright (C) 2024 New Vector, Ltd
#
# This program is free software: you can redistribute it and/or modify
# it under the terms of the GNU Affero General Public License as
# published by the Free Software Foundation, either version 3 of the
# License, or (at your option) any later version.
#
# See the GNU Affero General Public License for more details:
# <https://www.gnu.org/licenses/agpl-3.0.html>.
#
# Originally licensed under the Apache License, Version 2.0:
# <http://www.apache.org/licenses/LICENSE-2.0>.
#
# [This file includes modifications made by New Vector Limited]
#
#
import enum
import logging
import typing
from collections import ChainMap
from enum import Enum
from itertools import chain
from typing import (
    TYPE_CHECKING,
    Any,
    Callable,
    Dict,
    Final,
    Generic,
    List,
    Literal,
    Mapping,
    MutableMapping,
    Optional,
    Sequence,
    Set,
    Tuple,
    TypeVar,
    Union,
    cast,
)

import attr
from immutabledict import immutabledict
from typing_extensions import assert_never

from synapse.api.constants import (
    AccountDataTypes,
    Direction,
    EventContentFields,
    EventTypes,
    Membership,
)
from synapse.api.errors import SlidingSyncUnknownPosition
from synapse.events import EventBase, StrippedStateEvent
from synapse.events.utils import parse_stripped_state_event, strip_event
from synapse.handlers.receipts import ReceiptEventSource
from synapse.handlers.relations import BundledAggregations
from synapse.logging.opentracing import (
    SynapseTags,
    log_kv,
    set_tag,
    start_active_span,
    tag_args,
    trace,
)
from synapse.storage.databases.main.roommember import extract_heroes_from_room_summary
from synapse.storage.databases.main.state import (
    ROOM_UNKNOWN_SENTINEL,
    Sentinel as StateSentinel,
)
from synapse.storage.databases.main.stream import (
    CurrentStateDeltaMembership,
    PaginateFunction,
)
from synapse.storage.roommember import MemberSummary
from synapse.types import (
    DeviceListUpdates,
    JsonDict,
    JsonMapping,
    MultiWriterStreamToken,
    MutableStateMap,
    PersistedEventPosition,
    Requester,
    RoomStreamToken,
    SlidingSyncStreamToken,
    StateMap,
    StrCollection,
    StreamKeyType,
    StreamToken,
    UserID,
)
from synapse.types.handlers import OperationType, SlidingSyncConfig, SlidingSyncResult
from synapse.types.state import StateFilter
from synapse.util.async_helpers import concurrently_execute
from synapse.visibility import filter_events_for_client

if TYPE_CHECKING:
    from synapse.server import HomeServer

logger = logging.getLogger(__name__)


class Sentinel(enum.Enum):
    # defining a sentinel in this way allows mypy to correctly handle the
    # type of a dictionary lookup and subsequent type narrowing.
    UNSET_SENTINEL = object()


# The event types that clients should consider as new activity.
DEFAULT_BUMP_EVENT_TYPES = {
    EventTypes.Create,
    EventTypes.Message,
    EventTypes.Encrypted,
    EventTypes.Sticker,
    EventTypes.CallInvite,
    EventTypes.PollStart,
    EventTypes.LiveLocationShareStart,
}


@attr.s(slots=True, frozen=True, auto_attribs=True)
class _RoomMembershipForUser:
    """
    Attributes:
        room_id: The room ID of the membership event
        event_id: The event ID of the membership event
        event_pos: The stream position of the membership event
        membership: The membership state of the user in the room
        sender: The person who sent the membership event
        newly_joined: Whether the user newly joined the room during the given token
            range and is still joined to the room at the end of this range.
        newly_left: Whether the user newly left (or kicked) the room during the given
            token range and is still "leave" at the end of this range.
        is_dm: Whether this user considers this room as a direct-message (DM) room
    """

    room_id: str
    # Optional because state resets can affect room membership without a corresponding event.
    event_id: Optional[str]
    # Even during a state reset which removes the user from the room, we expect this to
    # be set because `current_state_delta_stream` will note the position that the reset
    # happened.
    event_pos: PersistedEventPosition
    # Even during a state reset which removes the user from the room, we expect this to
    # be set to `LEAVE` because we can make that assumption based on the situaton (see
    # `get_current_state_delta_membership_changes_for_user(...)`)
    membership: str
    # Optional because state resets can affect room membership without a corresponding event.
    sender: Optional[str]
    newly_joined: bool
    newly_left: bool
    is_dm: bool

    def copy_and_replace(self, **kwds: Any) -> "_RoomMembershipForUser":
        return attr.evolve(self, **kwds)


def filter_membership_for_sync(
    *, user_id: str, room_membership_for_user: _RoomMembershipForUser
) -> bool:
    """
    Returns True if the membership event should be included in the sync response,
    otherwise False.

    Attributes:
        user_id: The user ID that the membership applies to
        room_membership_for_user: Membership information for the user in the room
    """

    membership = room_membership_for_user.membership
    sender = room_membership_for_user.sender
    newly_left = room_membership_for_user.newly_left

    # We want to allow everything except rooms the user has left unless `newly_left`
    # because we want everything that's *still* relevant to the user. We include
    # `newly_left` rooms because the last event that the user should see is their own
    # leave event.
    #
    # A leave != kick. This logic includes kicks (leave events where the sender is not
    # the same user).
    #
    # When `sender=None`, it means that a state reset happened that removed the user
    # from the room without a corresponding leave event. We can just remove the rooms
    # since they are no longer relevant to the user but will still appear if they are
    # `newly_left`.
    return (
        # Anything except leave events
        membership != Membership.LEAVE
        # Unless...
        or newly_left
        # Allow kicks
        or (membership == Membership.LEAVE and sender not in (user_id, None))
    )


# We can't freeze this class because we want to update it in place with the
# de-duplicated data.
@attr.s(slots=True, auto_attribs=True)
class RoomSyncConfig:
    """
    Holds the config for what data we should fetch for a room in the sync response.

    Attributes:
        timeline_limit: The maximum number of events to return in the timeline.

        required_state_map: Map from state event type to state_keys requested for the
            room. The values are close to `StateKey` but actually use a syntax where you
            can provide `*` wildcard and `$LAZY` for lazy-loading room members.
    """

    timeline_limit: int
    required_state_map: Dict[str, Set[str]]

    @classmethod
    def from_room_config(
        cls,
        room_params: SlidingSyncConfig.CommonRoomParameters,
    ) -> "RoomSyncConfig":
        """
        Create a `RoomSyncConfig` from a `SlidingSyncList`/`RoomSubscription` config.

        Args:
            room_params: `SlidingSyncConfig.SlidingSyncList` or `SlidingSyncConfig.RoomSubscription`
        """
        required_state_map: Dict[str, Set[str]] = {}
        for (
            state_type,
            state_key,
        ) in room_params.required_state:
            # If we already have a wildcard for this specific `state_key`, we don't need
            # to add it since the wildcard already covers it.
            if state_key in required_state_map.get(StateValues.WILDCARD, set()):
                continue

            # If we already have a wildcard `state_key` for this `state_type`, we don't need
            # to add anything else
            if StateValues.WILDCARD in required_state_map.get(state_type, set()):
                continue

            # If we're getting wildcards for the `state_type` and `state_key`, that's
            # all that matters so get rid of any other entries
            if state_type == StateValues.WILDCARD and state_key == StateValues.WILDCARD:
                required_state_map = {StateValues.WILDCARD: {StateValues.WILDCARD}}
                # We can break, since we don't need to add anything else
                break

            # If we're getting a wildcard for the `state_type`, get rid of any other
            # entries with the same `state_key`, since the wildcard will cover it already.
            elif state_type == StateValues.WILDCARD:
                # Get rid of any entries that match the `state_key`
                #
                # Make a copy so we don't run into an error: `dictionary changed size
                # during iteration`, when we remove items
                for (
                    existing_state_type,
                    existing_state_key_set,
                ) in list(required_state_map.items()):
                    # Make a copy so we don't run into an error: `Set changed size during
                    # iteration`, when we filter out and remove items
                    for existing_state_key in existing_state_key_set.copy():
                        if existing_state_key == state_key:
                            existing_state_key_set.remove(state_key)

                    # If we've the left the `set()` empty, remove it from the map
                    if existing_state_key_set == set():
                        required_state_map.pop(existing_state_type, None)

            # If we're getting a wildcard `state_key`, get rid of any other state_keys
            # for this `state_type` since the wildcard will cover it already.
            if state_key == StateValues.WILDCARD:
                required_state_map[state_type] = {state_key}
            # Otherwise, just add it to the set
            else:
                if required_state_map.get(state_type) is None:
                    required_state_map[state_type] = {state_key}
                else:
                    required_state_map[state_type].add(state_key)

        return cls(
            timeline_limit=room_params.timeline_limit,
            required_state_map=required_state_map,
        )

    def deep_copy(self) -> "RoomSyncConfig":
        required_state_map: Dict[str, Set[str]] = {
            state_type: state_key_set.copy()
            for state_type, state_key_set in self.required_state_map.items()
        }

        return RoomSyncConfig(
            timeline_limit=self.timeline_limit,
            required_state_map=required_state_map,
        )

    def combine_room_sync_config(
        self, other_room_sync_config: "RoomSyncConfig"
    ) -> None:
        """
        Combine this `RoomSyncConfig` with another `RoomSyncConfig` and take the
        superset union of the two.
        """
        # Take the highest timeline limit
        if self.timeline_limit < other_room_sync_config.timeline_limit:
            self.timeline_limit = other_room_sync_config.timeline_limit

        # Union the required state
        for (
            state_type,
            state_key_set,
        ) in other_room_sync_config.required_state_map.items():
            # If we already have a wildcard for everything, we don't need to add
            # anything else
            if StateValues.WILDCARD in self.required_state_map.get(
                StateValues.WILDCARD, set()
            ):
                break

            # If we already have a wildcard `state_key` for this `state_type`, we don't need
            # to add anything else
            if StateValues.WILDCARD in self.required_state_map.get(state_type, set()):
                continue

            # If we're getting wildcards for the `state_type` and `state_key`, that's
            # all that matters so get rid of any other entries
            if (
                state_type == StateValues.WILDCARD
                and StateValues.WILDCARD in state_key_set
            ):
                self.required_state_map = {state_type: {StateValues.WILDCARD}}
                # We can break, since we don't need to add anything else
                break

            for state_key in state_key_set:
                # If we already have a wildcard for this specific `state_key`, we don't need
                # to add it since the wildcard already covers it.
                if state_key in self.required_state_map.get(
                    StateValues.WILDCARD, set()
                ):
                    continue

                # If we're getting a wildcard for the `state_type`, get rid of any other
                # entries with the same `state_key`, since the wildcard will cover it already.
                if state_type == StateValues.WILDCARD:
                    # Get rid of any entries that match the `state_key`
                    #
                    # Make a copy so we don't run into an error: `dictionary changed size
                    # during iteration`, when we remove items
                    for existing_state_type, existing_state_key_set in list(
                        self.required_state_map.items()
                    ):
                        # Make a copy so we don't run into an error: `Set changed size during
                        # iteration`, when we filter out and remove items
                        for existing_state_key in existing_state_key_set.copy():
                            if existing_state_key == state_key:
                                existing_state_key_set.remove(state_key)

                        # If we've the left the `set()` empty, remove it from the map
                        if existing_state_key_set == set():
                            self.required_state_map.pop(existing_state_type, None)

                # If we're getting a wildcard `state_key`, get rid of any other state_keys
                # for this `state_type` since the wildcard will cover it already.
                if state_key == StateValues.WILDCARD:
                    self.required_state_map[state_type] = {state_key}
                    break
                # Otherwise, just add it to the set
                else:
                    if self.required_state_map.get(state_type) is None:
                        self.required_state_map[state_type] = {state_key}
                    else:
                        self.required_state_map[state_type].add(state_key)

    def must_await_full_state(
        self,
        is_mine_id: Callable[[str], bool],
    ) -> bool:
        """
        Check if we have a we're only requesting `required_state` which is completely
        satisfied even with partial state, then we don't need to `await_full_state` before
        we can return it.

        Also see `StateFilter.must_await_full_state(...)` for comparison

        Partially-stated rooms should have all state events except for remote membership
        events so if we require a remote membership event anywhere, then we need to
        return `True` (requires full state).

        Args:
            is_mine_id: a callable which confirms if a given state_key matches a mxid
               of a local user
        """
        wildcard_state_keys = self.required_state_map.get(StateValues.WILDCARD)
        # Requesting *all* state in the room so we have to wait
        if (
            wildcard_state_keys is not None
            and StateValues.WILDCARD in wildcard_state_keys
        ):
            return True

        # If the wildcards don't refer to remote user IDs, then we don't need to wait
        # for full state.
        if wildcard_state_keys is not None:
            for possible_user_id in wildcard_state_keys:
                if not possible_user_id[0].startswith(UserID.SIGIL):
                    # Not a user ID
                    continue

                localpart_hostname = possible_user_id.split(":", 1)
                if len(localpart_hostname) < 2:
                    # Not a user ID
                    continue

                if not is_mine_id(possible_user_id):
                    return True

        membership_state_keys = self.required_state_map.get(EventTypes.Member)
        # We aren't requesting any membership events at all so the partial state will
        # cover us.
        if membership_state_keys is None:
            return False

        # If we're requesting entirely local users, the partial state will cover us.
        for user_id in membership_state_keys:
            if user_id == StateValues.ME:
                continue
            # We're lazy-loading membership so we can just return the state we have.
            # Lazy-loading means we include membership for any event `sender` in the
            # timeline but since we had to auth those timeline events, we will have the
            # membership state for them (including from remote senders).
            elif user_id == StateValues.LAZY:
                continue
            elif user_id == StateValues.WILDCARD:
                return False
            elif not is_mine_id(user_id):
                return True

        # Local users only so the partial state will cover us.
        return False


class StateValues:
    """
    Understood values of the (type, state_key) tuple in `required_state`.
    """

    # Include all state events of the given type
    WILDCARD: Final = "*"
    # Lazy-load room membership events (include room membership events for any event
    # `sender` in the timeline). We only give special meaning to this value when it's a
    # `state_key`.
    LAZY: Final = "$LAZY"
    # Subsitute with the requester's user ID. Typically used by clients to get
    # the user's membership.
    ME: Final = "$ME"


class SlidingSyncHandler:
    def __init__(self, hs: "HomeServer"):
        self.clock = hs.get_clock()
        self.store = hs.get_datastores().main
        self.storage_controllers = hs.get_storage_controllers()
        self.auth_blocking = hs.get_auth_blocking()
        self.notifier = hs.get_notifier()
        self.event_sources = hs.get_event_sources()
        self.relations_handler = hs.get_relations_handler()
        self.device_handler = hs.get_device_handler()
        self.push_rules_handler = hs.get_push_rules_handler()
        self.rooms_to_exclude_globally = hs.config.server.rooms_to_exclude_from_sync
        self.is_mine_id = hs.is_mine_id

        self.connection_store = SlidingSyncConnectionStore()

    async def wait_for_sync_for_user(
        self,
        requester: Requester,
        sync_config: SlidingSyncConfig,
        from_token: Optional[SlidingSyncStreamToken] = None,
        timeout_ms: int = 0,
    ) -> SlidingSyncResult:
        """
        Get the sync for a client if we have new data for it now. Otherwise
        wait for new data to arrive on the server. If the timeout expires, then
        return an empty sync result.

        Args:
            requester: The user making the request
            sync_config: Sync configuration
            from_token: The point in the stream to sync from. Token of the end of the
                previous batch. May be `None` if this is the initial sync request.
            timeout_ms: The time in milliseconds to wait for new data to arrive. If 0,
                we will immediately but there might not be any new data so we just return an
                empty response.
        """
        # If the user is not part of the mau group, then check that limits have
        # not been exceeded (if not part of the group by this point, almost certain
        # auth_blocking will occur)
        await self.auth_blocking.check_auth_blocking(requester=requester)

        # If we're working with a user-provided token, we need to make sure to wait for
        # this worker to catch up with the token so we don't skip past any incoming
        # events or future events if the user is nefariously, manually modifying the
        # token.
        if from_token is not None:
            # We need to make sure this worker has caught up with the token. If
            # this returns false, it means we timed out waiting, and we should
            # just return an empty response.
            before_wait_ts = self.clock.time_msec()
            if not await self.notifier.wait_for_stream_token(from_token.stream_token):
                logger.warning(
                    "Timed out waiting for worker to catch up. Returning empty response"
                )
                return SlidingSyncResult.empty(from_token)

            # If we've spent significant time waiting to catch up, take it off
            # the timeout.
            after_wait_ts = self.clock.time_msec()
            if after_wait_ts - before_wait_ts > 1_000:
                timeout_ms -= after_wait_ts - before_wait_ts
                timeout_ms = max(timeout_ms, 0)

        # We're going to respond immediately if the timeout is 0 or if this is an
        # initial sync (without a `from_token`) so we can avoid calling
        # `notifier.wait_for_events()`.
        if timeout_ms == 0 or from_token is None:
            now_token = self.event_sources.get_current_token()
            result = await self.current_sync_for_user(
                sync_config,
                from_token=from_token,
                to_token=now_token,
            )
        else:
            # Otherwise, we wait for something to happen and report it to the user.
            async def current_sync_callback(
                before_token: StreamToken, after_token: StreamToken
            ) -> SlidingSyncResult:
                return await self.current_sync_for_user(
                    sync_config,
                    from_token=from_token,
                    to_token=after_token,
                )

            result = await self.notifier.wait_for_events(
                sync_config.user.to_string(),
                timeout_ms,
                current_sync_callback,
                from_token=from_token.stream_token,
            )

        return result

    @trace
    async def current_sync_for_user(
        self,
        sync_config: SlidingSyncConfig,
        to_token: StreamToken,
        from_token: Optional[SlidingSyncStreamToken] = None,
    ) -> SlidingSyncResult:
        """
        Generates the response body of a Sliding Sync result, represented as a
        `SlidingSyncResult`.

        We fetch data according to the token range (> `from_token` and <= `to_token`).

        Args:
            sync_config: Sync configuration
            to_token: The point in the stream to sync up to.
            from_token: The point in the stream to sync from. Token of the end of the
                previous batch. May be `None` if this is the initial sync request.
        """
        user_id = sync_config.user.to_string()
        app_service = self.store.get_app_service_by_user_id(user_id)
        if app_service:
            # We no longer support AS users using /sync directly.
            # See https://github.com/matrix-org/matrix-doc/issues/1144
            raise NotImplementedError()

        # Get the per-connection state (if any).
        #
        # Raises an exception if there is a `connection_position` that we don't
        # recognize. If we don't do this and the client asks for the full range
        # of rooms, we end up sending down all rooms and their state from
        # scratch (which can be very slow). By expiring the connection we allow
        # the client a chance to do an initial request with a smaller range of
        # rooms to get them some results sooner but will end up taking the same
        # amount of time (more with round-trips and re-processing) in the end to
        # get everything again.
        previous_connection_state = (
            await self.connection_store.get_per_connection_state(
                sync_config, from_token
            )
        )

        await self.connection_store.mark_token_seen(
            sync_config=sync_config,
            from_token=from_token,
        )

        # Get all of the room IDs that the user should be able to see in the sync
        # response
        has_lists = sync_config.lists is not None and len(sync_config.lists) > 0
        has_room_subscriptions = (
            sync_config.room_subscriptions is not None
            and len(sync_config.room_subscriptions) > 0
        )
        if has_lists or has_room_subscriptions:
            room_membership_for_user_map = (
                await self.get_room_membership_for_user_at_to_token(
                    user=sync_config.user,
                    to_token=to_token,
                    from_token=from_token.stream_token if from_token else None,
                )
            )

        # Assemble sliding window lists
        lists: Dict[str, SlidingSyncResult.SlidingWindowList] = {}
        # Keep track of the rooms that we can display and need to fetch more info about
        relevant_room_map: Dict[str, RoomSyncConfig] = {}
        # The set of room IDs of all rooms that could appear in any list. These
        # include rooms that are outside the list ranges.
        all_rooms: Set[str] = set()
        if has_lists and sync_config.lists is not None:
            with start_active_span("assemble_sliding_window_lists"):
                sync_room_map = await self.filter_rooms_relevant_for_sync(
                    user=sync_config.user,
                    room_membership_for_user_map=room_membership_for_user_map,
                )

                for list_key, list_config in sync_config.lists.items():
                    # Apply filters
                    filtered_sync_room_map = sync_room_map
                    if list_config.filters is not None:
                        filtered_sync_room_map = await self.filter_rooms(
                            sync_config.user,
                            sync_room_map,
                            list_config.filters,
                            to_token,
                        )

                    # Find which rooms are partially stated and may need to be filtered out
                    # depending on the `required_state` requested (see below).
                    partial_state_room_map = (
                        await self.store.is_partial_state_room_batched(
                            filtered_sync_room_map.keys()
                        )
                    )

                    # Since creating the `RoomSyncConfig` takes some work, let's just do it
                    # once and make a copy whenever we need it.
                    room_sync_config = RoomSyncConfig.from_room_config(list_config)

                    # Exclude partially-stated rooms if we must wait for the room to be
                    # fully-stated
                    if room_sync_config.must_await_full_state(self.is_mine_id):
                        filtered_sync_room_map = {
                            room_id: room
                            for room_id, room in filtered_sync_room_map.items()
                            if not partial_state_room_map.get(room_id)
                        }

                    all_rooms.update(filtered_sync_room_map)

                    # Sort the list
                    sorted_room_info = await self.sort_rooms(
                        filtered_sync_room_map, to_token
                    )

                    ops: List[SlidingSyncResult.SlidingWindowList.Operation] = []
                    if list_config.ranges:
                        for range in list_config.ranges:
                            room_ids_in_list: List[str] = []

                            # We're going to loop through the sorted list of rooms starting
                            # at the range start index and keep adding rooms until we fill
                            # up the range or run out of rooms.
                            #
                            # Both sides of range are inclusive so we `+ 1`
                            max_num_rooms = range[1] - range[0] + 1
                            for room_membership in sorted_room_info[range[0] :]:
                                room_id = room_membership.room_id

                                if len(room_ids_in_list) >= max_num_rooms:
                                    break

                                # Take the superset of the `RoomSyncConfig` for each room.
                                #
                                # Update our `relevant_room_map` with the room we're going
                                # to display and need to fetch more info about.
                                existing_room_sync_config = relevant_room_map.get(
                                    room_id
                                )
                                if existing_room_sync_config is not None:
                                    existing_room_sync_config.combine_room_sync_config(
                                        room_sync_config
                                    )
                                else:
                                    # Make a copy so if we modify it later, it doesn't
                                    # affect all references.
                                    relevant_room_map[room_id] = (
                                        room_sync_config.deep_copy()
                                    )

                                room_ids_in_list.append(room_id)

                            ops.append(
                                SlidingSyncResult.SlidingWindowList.Operation(
                                    op=OperationType.SYNC,
                                    range=range,
                                    room_ids=room_ids_in_list,
                                )
                            )

                    lists[list_key] = SlidingSyncResult.SlidingWindowList(
                        count=len(sorted_room_info),
                        ops=ops,
                    )

        # Handle room subscriptions
        if has_room_subscriptions and sync_config.room_subscriptions is not None:
            with start_active_span("assemble_room_subscriptions"):
                # Find which rooms are partially stated and may need to be filtered out
                # depending on the `required_state` requested (see below).
                partial_state_room_map = await self.store.is_partial_state_room_batched(
                    sync_config.room_subscriptions.keys()
                )

                for (
                    room_id,
                    room_subscription,
                ) in sync_config.room_subscriptions.items():
                    room_membership_for_user_at_to_token = (
                        await self.check_room_subscription_allowed_for_user(
                            room_id=room_id,
                            room_membership_for_user_map=room_membership_for_user_map,
                            to_token=to_token,
                        )
                    )

                    # Skip this room if the user isn't allowed to see it
                    if not room_membership_for_user_at_to_token:
                        continue

                    all_rooms.add(room_id)

                    room_membership_for_user_map[room_id] = (
                        room_membership_for_user_at_to_token
                    )

                    # Take the superset of the `RoomSyncConfig` for each room.
                    room_sync_config = RoomSyncConfig.from_room_config(
                        room_subscription
                    )

                    # Exclude partially-stated rooms if we must wait for the room to be
                    # fully-stated
                    if room_sync_config.must_await_full_state(self.is_mine_id):
                        if partial_state_room_map.get(room_id):
                            continue

                    all_rooms.add(room_id)

                    # Update our `relevant_room_map` with the room we're going to display
                    # and need to fetch more info about.
                    existing_room_sync_config = relevant_room_map.get(room_id)
                    if existing_room_sync_config is not None:
                        existing_room_sync_config.combine_room_sync_config(
                            room_sync_config
                        )
                    else:
                        relevant_room_map[room_id] = room_sync_config

        # Fetch room data
        rooms: Dict[str, SlidingSyncResult.RoomResult] = {}

        # Filter out rooms that haven't received updates and we've sent down
        # previously.
        # Keep track of the rooms that we're going to display and need to fetch more info about
        relevant_rooms_to_send_map = relevant_room_map
        with start_active_span("filter_relevant_rooms_to_send"):
            if from_token:
                rooms_should_send = set()

                # First we check if there are rooms that match a list/room
                # subscription and have updates we need to send (i.e. either because
                # we haven't sent the room down, or we have but there are missing
                # updates).
<<<<<<< HEAD
                for room_id, room_config in relevant_room_map.items():
                    prev_room_sync_config = (
                        per_connection_state.previous_room_configs.get(room_id)
                    )
                    if prev_room_sync_config is not None:
                        # Always include rooms whose timeline limit has increased.
                        if (
                            prev_room_sync_config.timeline_limit
                            < room_config.timeline_limit
                        ):
                            rooms_should_send.add(room_id)
                            continue

                    status = per_connection_state.rooms.have_sent_room(room_id)
=======
                for room_id in relevant_room_map:
                    status = previous_connection_state.rooms.have_sent_room(room_id)
>>>>>>> 7273993d
                    if (
                        # The room was never sent down before so the client needs to know
                        # about it regardless of any updates.
                        status.status == HaveSentRoomFlag.NEVER
                        # `PREVIOUSLY` literally means the "room was sent down before *AND*
                        # there are updates we haven't sent down" so we already know this
                        # room has updates.
                        or status.status == HaveSentRoomFlag.PREVIOUSLY
                    ):
                        rooms_should_send.add(room_id)
                    elif status.status == HaveSentRoomFlag.LIVE:
                        # We know that we've sent all updates up until `from_token`,
                        # so we just need to check if there have been updates since
                        # then.
                        pass
                    else:
                        assert_never(status.status)

                # We only need to check for new events since any state changes
                # will also come down as new events.
                rooms_that_have_updates = self.store.get_rooms_that_might_have_updates(
                    relevant_room_map.keys(), from_token.stream_token.room_key
                )
                rooms_should_send.update(rooms_that_have_updates)
                relevant_rooms_to_send_map = {
                    room_id: room_sync_config
                    for room_id, room_sync_config in relevant_room_map.items()
                    if room_id in rooms_should_send
                }

        new_connection_state = per_connection_state.get_mutable()

        @trace
        @tag_args
        async def handle_room(room_id: str) -> None:
            set_tag("room_id", room_id)

            room_sync_result = await self.get_room_sync_data(
                sync_config=sync_config,
<<<<<<< HEAD
                per_connection_state=per_connection_state,
                mutable_per_connection_state=new_connection_state,
=======
                previous_connection_state=previous_connection_state,
>>>>>>> 7273993d
                room_id=room_id,
                room_sync_config=relevant_rooms_to_send_map[room_id],
                room_membership_for_user_at_to_token=room_membership_for_user_map[
                    room_id
                ],
                from_token=from_token,
                to_token=to_token,
            )

            # Filter out empty room results during incremental sync
            if room_sync_result or not from_token:
                rooms[room_id] = room_sync_result

        if relevant_rooms_to_send_map:
            with start_active_span("sliding_sync.generate_room_entries"):
                await concurrently_execute(handle_room, relevant_rooms_to_send_map, 10)

<<<<<<< HEAD
=======
        new_connection_state = previous_connection_state.get_mutable()

>>>>>>> 7273993d
        extensions = await self.get_extensions_response(
            sync_config=sync_config,
            actual_lists=lists,
            previous_connection_state=previous_connection_state,
            new_per_connection_state=new_connection_state,
            # We're purposely using `relevant_room_map` instead of
            # `relevant_rooms_to_send_map` here. This needs to be all room_ids we could
            # send regardless of whether they have an event update or not. The
            # extensions care about more than just normal events in the rooms (like
            # account data, read receipts, typing indicators, to-device messages, etc).
            actual_room_ids=set(relevant_room_map.keys()),
            actual_room_response_map=rooms,
            from_token=from_token,
            to_token=to_token,
        )

        if has_lists or has_room_subscriptions:
            # We now calculate if any rooms outside the range have had updates,
            # which we are not sending down.
            #
            # We *must* record rooms that have had updates, but it is also fine
            # to record rooms as having updates even if there might not actually
            # be anything new for the user (e.g. due to event filters, events
            # having happened after the user left, etc).
            unsent_room_ids = []
            if from_token:
                # The set of rooms that the client (may) care about, but aren't
                # in any list range (or subscribed to).
                missing_rooms = all_rooms - relevant_room_map.keys()

                # We now just go and try fetching any events in the above rooms
                # to see if anything has happened since the `from_token`.
                #
                # TODO: Replace this with something faster. When we land the
                # sliding sync tables that record the most recent event
                # positions we can use that.
                missing_event_map_by_room = (
                    await self.store.get_room_events_stream_for_rooms(
                        room_ids=missing_rooms,
                        from_key=to_token.room_key,
                        to_key=from_token.stream_token.room_key,
                        limit=1,
                    )
                )
                unsent_room_ids = list(missing_event_map_by_room)

                new_connection_state.rooms.record_unsent_rooms(
                    unsent_room_ids, from_token.stream_token.room_key
                )

            new_connection_state.rooms.record_sent_rooms(
                relevant_rooms_to_send_map.keys()
            )

            connection_position = await self.connection_store.record_new_state(
                sync_config=sync_config,
                from_token=from_token,
                new_connection_state=new_connection_state,
            )
        elif from_token:
            connection_position = from_token.connection_position
        else:
            # Initial sync without a `from_token` starts at `0`
            connection_position = 0

        sliding_sync_result = SlidingSyncResult(
            next_pos=SlidingSyncStreamToken(to_token, connection_position),
            lists=lists,
            rooms=rooms,
            extensions=extensions,
        )

        # Make it easy to find traces for syncs that aren't empty
        set_tag(SynapseTags.RESULT_PREFIX + "result", bool(sliding_sync_result))
        set_tag(SynapseTags.FUNC_ARG_PREFIX + "sync_config.user", user_id)

        return sliding_sync_result

    @trace
    async def get_room_membership_for_user_at_to_token(
        self,
        user: UserID,
        to_token: StreamToken,
        from_token: Optional[StreamToken],
    ) -> Dict[str, _RoomMembershipForUser]:
        """
        Fetch room IDs that the user has had membership in (the full room list including
        long-lost left rooms that will be filtered, sorted, and sliced).

        We're looking for rooms where the user has had any sort of membership in the
        token range (> `from_token` and <= `to_token`)

        In order for bans/kicks to not show up, you need to `/forget` those rooms. This
        doesn't modify the event itself though and only adds the `forgotten` flag to the
        `room_memberships` table in Synapse. There isn't a way to tell when a room was
        forgotten at the moment so we can't factor it into the token range.

        Args:
            user: User to fetch rooms for
            to_token: The token to fetch rooms up to.
            from_token: The point in the stream to sync from.

        Returns:
            A dictionary of room IDs that the user has had membership in along with
            membership information in that room at the time of `to_token`.
        """
        user_id = user.to_string()

        # First grab a current snapshot rooms for the user
        # (also handles forgotten rooms)
        room_for_user_list = await self.store.get_rooms_for_local_user_where_membership_is(
            user_id=user_id,
            # We want to fetch any kind of membership (joined and left rooms) in order
            # to get the `event_pos` of the latest room membership event for the
            # user.
            membership_list=Membership.LIST,
            excluded_rooms=self.rooms_to_exclude_globally,
        )

        # If the user has never joined any rooms before, we can just return an empty list
        if not room_for_user_list:
            return {}

        # Our working list of rooms that can show up in the sync response
        sync_room_id_set = {
            # Note: The `room_for_user` we're assigning here will need to be fixed up
            # (below) because they are potentially from the current snapshot time
            # instead from the time of the `to_token`.
            room_for_user.room_id: _RoomMembershipForUser(
                room_id=room_for_user.room_id,
                event_id=room_for_user.event_id,
                event_pos=room_for_user.event_pos,
                membership=room_for_user.membership,
                sender=room_for_user.sender,
                # We will update these fields below to be accurate
                newly_joined=False,
                newly_left=False,
                is_dm=False,
            )
            for room_for_user in room_for_user_list
        }

        # Get the `RoomStreamToken` that represents the spot we queried up to when we got
        # our membership snapshot from `get_rooms_for_local_user_where_membership_is()`.
        #
        # First, we need to get the max stream_ordering of each event persister instance
        # that we queried events from.
        instance_to_max_stream_ordering_map: Dict[str, int] = {}
        for room_for_user in room_for_user_list:
            instance_name = room_for_user.event_pos.instance_name
            stream_ordering = room_for_user.event_pos.stream

            current_instance_max_stream_ordering = (
                instance_to_max_stream_ordering_map.get(instance_name)
            )
            if (
                current_instance_max_stream_ordering is None
                or stream_ordering > current_instance_max_stream_ordering
            ):
                instance_to_max_stream_ordering_map[instance_name] = stream_ordering

        # Then assemble the `RoomStreamToken`
        min_stream_pos = min(instance_to_max_stream_ordering_map.values())
        membership_snapshot_token = RoomStreamToken(
            # Minimum position in the `instance_map`
            stream=min_stream_pos,
            instance_map=immutabledict(
                {
                    instance_name: stream_pos
                    for instance_name, stream_pos in instance_to_max_stream_ordering_map.items()
                    if stream_pos > min_stream_pos
                }
            ),
        )

        # Since we fetched the users room list at some point in time after the from/to
        # tokens, we need to revert/rewind some membership changes to match the point in
        # time of the `to_token`. In particular, we need to make these fixups:
        #
        # - 1a) Remove rooms that the user joined after the `to_token`
        # - 1b) Add back rooms that the user left after the `to_token`
        # - 1c) Update room membership events to the point in time of the `to_token`
        # - 2) Figure out which rooms are `newly_left` rooms (> `from_token` and <= `to_token`)
        # - 3) Figure out which rooms are `newly_joined` (> `from_token` and <= `to_token`)
        # - 4) Figure out which rooms are DM's

        # 1) Fetch membership changes that fall in the range from `to_token` up to
        # `membership_snapshot_token`
        #
        # If our `to_token` is already the same or ahead of the latest room membership
        # for the user, we don't need to do any "2)" fix-ups and can just straight-up
        # use the room list from the snapshot as a base (nothing has changed)
        current_state_delta_membership_changes_after_to_token = []
        if not membership_snapshot_token.is_before_or_eq(to_token.room_key):
            current_state_delta_membership_changes_after_to_token = (
                await self.store.get_current_state_delta_membership_changes_for_user(
                    user_id,
                    from_key=to_token.room_key,
                    to_key=membership_snapshot_token,
                    excluded_room_ids=self.rooms_to_exclude_globally,
                )
            )

        # 1) Assemble a list of the first membership event after the `to_token` so we can
        # step backward to the previous membership that would apply to the from/to
        # range.
        first_membership_change_by_room_id_after_to_token: Dict[
            str, CurrentStateDeltaMembership
        ] = {}
        for membership_change in current_state_delta_membership_changes_after_to_token:
            # Only set if we haven't already set it
            first_membership_change_by_room_id_after_to_token.setdefault(
                membership_change.room_id, membership_change
            )

        # 1) Fixup
        #
        # Since we fetched a snapshot of the users room list at some point in time after
        # the from/to tokens, we need to revert/rewind some membership changes to match
        # the point in time of the `to_token`.
        for (
            room_id,
            first_membership_change_after_to_token,
        ) in first_membership_change_by_room_id_after_to_token.items():
            # 1a) Remove rooms that the user joined after the `to_token`
            if first_membership_change_after_to_token.prev_event_id is None:
                sync_room_id_set.pop(room_id, None)
            # 1b) 1c) From the first membership event after the `to_token`, step backward to the
            # previous membership that would apply to the from/to range.
            else:
                # We don't expect these fields to be `None` if we have a `prev_event_id`
                # but we're being defensive since it's possible that the prev event was
                # culled from the database.
                if (
                    first_membership_change_after_to_token.prev_event_pos is not None
                    and first_membership_change_after_to_token.prev_membership
                    is not None
                ):
                    sync_room_id_set[room_id] = _RoomMembershipForUser(
                        room_id=room_id,
                        event_id=first_membership_change_after_to_token.prev_event_id,
                        event_pos=first_membership_change_after_to_token.prev_event_pos,
                        membership=first_membership_change_after_to_token.prev_membership,
                        sender=first_membership_change_after_to_token.prev_sender,
                        # We will update these fields below to be accurate
                        newly_joined=False,
                        newly_left=False,
                        is_dm=False,
                    )
                else:
                    # If we can't find the previous membership event, we shouldn't
                    # include the room in the sync response since we can't determine the
                    # exact membership state and shouldn't rely on the current snapshot.
                    sync_room_id_set.pop(room_id, None)

        # 2) Fetch membership changes that fall in the range from `from_token` up to `to_token`
        current_state_delta_membership_changes_in_from_to_range = []
        if from_token:
            current_state_delta_membership_changes_in_from_to_range = (
                await self.store.get_current_state_delta_membership_changes_for_user(
                    user_id,
                    from_key=from_token.room_key,
                    to_key=to_token.room_key,
                    excluded_room_ids=self.rooms_to_exclude_globally,
                )
            )

        # 2) Assemble a list of the last membership events in some given ranges. Someone
        # could have left and joined multiple times during the given range but we only
        # care about end-result so we grab the last one.
        last_membership_change_by_room_id_in_from_to_range: Dict[
            str, CurrentStateDeltaMembership
        ] = {}
        # We also want to assemble a list of the first membership events during the token
        # range so we can step backward to the previous membership that would apply to
        # before the token range to see if we have `newly_joined` the room.
        first_membership_change_by_room_id_in_from_to_range: Dict[
            str, CurrentStateDeltaMembership
        ] = {}
        # Keep track if the room has a non-join event in the token range so we can later
        # tell if it was a `newly_joined` room. If the last membership event in the
        # token range is a join and there is also some non-join in the range, we know
        # they `newly_joined`.
        has_non_join_event_by_room_id_in_from_to_range: Dict[str, bool] = {}
        for (
            membership_change
        ) in current_state_delta_membership_changes_in_from_to_range:
            room_id = membership_change.room_id

            last_membership_change_by_room_id_in_from_to_range[room_id] = (
                membership_change
            )
            # Only set if we haven't already set it
            first_membership_change_by_room_id_in_from_to_range.setdefault(
                room_id, membership_change
            )

            if membership_change.membership != Membership.JOIN:
                has_non_join_event_by_room_id_in_from_to_range[room_id] = True

        # 2) Fixup
        #
        # 3) We also want to assemble a list of possibly newly joined rooms. Someone
        # could have left and joined multiple times during the given range but we only
        # care about whether they are joined at the end of the token range so we are
        # working with the last membership even in the token range.
        possibly_newly_joined_room_ids = set()
        for (
            last_membership_change_in_from_to_range
        ) in last_membership_change_by_room_id_in_from_to_range.values():
            room_id = last_membership_change_in_from_to_range.room_id

            # 3)
            if last_membership_change_in_from_to_range.membership == Membership.JOIN:
                possibly_newly_joined_room_ids.add(room_id)

            # 2) Figure out newly_left rooms (> `from_token` and <= `to_token`).
            if last_membership_change_in_from_to_range.membership == Membership.LEAVE:
                # 2) Mark this room as `newly_left`

                # If we're seeing a membership change here, we should expect to already
                # have it in our snapshot but if a state reset happens, it wouldn't have
                # shown up in our snapshot but appear as a change here.
                existing_sync_entry = sync_room_id_set.get(room_id)
                if existing_sync_entry is not None:
                    # Normal expected case
                    sync_room_id_set[room_id] = existing_sync_entry.copy_and_replace(
                        newly_left=True
                    )
                else:
                    # State reset!
                    logger.warn(
                        "State reset detected for room_id %s with %s who is no longer in the room",
                        room_id,
                        user_id,
                    )
                    # Even though a state reset happened which removed the person from
                    # the room, we still add it the list so the user knows they left the
                    # room. Downstream code can check for a state reset by looking for
                    # `event_id=None and membership is not None`.
                    sync_room_id_set[room_id] = _RoomMembershipForUser(
                        room_id=room_id,
                        event_id=last_membership_change_in_from_to_range.event_id,
                        event_pos=last_membership_change_in_from_to_range.event_pos,
                        membership=last_membership_change_in_from_to_range.membership,
                        sender=last_membership_change_in_from_to_range.sender,
                        newly_joined=False,
                        newly_left=True,
                        is_dm=False,
                    )

        # 3) Figure out `newly_joined`
        for room_id in possibly_newly_joined_room_ids:
            has_non_join_in_from_to_range = (
                has_non_join_event_by_room_id_in_from_to_range.get(room_id, False)
            )
            # If the last membership event in the token range is a join and there is
            # also some non-join in the range, we know they `newly_joined`.
            if has_non_join_in_from_to_range:
                # We found a `newly_joined` room (we left and joined within the token range)
                sync_room_id_set[room_id] = sync_room_id_set[room_id].copy_and_replace(
                    newly_joined=True
                )
            else:
                prev_event_id = first_membership_change_by_room_id_in_from_to_range[
                    room_id
                ].prev_event_id
                prev_membership = first_membership_change_by_room_id_in_from_to_range[
                    room_id
                ].prev_membership

                if prev_event_id is None:
                    # We found a `newly_joined` room (we are joining the room for the
                    # first time within the token range)
                    sync_room_id_set[room_id] = sync_room_id_set[
                        room_id
                    ].copy_and_replace(newly_joined=True)
                # Last resort, we need to step back to the previous membership event
                # just before the token range to see if we're joined then or not.
                elif prev_membership != Membership.JOIN:
                    # We found a `newly_joined` room (we left before the token range
                    # and joined within the token range)
                    sync_room_id_set[room_id] = sync_room_id_set[
                        room_id
                    ].copy_and_replace(newly_joined=True)

        # 4) Figure out which rooms the user considers to be direct-message (DM) rooms
        #
        # We're using global account data (`m.direct`) instead of checking for
        # `is_direct` on membership events because that property only appears for
        # the invitee membership event (doesn't show up for the inviter).
        #
        # We're unable to take `to_token` into account for global account data since
        # we only keep track of the latest account data for the user.
        dm_map = await self.store.get_global_account_data_by_type_for_user(
            user_id, AccountDataTypes.DIRECT
        )

        # Flatten out the map. Account data is set by the client so it needs to be
        # scrutinized.
        dm_room_id_set = set()
        if isinstance(dm_map, dict):
            for room_ids in dm_map.values():
                # Account data should be a list of room IDs. Ignore anything else
                if isinstance(room_ids, list):
                    for room_id in room_ids:
                        if isinstance(room_id, str):
                            dm_room_id_set.add(room_id)

        # 4) Fixup
        for room_id in sync_room_id_set:
            sync_room_id_set[room_id] = sync_room_id_set[room_id].copy_and_replace(
                is_dm=room_id in dm_room_id_set
            )

        return sync_room_id_set

    @trace
    async def filter_rooms_relevant_for_sync(
        self,
        user: UserID,
        room_membership_for_user_map: Dict[str, _RoomMembershipForUser],
    ) -> Dict[str, _RoomMembershipForUser]:
        """
        Filter room IDs that should/can be listed for this user in the sync response (the
        full room list that will be further filtered, sorted, and sliced).

        We're looking for rooms where the user has the following state in the token
        range (> `from_token` and <= `to_token`):

        - `invite`, `join`, `knock`, `ban` membership events
        - Kicks (`leave` membership events where `sender` is different from the
          `user_id`/`state_key`)
        - `newly_left` (rooms that were left during the given token range)
        - In order for bans/kicks to not show up in sync, you need to `/forget` those
          rooms. This doesn't modify the event itself though and only adds the
          `forgotten` flag to the `room_memberships` table in Synapse. There isn't a way
          to tell when a room was forgotten at the moment so we can't factor it into the
          from/to range.

        Args:
            user: User that is syncing
            room_membership_for_user_map: Room membership for the user

        Returns:
            A dictionary of room IDs that should be listed in the sync response along
            with membership information in that room at the time of `to_token`.
        """
        user_id = user.to_string()

        # Filter rooms to only what we're interested to sync with
        filtered_sync_room_map = {
            room_id: room_membership_for_user
            for room_id, room_membership_for_user in room_membership_for_user_map.items()
            if filter_membership_for_sync(
                user_id=user_id,
                room_membership_for_user=room_membership_for_user,
            )
        }

        return filtered_sync_room_map

    async def check_room_subscription_allowed_for_user(
        self,
        room_id: str,
        room_membership_for_user_map: Dict[str, _RoomMembershipForUser],
        to_token: StreamToken,
    ) -> Optional[_RoomMembershipForUser]:
        """
        Check whether the user is allowed to see the room based on whether they have
        ever had membership in the room or if the room is `world_readable`.

        Similar to `check_user_in_room_or_world_readable(...)`

        Args:
            room_id: Room to check
            room_membership_for_user_map: Room membership for the user at the time of
                the `to_token` (<= `to_token`).
            to_token: The token to fetch rooms up to.

        Returns:
            The room membership for the user if they are allowed to subscribe to the
            room else `None`.
        """

        # We can first check if they are already allowed to see the room based
        # on our previous work to assemble the `room_membership_for_user_map`.
        #
        # If they have had any membership in the room over time (up to the `to_token`),
        # let them subscribe and see what they can.
        existing_membership_for_user = room_membership_for_user_map.get(room_id)
        if existing_membership_for_user is not None:
            return existing_membership_for_user

        # TODO: Handle `world_readable` rooms
        return None

        # If the room is `world_readable`, it doesn't matter whether they can join,
        # everyone can see the room.
        # not_in_room_membership_for_user = _RoomMembershipForUser(
        #     room_id=room_id,
        #     event_id=None,
        #     event_pos=None,
        #     membership=None,
        #     sender=None,
        #     newly_joined=False,
        #     newly_left=False,
        #     is_dm=False,
        # )
        # room_state = await self.get_current_state_at(
        #     room_id=room_id,
        #     room_membership_for_user_at_to_token=not_in_room_membership_for_user,
        #     state_filter=StateFilter.from_types(
        #         [(EventTypes.RoomHistoryVisibility, "")]
        #     ),
        #     to_token=to_token,
        # )

        # visibility_event = room_state.get((EventTypes.RoomHistoryVisibility, ""))
        # if (
        #     visibility_event is not None
        #     and visibility_event.content.get("history_visibility")
        #     == HistoryVisibility.WORLD_READABLE
        # ):
        #     return not_in_room_membership_for_user

        # return None

    @trace
    async def _bulk_get_stripped_state_for_rooms_from_sync_room_map(
        self,
        room_ids: StrCollection,
        sync_room_map: Dict[str, _RoomMembershipForUser],
    ) -> Dict[str, Optional[StateMap[StrippedStateEvent]]]:
        """
        Fetch stripped state for a list of room IDs. Stripped state is only
        applicable to invite/knock rooms. Other rooms will have `None` as their
        stripped state.

        For invite rooms, we pull from `unsigned.invite_room_state`.
        For knock rooms, we pull from `unsigned.knock_room_state`.

        Args:
            room_ids: Room IDs to fetch stripped state for
            sync_room_map: Dictionary of room IDs to sort along with membership
                information in the room at the time of `to_token`.

        Returns:
            Mapping from room_id to mapping of (type, state_key) to stripped state
            event.
        """
        room_id_to_stripped_state_map: Dict[
            str, Optional[StateMap[StrippedStateEvent]]
        ] = {}

        # Fetch what we haven't before
        room_ids_to_fetch = [
            room_id
            for room_id in room_ids
            if room_id not in room_id_to_stripped_state_map
        ]

        # Gather a list of event IDs we can grab stripped state from
        invite_or_knock_event_ids: List[str] = []
        for room_id in room_ids_to_fetch:
            if sync_room_map[room_id].membership in (
                Membership.INVITE,
                Membership.KNOCK,
            ):
                event_id = sync_room_map[room_id].event_id
                # If this is an invite/knock then there should be an event_id
                assert event_id is not None
                invite_or_knock_event_ids.append(event_id)
            else:
                room_id_to_stripped_state_map[room_id] = None

        invite_or_knock_events = await self.store.get_events(invite_or_knock_event_ids)
        for invite_or_knock_event in invite_or_knock_events.values():
            room_id = invite_or_knock_event.room_id
            membership = invite_or_knock_event.membership

            raw_stripped_state_events = None
            if membership == Membership.INVITE:
                invite_room_state = invite_or_knock_event.unsigned.get(
                    "invite_room_state"
                )
                raw_stripped_state_events = invite_room_state
            elif membership == Membership.KNOCK:
                knock_room_state = invite_or_knock_event.unsigned.get(
                    "knock_room_state"
                )
                raw_stripped_state_events = knock_room_state
            else:
                raise AssertionError(
                    f"Unexpected membership {membership} (this is a problem with Synapse itself)"
                )

            stripped_state_map: Optional[MutableStateMap[StrippedStateEvent]] = None
            # Scrutinize unsigned things. `raw_stripped_state_events` should be a list
            # of stripped events
            if raw_stripped_state_events is not None:
                stripped_state_map = {}
                if isinstance(raw_stripped_state_events, list):
                    for raw_stripped_event in raw_stripped_state_events:
                        stripped_state_event = parse_stripped_state_event(
                            raw_stripped_event
                        )
                        if stripped_state_event is not None:
                            stripped_state_map[
                                (
                                    stripped_state_event.type,
                                    stripped_state_event.state_key,
                                )
                            ] = stripped_state_event

            room_id_to_stripped_state_map[room_id] = stripped_state_map

        return room_id_to_stripped_state_map

    @trace
    async def _bulk_get_partial_current_state_content_for_rooms(
        self,
        content_type: Literal[
            # `content.type` from `EventTypes.Create``
            "room_type",
            # `content.algorithm` from `EventTypes.RoomEncryption`
            "room_encryption",
        ],
        room_ids: Set[str],
        sync_room_map: Dict[str, _RoomMembershipForUser],
        to_token: StreamToken,
        room_id_to_stripped_state_map: Dict[
            str, Optional[StateMap[StrippedStateEvent]]
        ],
    ) -> Mapping[str, Union[Optional[str], StateSentinel]]:
        """
        Get the given state event content for a list of rooms. First we check the
        current state of the room, then fallback to stripped state if available, then
        historical state.

        Args:
            content_type: Which content to grab
            room_ids: Room IDs to fetch the given content field for.
            sync_room_map: Dictionary of room IDs to sort along with membership
                information in the room at the time of `to_token`.
            to_token: We filter based on the state of the room at this token
            room_id_to_stripped_state_map: This does not need to be filled in before
                calling this function. Mapping from room_id to mapping of (type, state_key)
                to stripped state event. Modified in place when we fetch new rooms so we can
                save work next time this function is called.

        Returns:
            A mapping from room ID to the state event content if the room has
            the given state event (event_type, ""), otherwise `None`. Rooms unknown to
            this server will return `ROOM_UNKNOWN_SENTINEL`.
        """
        room_id_to_content: Dict[str, Union[Optional[str], StateSentinel]] = {}

        # As a bulk shortcut, use the current state if the server is particpating in the
        # room (meaning we have current state). Ideally, for leave/ban rooms, we would
        # want the state at the time of the membership instead of current state to not
        # leak anything but we consider the create/encryption stripped state events to
        # not be a secret given they are often set at the start of the room and they are
        # normally handed out on invite/knock.
        #
        # Be mindful to only use this for non-sensitive details. For example, even
        # though the room name/avatar/topic are also stripped state, they seem a lot
        # more senstive to leak the current state value of.
        #
        # Since this function is cached, we need to make a mutable copy via
        # `dict(...)`.
        event_type = ""
        event_content_field = ""
        if content_type == "room_type":
            event_type = EventTypes.Create
            event_content_field = EventContentFields.ROOM_TYPE
            room_id_to_content = dict(await self.store.bulk_get_room_type(room_ids))
        elif content_type == "room_encryption":
            event_type = EventTypes.RoomEncryption
            event_content_field = EventContentFields.ENCRYPTION_ALGORITHM
            room_id_to_content = dict(
                await self.store.bulk_get_room_encryption(room_ids)
            )
        else:
            assert_never(content_type)

        room_ids_with_results = [
            room_id
            for room_id, content_field in room_id_to_content.items()
            if content_field is not ROOM_UNKNOWN_SENTINEL
        ]

        # We might not have current room state for remote invite/knocks if we are
        # the first person on our server to see the room. The best we can do is look
        # in the optional stripped state from the invite/knock event.
        room_ids_without_results = room_ids.difference(
            chain(
                room_ids_with_results,
                [
                    room_id
                    for room_id, stripped_state_map in room_id_to_stripped_state_map.items()
                    if stripped_state_map is not None
                ],
            )
        )
        room_id_to_stripped_state_map.update(
            await self._bulk_get_stripped_state_for_rooms_from_sync_room_map(
                room_ids_without_results, sync_room_map
            )
        )

        # Update our `room_id_to_content` map based on the stripped state
        # (applies to invite/knock rooms)
        rooms_ids_without_stripped_state: Set[str] = set()
        for room_id in room_ids_without_results:
            stripped_state_map = room_id_to_stripped_state_map.get(
                room_id, Sentinel.UNSET_SENTINEL
            )
            assert stripped_state_map is not Sentinel.UNSET_SENTINEL, (
                f"Stripped state left unset for room {room_id}. "
                + "Make sure you're calling `_bulk_get_stripped_state_for_rooms_from_sync_room_map(...)` "
                + "with that room_id. (this is a problem with Synapse itself)"
            )

            # If there is some stripped state, we assume the remote server passed *all*
            # of the potential stripped state events for the room.
            if stripped_state_map is not None:
                create_stripped_event = stripped_state_map.get((EventTypes.Create, ""))
                stripped_event = stripped_state_map.get((event_type, ""))
                # Sanity check that we at-least have the create event
                if create_stripped_event is not None:
                    if stripped_event is not None:
                        room_id_to_content[room_id] = stripped_event.content.get(
                            event_content_field
                        )
                    else:
                        # Didn't see the state event we're looking for in the stripped
                        # state so we can assume relevant content field is `None`.
                        room_id_to_content[room_id] = None
            else:
                rooms_ids_without_stripped_state.add(room_id)

        # Last resort, we might not have current room state for rooms that the
        # server has left (no one local is in the room) but we can look at the
        # historical state.
        #
        # Update our `room_id_to_content` map based on the state at the time of
        # the membership event.
        for room_id in rooms_ids_without_stripped_state:
            # TODO: It would be nice to look this up in a bulk way (N+1 queries)
            #
            # TODO: `get_state_at(...)` doesn't take into account the "current state".
            room_state = await self.storage_controllers.state.get_state_at(
                room_id=room_id,
                stream_position=to_token.copy_and_replace(
                    StreamKeyType.ROOM,
                    sync_room_map[room_id].event_pos.to_room_stream_token(),
                ),
                state_filter=StateFilter.from_types(
                    [
                        (EventTypes.Create, ""),
                        (event_type, ""),
                    ]
                ),
                # Partially-stated rooms should have all state events except for
                # remote membership events so we don't need to wait at all because
                # we only want the create event and some non-member event.
                await_full_state=False,
            )
            # We can use the create event as a canary to tell whether the server has
            # seen the room before
            create_event = room_state.get((EventTypes.Create, ""))
            state_event = room_state.get((event_type, ""))

            if create_event is None:
                # Skip for unknown rooms
                continue

            if state_event is not None:
                room_id_to_content[room_id] = state_event.content.get(
                    event_content_field
                )
            else:
                # Didn't see the state event we're looking for in the stripped
                # state so we can assume relevant content field is `None`.
                room_id_to_content[room_id] = None

        return room_id_to_content

    @trace
    async def filter_rooms(
        self,
        user: UserID,
        sync_room_map: Dict[str, _RoomMembershipForUser],
        filters: SlidingSyncConfig.SlidingSyncList.Filters,
        to_token: StreamToken,
    ) -> Dict[str, _RoomMembershipForUser]:
        """
        Filter rooms based on the sync request.

        Args:
            user: User to filter rooms for
            sync_room_map: Dictionary of room IDs to sort along with membership
                information in the room at the time of `to_token`.
            filters: Filters to apply
            to_token: We filter based on the state of the room at this token

        Returns:
            A filtered dictionary of room IDs along with membership information in the
            room at the time of `to_token`.
        """
        room_id_to_stripped_state_map: Dict[
            str, Optional[StateMap[StrippedStateEvent]]
        ] = {}

        filtered_room_id_set = set(sync_room_map.keys())

        # Filter for Direct-Message (DM) rooms
        if filters.is_dm is not None:
            with start_active_span("filters.is_dm"):
                if filters.is_dm:
                    # Only DM rooms please
                    filtered_room_id_set = {
                        room_id
                        for room_id in filtered_room_id_set
                        if sync_room_map[room_id].is_dm
                    }
                else:
                    # Only non-DM rooms please
                    filtered_room_id_set = {
                        room_id
                        for room_id in filtered_room_id_set
                        if not sync_room_map[room_id].is_dm
                    }

        if filters.spaces is not None:
            with start_active_span("filters.spaces"):
                raise NotImplementedError()

        # Filter for encrypted rooms
        if filters.is_encrypted is not None:
            with start_active_span("filters.is_encrypted"):
                room_id_to_encryption = (
                    await self._bulk_get_partial_current_state_content_for_rooms(
                        content_type="room_encryption",
                        room_ids=filtered_room_id_set,
                        to_token=to_token,
                        sync_room_map=sync_room_map,
                        room_id_to_stripped_state_map=room_id_to_stripped_state_map,
                    )
                )

                # Make a copy so we don't run into an error: `Set changed size during
                # iteration`, when we filter out and remove items
                for room_id in filtered_room_id_set.copy():
                    encryption = room_id_to_encryption.get(
                        room_id, ROOM_UNKNOWN_SENTINEL
                    )

                    # Just remove rooms if we can't determine their encryption status
                    if encryption is ROOM_UNKNOWN_SENTINEL:
                        filtered_room_id_set.remove(room_id)
                        continue

                    # If we're looking for encrypted rooms, filter out rooms that are not
                    # encrypted and vice versa
                    is_encrypted = encryption is not None
                    if (filters.is_encrypted and not is_encrypted) or (
                        not filters.is_encrypted and is_encrypted
                    ):
                        filtered_room_id_set.remove(room_id)

        # Filter for rooms that the user has been invited to
        if filters.is_invite is not None:
            with start_active_span("filters.is_invite"):
                # Make a copy so we don't run into an error: `Set changed size during
                # iteration`, when we filter out and remove items
                for room_id in filtered_room_id_set.copy():
                    room_for_user = sync_room_map[room_id]
                    # If we're looking for invite rooms, filter out rooms that the user is
                    # not invited to and vice versa
                    if (
                        filters.is_invite
                        and room_for_user.membership != Membership.INVITE
                    ) or (
                        not filters.is_invite
                        and room_for_user.membership == Membership.INVITE
                    ):
                        filtered_room_id_set.remove(room_id)

        # Filter by room type (space vs room, etc). A room must match one of the types
        # provided in the list. `None` is a valid type for rooms which do not have a
        # room type.
        if filters.room_types is not None or filters.not_room_types is not None:
            with start_active_span("filters.room_types"):
                room_id_to_type = (
                    await self._bulk_get_partial_current_state_content_for_rooms(
                        content_type="room_type",
                        room_ids=filtered_room_id_set,
                        to_token=to_token,
                        sync_room_map=sync_room_map,
                        room_id_to_stripped_state_map=room_id_to_stripped_state_map,
                    )
                )

                # Make a copy so we don't run into an error: `Set changed size during
                # iteration`, when we filter out and remove items
                for room_id in filtered_room_id_set.copy():
                    room_type = room_id_to_type.get(room_id, ROOM_UNKNOWN_SENTINEL)

                    # Just remove rooms if we can't determine their type
                    if room_type is ROOM_UNKNOWN_SENTINEL:
                        filtered_room_id_set.remove(room_id)
                        continue

                    if (
                        filters.room_types is not None
                        and room_type not in filters.room_types
                    ):
                        filtered_room_id_set.remove(room_id)

                    if (
                        filters.not_room_types is not None
                        and room_type in filters.not_room_types
                    ):
                        filtered_room_id_set.remove(room_id)

        if filters.room_name_like is not None:
            with start_active_span("filters.room_name_like"):
                # TODO: The room name is a bit more sensitive to leak than the
                # create/encryption event. Maybe we should consider a better way to fetch
                # historical state before implementing this.
                #
                # room_id_to_create_content = await self._bulk_get_partial_current_state_content_for_rooms(
                #     content_type="room_name",
                #     room_ids=filtered_room_id_set,
                #     to_token=to_token,
                #     sync_room_map=sync_room_map,
                #     room_id_to_stripped_state_map=room_id_to_stripped_state_map,
                # )
                raise NotImplementedError()

        if filters.tags is not None or filters.not_tags is not None:
            with start_active_span("filters.tags"):
                raise NotImplementedError()

        # Assemble a new sync room map but only with the `filtered_room_id_set`
        return {room_id: sync_room_map[room_id] for room_id in filtered_room_id_set}

    @trace
    async def sort_rooms(
        self,
        sync_room_map: Dict[str, _RoomMembershipForUser],
        to_token: StreamToken,
    ) -> List[_RoomMembershipForUser]:
        """
        Sort by `stream_ordering` of the last event that the user should see in the
        room. `stream_ordering` is unique so we get a stable sort.

        Args:
            sync_room_map: Dictionary of room IDs to sort along with membership
                information in the room at the time of `to_token`.
            to_token: We sort based on the events in the room at this token (<= `to_token`)

        Returns:
            A sorted list of room IDs by `stream_ordering` along with membership information.
        """

        # Assemble a map of room ID to the `stream_ordering` of the last activity that the
        # user should see in the room (<= `to_token`)
        last_activity_in_room_map: Dict[str, int] = {}

        for room_id, room_for_user in sync_room_map.items():
            if room_for_user.membership != Membership.JOIN:
                # If the user has left/been invited/knocked/been banned from a
                # room, they shouldn't see anything past that point.
                #
                # FIXME: It's possible that people should see beyond this point
                # in invited/knocked cases if for example the room has
                # `invite`/`world_readable` history visibility, see
                # https://github.com/matrix-org/matrix-spec-proposals/pull/3575#discussion_r1653045932
                last_activity_in_room_map[room_id] = room_for_user.event_pos.stream

        # For fully-joined rooms, we find the latest activity at/before the
        # `to_token`.
        joined_room_positions = (
            await self.store.bulk_get_last_event_pos_in_room_before_stream_ordering(
                [
                    room_id
                    for room_id, room_for_user in sync_room_map.items()
                    if room_for_user.membership == Membership.JOIN
                ],
                to_token.room_key,
            )
        )

        last_activity_in_room_map.update(joined_room_positions)

        return sorted(
            sync_room_map.values(),
            # Sort by the last activity (stream_ordering) in the room
            key=lambda room_info: last_activity_in_room_map[room_info.room_id],
            # We want descending order
            reverse=True,
        )

    @trace
    async def get_current_state_ids_at(
        self,
        room_id: str,
        room_membership_for_user_at_to_token: _RoomMembershipForUser,
        state_filter: StateFilter,
        to_token: StreamToken,
    ) -> StateMap[str]:
        """
        Get current state IDs for the user in the room according to their membership. This
        will be the current state at the time of their LEAVE/BAN, otherwise will be the
        current state <= to_token.

        Args:
            room_id: The room ID to fetch data for
            room_membership_for_user_at_token: Membership information for the user
                in the room at the time of `to_token`.
            to_token: The point in the stream to sync up to.
        """
        state_ids: StateMap[str]
        # People shouldn't see past their leave/ban event
        if room_membership_for_user_at_to_token.membership in (
            Membership.LEAVE,
            Membership.BAN,
        ):
            # TODO: `get_state_ids_at(...)` doesn't take into account the "current
            # state". Maybe we need to use
            # `get_forward_extremities_for_room_at_stream_ordering(...)` to "Fetch the
            # current state at the time."
            state_ids = await self.storage_controllers.state.get_state_ids_at(
                room_id,
                stream_position=to_token.copy_and_replace(
                    StreamKeyType.ROOM,
                    room_membership_for_user_at_to_token.event_pos.to_room_stream_token(),
                ),
                state_filter=state_filter,
                # Partially-stated rooms should have all state events except for
                # remote membership events. Since we've already excluded
                # partially-stated rooms unless `required_state` only has
                # `["m.room.member", "$LAZY"]` for membership, we should be able to
                # retrieve everything requested. When we're lazy-loading, if there
                # are some remote senders in the timeline, we should also have their
                # membership event because we had to auth that timeline event. Plus
                # we don't want to block the whole sync waiting for this one room.
                await_full_state=False,
            )
        # Otherwise, we can get the latest current state in the room
        else:
            state_ids = await self.storage_controllers.state.get_current_state_ids(
                room_id,
                state_filter,
                # Partially-stated rooms should have all state events except for
                # remote membership events. Since we've already excluded
                # partially-stated rooms unless `required_state` only has
                # `["m.room.member", "$LAZY"]` for membership, we should be able to
                # retrieve everything requested. When we're lazy-loading, if there
                # are some remote senders in the timeline, we should also have their
                # membership event because we had to auth that timeline event. Plus
                # we don't want to block the whole sync waiting for this one room.
                await_full_state=False,
            )
            # TODO: Query `current_state_delta_stream` and reverse/rewind back to the `to_token`

        return state_ids

    @trace
    async def get_current_state_at(
        self,
        room_id: str,
        room_membership_for_user_at_to_token: _RoomMembershipForUser,
        state_filter: StateFilter,
        to_token: StreamToken,
    ) -> StateMap[EventBase]:
        """
        Get current state for the user in the room according to their membership. This
        will be the current state at the time of their LEAVE/BAN, otherwise will be the
        current state <= to_token.

        Args:
            room_id: The room ID to fetch data for
            room_membership_for_user_at_token: Membership information for the user
                in the room at the time of `to_token`.
            to_token: The point in the stream to sync up to.
        """
        state_ids = await self.get_current_state_ids_at(
            room_id=room_id,
            room_membership_for_user_at_to_token=room_membership_for_user_at_to_token,
            state_filter=state_filter,
            to_token=to_token,
        )

        event_map = await self.store.get_events(list(state_ids.values()))

        state_map = {}
        for key, event_id in state_ids.items():
            event = event_map.get(event_id)
            if event:
                state_map[key] = event

        return state_map

    async def get_room_sync_data(
        self,
        sync_config: SlidingSyncConfig,
<<<<<<< HEAD
        per_connection_state: "PerConnectionState",
        mutable_per_connection_state: "MutablePerConnectionState",
=======
        previous_connection_state: "PerConnectionState",
>>>>>>> 7273993d
        room_id: str,
        room_sync_config: RoomSyncConfig,
        room_membership_for_user_at_to_token: _RoomMembershipForUser,
        from_token: Optional[SlidingSyncStreamToken],
        to_token: StreamToken,
    ) -> SlidingSyncResult.RoomResult:
        """
        Fetch room data for the sync response.

        We fetch data according to the token range (> `from_token` and <= `to_token`).

        Args:
            user: User to fetch data for
            room_id: The room ID to fetch data for
            room_sync_config: Config for what data we should fetch for a room in the
                sync response.
            room_membership_for_user_at_to_token: Membership information for the user
                in the room at the time of `to_token`.
            from_token: The point in the stream to sync from.
            to_token: The point in the stream to sync up to.
        """
        user = sync_config.user

        set_tag(
            SynapseTags.FUNC_ARG_PREFIX + "membership",
            room_membership_for_user_at_to_token.membership,
        )
        set_tag(
            SynapseTags.FUNC_ARG_PREFIX + "timeline_limit",
            room_sync_config.timeline_limit,
        )

        # Determine whether we should limit the timeline to the token range.
        #
        # We should return historical messages (before token range) in the
        # following cases because we want clients to be able to show a basic
        # screen of information:
        #
        #  - Initial sync (because no `from_token` to limit us anyway)
        #  - When users `newly_joined`
        #  - For an incremental sync where we haven't sent it down this
        #    connection before
        #
        # Relevant spec issue: https://github.com/matrix-org/matrix-spec/issues/1917
        #
        # We also need to check if the timeline limit has increased, if so we ignore
        # the from bound for the timeline to send down a larger chunk of
        # history.
        #
        # TODO: Also handle changes to `required_state`
        from_bound = None
        initial = True
        ignore_timeline_bound = False
        if from_token and not room_membership_for_user_at_to_token.newly_joined:
            room_status = previous_connection_state.rooms.have_sent_room(room_id)
            if room_status.status == HaveSentRoomFlag.LIVE:
                from_bound = from_token.stream_token.room_key
                initial = False
            elif room_status.status == HaveSentRoomFlag.PREVIOUSLY:
                assert room_status.last_token is not None
                from_bound = room_status.last_token
                initial = False
            elif room_status.status == HaveSentRoomFlag.NEVER:
                from_bound = None
                initial = True
            else:
                assert_never(room_status.status)

            log_kv({"sliding_sync.room_status": room_status})

            prev_room_sync_config = per_connection_state.previous_room_configs.get(
                room_id
            )
            if prev_room_sync_config is not None:
                # Check if the timeline limit has increased, if so ignore the
                # timeline bound and record the change.
                if (
                    prev_room_sync_config.timeline_limit
                    < room_sync_config.timeline_limit
                ):
                    ignore_timeline_bound = True
                    mutable_per_connection_state.previous_room_configs[room_id] = (
                        room_sync_config
                    )

                if (
                    room_status.status != HaveSentRoomFlag.LIVE
                    and prev_room_sync_config.timeline_limit
                    > room_sync_config.timeline_limit
                ):
                    mutable_per_connection_state.previous_room_configs[room_id] = (
                        room_sync_config
                    )

                # TODO: Record changes in required_state.

        log_kv(
            {
                "sliding_sync.from_bound": from_bound,
                "sliding_sync.initial": initial,
                "sliding_sync.ignore_timeline_bound": ignore_timeline_bound,
            }
        )

        # Assemble the list of timeline events
        #
        # FIXME: It would be nice to make the `rooms` response more uniform regardless of
        # membership. Currently, we have to make all of these optional because
        # `invite`/`knock` rooms only have `stripped_state`. See
        # https://github.com/matrix-org/matrix-spec-proposals/pull/3575#discussion_r1653045932
        timeline_events: List[EventBase] = []
        bundled_aggregations: Optional[Dict[str, BundledAggregations]] = None
        limited: Optional[bool] = None
        prev_batch_token: Optional[StreamToken] = None
        num_live: Optional[int] = None
        if (
            room_sync_config.timeline_limit > 0
            # No timeline for invite/knock rooms (just `stripped_state`)
            and room_membership_for_user_at_to_token.membership
            not in (Membership.INVITE, Membership.KNOCK)
        ):
            limited = False
            # We want to start off using the `to_token` (vs `from_token`) because we look
            # backwards from the `to_token` up to the `timeline_limit` and we might not
            # reach the `from_token` before we hit the limit. We will update the room stream
            # position once we've fetched the events to point to the earliest event fetched.
            prev_batch_token = to_token

            # We're going to paginate backwards from the `to_token`
            to_bound = to_token.room_key
            # People shouldn't see past their leave/ban event
            if room_membership_for_user_at_to_token.membership in (
                Membership.LEAVE,
                Membership.BAN,
            ):
                to_bound = (
                    room_membership_for_user_at_to_token.event_pos.to_room_stream_token()
                )

            timeline_from_bound = from_bound
            if ignore_timeline_bound:
                timeline_from_bound = None

            # For initial `/sync` (and other historical scenarios mentioned above), we
            # want to view a historical section of the timeline; to fetch events by
            # `topological_ordering` (best representation of the room DAG as others were
            # seeing it at the time). This also aligns with the order that `/messages`
            # returns events in.
            #
            # For incremental `/sync`, we want to get all updates for rooms since
            # the last `/sync` (regardless if those updates arrived late or happened
            # a while ago in the past); to fetch events by `stream_ordering` (in the
            # order they were received by the server).
            #
            # Relevant spec issue: https://github.com/matrix-org/matrix-spec/issues/1917
            #
            # FIXME: Using workaround for mypy,
            # https://github.com/python/mypy/issues/10740#issuecomment-1997047277 and
            # https://github.com/python/mypy/issues/17479
            paginate_room_events_by_topological_ordering: PaginateFunction = (
                self.store.paginate_room_events_by_topological_ordering
            )
            paginate_room_events_by_stream_ordering: PaginateFunction = (
                self.store.paginate_room_events_by_stream_ordering
            )
            pagination_method: PaginateFunction = (
                # Use `topographical_ordering` for historical events
                paginate_room_events_by_topological_ordering
                if timeline_from_bound is None
                # Use `stream_ordering` for updates
                else paginate_room_events_by_stream_ordering
            )
            timeline_events, new_room_key = await pagination_method(
                room_id=room_id,
                # The bounds are reversed so we can paginate backwards
                # (from newer to older events) starting at to_bound.
                # This ensures we fill the `limit` with the newest events first,
                from_key=to_bound,
                to_key=timeline_from_bound,
                direction=Direction.BACKWARDS,
                # We add one so we can determine if there are enough events to saturate
                # the limit or not (see `limited`)
                limit=room_sync_config.timeline_limit + 1,
            )

            # We want to return the events in ascending order (the last event is the
            # most recent).
            timeline_events.reverse()

            # Determine our `limited` status based on the timeline. We do this before
            # filtering the events so we can accurately determine if there is more to
            # paginate even if we filter out some/all events.
            if len(timeline_events) > room_sync_config.timeline_limit:
                limited = True
                # Get rid of that extra "+ 1" event because we only used it to determine
                # if we hit the limit or not
                timeline_events = timeline_events[-room_sync_config.timeline_limit :]
                assert timeline_events[0].internal_metadata.stream_ordering
                new_room_key = RoomStreamToken(
                    stream=timeline_events[0].internal_metadata.stream_ordering - 1
                )

            # Make sure we don't expose any events that the client shouldn't see
            timeline_events = await filter_events_for_client(
                self.storage_controllers,
                user.to_string(),
                timeline_events,
                is_peeking=room_membership_for_user_at_to_token.membership
                != Membership.JOIN,
                filter_send_to_client=True,
            )
            # TODO: Filter out `EventTypes.CallInvite` in public rooms,
            # see https://github.com/element-hq/synapse/issues/17359

            # TODO: Handle timeline gaps (`get_timeline_gaps()`)

            # Determine how many "live" events we have (events within the given token range).
            #
            # This is mostly useful to determine whether a given @mention event should
            # make a noise or not. Clients cannot rely solely on the absence of
            # `initial: true` to determine live events because if a room not in the
            # sliding window bumps into the window because of an @mention it will have
            # `initial: true` yet contain a single live event (with potentially other
            # old events in the timeline)
            num_live = 0
            if from_token is not None:
                for timeline_event in reversed(timeline_events):
                    # This fields should be present for all persisted events
                    assert timeline_event.internal_metadata.stream_ordering is not None
                    assert timeline_event.internal_metadata.instance_name is not None

                    persisted_position = PersistedEventPosition(
                        instance_name=timeline_event.internal_metadata.instance_name,
                        stream=timeline_event.internal_metadata.stream_ordering,
                    )
                    if persisted_position.persisted_after(
                        from_token.stream_token.room_key
                    ):
                        num_live += 1
                    else:
                        # Since we're iterating over the timeline events in
                        # reverse-chronological order, we can break once we hit an event
                        # that's not live. In the future, we could potentially optimize
                        # this more with a binary search (bisect).
                        break

            # If the timeline is `limited=True`, the client does not have all events
            # necessary to calculate aggregations themselves.
            if limited:
                bundled_aggregations = (
                    await self.relations_handler.get_bundled_aggregations(
                        timeline_events, user.to_string()
                    )
                )

            # Update the `prev_batch_token` to point to the position that allows us to
            # keep paginating backwards from the oldest event we return in the timeline.
            prev_batch_token = prev_batch_token.copy_and_replace(
                StreamKeyType.ROOM, new_room_key
            )

        # Figure out any stripped state events for invite/knocks. This allows the
        # potential joiner to identify the room.
        stripped_state: List[JsonDict] = []
        if room_membership_for_user_at_to_token.membership in (
            Membership.INVITE,
            Membership.KNOCK,
        ):
            # This should never happen. If someone is invited/knocked on room, then
            # there should be an event for it.
            assert room_membership_for_user_at_to_token.event_id is not None

            invite_or_knock_event = await self.store.get_event(
                room_membership_for_user_at_to_token.event_id
            )

            stripped_state = []
            if invite_or_knock_event.membership == Membership.INVITE:
                stripped_state.extend(
                    invite_or_knock_event.unsigned.get("invite_room_state", [])
                )
            elif invite_or_knock_event.membership == Membership.KNOCK:
                stripped_state.extend(
                    invite_or_knock_event.unsigned.get("knock_room_state", [])
                )

            stripped_state.append(strip_event(invite_or_knock_event))

        # TODO: Handle state resets. For example, if we see
        # `room_membership_for_user_at_to_token.event_id=None and
        # room_membership_for_user_at_to_token.membership is not None`, we should
        # indicate to the client that a state reset happened. Perhaps we should indicate
        # this by setting `initial: True` and empty `required_state`.

        # Check whether the room has a name set
        name_state_ids = await self.get_current_state_ids_at(
            room_id=room_id,
            room_membership_for_user_at_to_token=room_membership_for_user_at_to_token,
            state_filter=StateFilter.from_types([(EventTypes.Name, "")]),
            to_token=to_token,
        )
        name_event_id = name_state_ids.get((EventTypes.Name, ""))

        room_membership_summary: Mapping[str, MemberSummary]
        empty_membership_summary = MemberSummary([], 0)
        if room_membership_for_user_at_to_token.membership in (
            Membership.LEAVE,
            Membership.BAN,
        ):
            # TODO: Figure out how to get the membership summary for left/banned rooms
            room_membership_summary = {}
        else:
            room_membership_summary = await self.store.get_room_summary(room_id)
            # TODO: Reverse/rewind back to the `to_token`

        # `heroes` are required if the room name is not set.
        #
        # Note: When you're the first one on your server to be invited to a new room
        # over federation, we only have access to some stripped state in
        # `event.unsigned.invite_room_state` which currently doesn't include `heroes`,
        # see https://github.com/matrix-org/matrix-spec/issues/380. This means that
        # clients won't be able to calculate the room name when necessary and just a
        # pitfall we have to deal with until that spec issue is resolved.
        hero_user_ids: List[str] = []
        # TODO: Should we also check for `EventTypes.CanonicalAlias`
        # (`m.room.canonical_alias`) as a fallback for the room name? see
        # https://github.com/matrix-org/matrix-spec-proposals/pull/3575#discussion_r1671260153
        if name_event_id is None:
            hero_user_ids = extract_heroes_from_room_summary(
                room_membership_summary, me=user.to_string()
            )

        # Fetch the `required_state` for the room
        #
        # No `required_state` for invite/knock rooms (just `stripped_state`)
        #
        # FIXME: It would be nice to make the `rooms` response more uniform regardless
        # of membership. Currently, we have to make this optional because
        # `invite`/`knock` rooms only have `stripped_state`. See
        # https://github.com/matrix-org/matrix-spec-proposals/pull/3575#discussion_r1653045932
        #
        # Calculate the `StateFilter` based on the `required_state` for the room
        required_state_filter = StateFilter.none()
        if room_membership_for_user_at_to_token.membership not in (
            Membership.INVITE,
            Membership.KNOCK,
        ):
            # If we have a double wildcard ("*", "*") in the `required_state`, we need
            # to fetch all state for the room
            #
            # Note: MSC3575 describes different behavior to how we're handling things
            # here but since it's not wrong to return more state than requested
            # (`required_state` is just the minimum requested), it doesn't matter if we
            # include more than client wanted. This complexity is also under scrutiny,
            # see
            # https://github.com/matrix-org/matrix-spec-proposals/pull/3575#discussion_r1185109050
            #
            # > One unique exception is when you request all state events via ["*", "*"]. When used,
            # > all state events are returned by default, and additional entries FILTER OUT the returned set
            # > of state events. These additional entries cannot use '*' themselves.
            # > For example, ["*", "*"], ["m.room.member", "@alice:example.com"] will _exclude_ every m.room.member
            # > event _except_ for @alice:example.com, and include every other state event.
            # > In addition, ["*", "*"], ["m.space.child", "*"] is an error, the m.space.child filter is not
            # > required as it would have been returned anyway.
            # >
            # > -- MSC3575 (https://github.com/matrix-org/matrix-spec-proposals/pull/3575)
            if StateValues.WILDCARD in room_sync_config.required_state_map.get(
                StateValues.WILDCARD, set()
            ):
                set_tag(
                    SynapseTags.FUNC_ARG_PREFIX + "required_state_wildcard",
                    True,
                )
                required_state_filter = StateFilter.all()
            # TODO: `StateFilter` currently doesn't support wildcard event types. We're
            # currently working around this by returning all state to the client but it
            # would be nice to fetch less from the database and return just what the
            # client wanted.
            elif (
                room_sync_config.required_state_map.get(StateValues.WILDCARD)
                is not None
            ):
                set_tag(
                    SynapseTags.FUNC_ARG_PREFIX + "required_state_wildcard_event_type",
                    True,
                )
                required_state_filter = StateFilter.all()
            else:
                required_state_types: List[Tuple[str, Optional[str]]] = []
                for (
                    state_type,
                    state_key_set,
                ) in room_sync_config.required_state_map.items():
                    num_wild_state_keys = 0
                    lazy_load_room_members = False
                    num_others = 0
                    for state_key in state_key_set:
                        if state_key == StateValues.WILDCARD:
                            num_wild_state_keys += 1
                            # `None` is a wildcard in the `StateFilter`
                            required_state_types.append((state_type, None))
                        # We need to fetch all relevant people when we're lazy-loading membership
                        elif (
                            state_type == EventTypes.Member
                            and state_key == StateValues.LAZY
                        ):
                            lazy_load_room_members = True
                            # Everyone in the timeline is relevant
                            timeline_membership: Set[str] = set()
                            if timeline_events is not None:
                                for timeline_event in timeline_events:
                                    timeline_membership.add(timeline_event.sender)

                            for user_id in timeline_membership:
                                required_state_types.append(
                                    (EventTypes.Member, user_id)
                                )

                            # FIXME: We probably also care about invite, ban, kick, targets, etc
                            # but the spec only mentions "senders".
                        elif state_key == StateValues.ME:
                            num_others += 1
                            required_state_types.append((state_type, user.to_string()))
                        else:
                            num_others += 1
                            required_state_types.append((state_type, state_key))

                    set_tag(
                        SynapseTags.FUNC_ARG_PREFIX
                        + "required_state_wildcard_state_key_count",
                        num_wild_state_keys,
                    )
                    set_tag(
                        SynapseTags.FUNC_ARG_PREFIX + "required_state_lazy",
                        lazy_load_room_members,
                    )
                    set_tag(
                        SynapseTags.FUNC_ARG_PREFIX + "required_state_other_count",
                        num_others,
                    )

                required_state_filter = StateFilter.from_types(required_state_types)

        # We need this base set of info for the response so let's just fetch it along
        # with the `required_state` for the room
        meta_room_state = [(EventTypes.Name, ""), (EventTypes.RoomAvatar, "")] + [
            (EventTypes.Member, hero_user_id) for hero_user_id in hero_user_ids
        ]
        state_filter = StateFilter.all()
        if required_state_filter != StateFilter.all():
            state_filter = StateFilter(
                types=StateFilter.from_types(
                    chain(meta_room_state, required_state_filter.to_types())
                ).types,
                include_others=required_state_filter.include_others,
            )

        # We can return all of the state that was requested if this was the first
        # time we've sent the room down this connection.
        room_state: StateMap[EventBase] = {}
        if initial:
            room_state = await self.get_current_state_at(
                room_id=room_id,
                room_membership_for_user_at_to_token=room_membership_for_user_at_to_token,
                state_filter=state_filter,
                to_token=to_token,
            )
        else:
            assert from_bound is not None

            # TODO: Limit the number of state events we're about to send down
            # the room, if its too many we should change this to an
            # `initial=True`?
            deltas = await self.store.get_current_state_deltas_for_room(
                room_id=room_id,
                from_token=from_bound,
                to_token=to_token.room_key,
            )
            # TODO: Filter room state before fetching events
            # TODO: Handle state resets where event_id is None
            events = await self.store.get_events(
                [d.event_id for d in deltas if d.event_id]
            )
            room_state = {(s.type, s.state_key): s for s in events.values()}

        required_room_state: StateMap[EventBase] = {}
        if required_state_filter != StateFilter.none():
            required_room_state = required_state_filter.filter_state(room_state)

        # Find the room name and avatar from the state
        room_name: Optional[str] = None
        # TODO: Should we also check for `EventTypes.CanonicalAlias`
        # (`m.room.canonical_alias`) as a fallback for the room name? see
        # https://github.com/matrix-org/matrix-spec-proposals/pull/3575#discussion_r1671260153
        name_event = room_state.get((EventTypes.Name, ""))
        if name_event is not None:
            room_name = name_event.content.get("name")

        room_avatar: Optional[str] = None
        avatar_event = room_state.get((EventTypes.RoomAvatar, ""))
        if avatar_event is not None:
            room_avatar = avatar_event.content.get("url")

        # Assemble heroes: extract the info from the state we just fetched
        heroes: List[SlidingSyncResult.RoomResult.StrippedHero] = []
        for hero_user_id in hero_user_ids:
            member_event = room_state.get((EventTypes.Member, hero_user_id))
            if member_event is not None:
                heroes.append(
                    SlidingSyncResult.RoomResult.StrippedHero(
                        user_id=hero_user_id,
                        display_name=member_event.content.get("displayname"),
                        avatar_url=member_event.content.get("avatar_url"),
                    )
                )

        # Figure out the last bump event in the room
        last_bump_event_result = (
            await self.store.get_last_event_pos_in_room_before_stream_ordering(
                room_id, to_token.room_key, event_types=DEFAULT_BUMP_EVENT_TYPES
            )
        )

        # By default, just choose the membership event position
        bump_stamp = room_membership_for_user_at_to_token.event_pos.stream
        # But if we found a bump event, use that instead
        if last_bump_event_result is not None:
            _, new_bump_event_pos = last_bump_event_result

            # If we've just joined a remote room, then the last bump event may
            # have been backfilled (and so have a negative stream ordering).
            # These negative stream orderings can't sensibly be compared, so
            # instead we use the membership event position.
            if new_bump_event_pos.stream > 0:
                bump_stamp = new_bump_event_pos.stream

        prev_room_sync_config = per_connection_state.previous_room_configs.get(room_id)
        if ignore_timeline_bound:
            # FIXME: We signal the fact that we're sending down more events to
            # the client by setting `initial=true` *without* sending down all
            # the state/metadata again, which is what the proxy does. We should
            # update the protocol to do something less silly.
            initial = True

            mutable_per_connection_state.previous_room_configs[room_id] = (
                RoomSyncConfig(
                    timeline_limit=len(timeline_events),
                    required_state_map=room_sync_config.required_state_map,
                )
            )
        elif prev_room_sync_config is not None:
            # If the result isn't limited then we don't need to record that the
            # timeline_limit has been reduced, as the *effective* timeline limit
            # (i.e. the amount of timeline we have previously sent) is at least
            # the previous timeline limit.
            #
            # This is to handle the case where the timeline limit e.g. goes from
            # 10 to 5 to 10 again (without any timeline gaps), where there's no
            # point sending down extra events when the timeline limit is
            # increased as the client already has the 10 previous events.
            # However, if is a gap (i.e. limited is True), then we *do* need to
            # record the reduced timeline.
            if (
                limited
                and prev_room_sync_config.timeline_limit
                > room_sync_config.timeline_limit
            ):
                mutable_per_connection_state.previous_room_configs[room_id] = (
                    RoomSyncConfig(
                        timeline_limit=len(timeline_events),
                        required_state_map=room_sync_config.required_state_map,
                    )
                )

            # TODO: Record changes in required_state.

        else:
            mutable_per_connection_state.previous_room_configs[room_id] = (
                room_sync_config
            )

        set_tag(SynapseTags.RESULT_PREFIX + "initial", initial)

        return SlidingSyncResult.RoomResult(
            name=room_name,
            avatar=room_avatar,
            heroes=heroes,
            is_dm=room_membership_for_user_at_to_token.is_dm,
            initial=initial,
            required_state=list(required_room_state.values()),
            timeline_events=timeline_events,
            bundled_aggregations=bundled_aggregations,
            stripped_state=stripped_state,
            prev_batch=prev_batch_token,
            limited=limited,
            num_live=num_live,
            bump_stamp=bump_stamp,
            joined_count=room_membership_summary.get(
                Membership.JOIN, empty_membership_summary
            ).count,
            invited_count=room_membership_summary.get(
                Membership.INVITE, empty_membership_summary
            ).count,
            # TODO: These are just dummy values. We could potentially just remove these
            # since notifications can only really be done correctly on the client anyway
            # (encrypted rooms).
            notification_count=0,
            highlight_count=0,
        )

    @trace
    async def get_extensions_response(
        self,
        sync_config: SlidingSyncConfig,
        previous_connection_state: "PerConnectionState",
        new_per_connection_state: "MutablePerConnectionState",
        actual_lists: Dict[str, SlidingSyncResult.SlidingWindowList],
        actual_room_ids: Set[str],
        actual_room_response_map: Dict[str, SlidingSyncResult.RoomResult],
        to_token: StreamToken,
        from_token: Optional[SlidingSyncStreamToken],
    ) -> SlidingSyncResult.Extensions:
        """Handle extension requests.

        Args:
            sync_config: Sync configuration
            previous_connection_state: The current per-connection state
            new_per_connection_state: A mutable copy of the per-connection
                state, used to record updates to the state.
            actual_lists: Sliding window API. A map of list key to list results in the
                Sliding Sync response.
            actual_room_ids: The actual room IDs in the the Sliding Sync response.
            actual_room_response_map: A map of room ID to room results in the the
                Sliding Sync response.
            to_token: The point in the stream to sync up to.
            from_token: The point in the stream to sync from.
        """

        if sync_config.extensions is None:
            return SlidingSyncResult.Extensions()

        to_device_response = None
        if sync_config.extensions.to_device is not None:
            to_device_response = await self.get_to_device_extension_response(
                sync_config=sync_config,
                to_device_request=sync_config.extensions.to_device,
                to_token=to_token,
            )

        e2ee_response = None
        if sync_config.extensions.e2ee is not None:
            e2ee_response = await self.get_e2ee_extension_response(
                sync_config=sync_config,
                e2ee_request=sync_config.extensions.e2ee,
                to_token=to_token,
                from_token=from_token,
            )

        account_data_response = None
        if sync_config.extensions.account_data is not None:
            account_data_response = await self.get_account_data_extension_response(
                sync_config=sync_config,
                actual_lists=actual_lists,
                actual_room_ids=actual_room_ids,
                account_data_request=sync_config.extensions.account_data,
                to_token=to_token,
                from_token=from_token,
            )

        receipts_response = None
        if sync_config.extensions.receipts is not None:
            receipts_response = await self.get_receipts_extension_response(
                sync_config=sync_config,
                previous_connection_state=previous_connection_state,
                new_per_connection_state=new_per_connection_state,
                actual_lists=actual_lists,
                actual_room_ids=actual_room_ids,
                actual_room_response_map=actual_room_response_map,
                receipts_request=sync_config.extensions.receipts,
                to_token=to_token,
                from_token=from_token,
            )

        typing_response = None
        if sync_config.extensions.typing is not None:
            typing_response = await self.get_typing_extension_response(
                sync_config=sync_config,
                actual_lists=actual_lists,
                actual_room_ids=actual_room_ids,
                actual_room_response_map=actual_room_response_map,
                typing_request=sync_config.extensions.typing,
                to_token=to_token,
                from_token=from_token,
            )

        return SlidingSyncResult.Extensions(
            to_device=to_device_response,
            e2ee=e2ee_response,
            account_data=account_data_response,
            receipts=receipts_response,
            typing=typing_response,
        )

    def find_relevant_room_ids_for_extension(
        self,
        requested_lists: Optional[List[str]],
        requested_room_ids: Optional[List[str]],
        actual_lists: Dict[str, SlidingSyncResult.SlidingWindowList],
        actual_room_ids: Set[str],
    ) -> Set[str]:
        """
        Handle the reserved `lists`/`rooms` keys for extensions. Extensions should only
        return results for rooms in the Sliding Sync response. This matches up the
        requested rooms/lists with the actual lists/rooms in the Sliding Sync response.

        {"lists": []}                    // Do not process any lists.
        {"lists": ["rooms", "dms"]}      // Process only a subset of lists.
        {"lists": ["*"]}                 // Process all lists defined in the Sliding Window API. (This is the default.)

        {"rooms": []}                    // Do not process any specific rooms.
        {"rooms": ["!a:b", "!c:d"]}      // Process only a subset of room subscriptions.
        {"rooms": ["*"]}                 // Process all room subscriptions defined in the Room Subscription API. (This is the default.)

        Args:
            requested_lists: The `lists` from the extension request.
            requested_room_ids: The `rooms` from the extension request.
            actual_lists: The actual lists from the Sliding Sync response.
            actual_room_ids: The actual room subscriptions from the Sliding Sync request.
        """

        # We only want to include account data for rooms that are already in the sliding
        # sync response AND that were requested in the account data request.
        relevant_room_ids: Set[str] = set()

        # See what rooms from the room subscriptions we should get account data for
        if requested_room_ids is not None:
            for room_id in requested_room_ids:
                # A wildcard means we process all rooms from the room subscriptions
                if room_id == "*":
                    relevant_room_ids.update(actual_room_ids)
                    break

                if room_id in actual_room_ids:
                    relevant_room_ids.add(room_id)

        # See what rooms from the sliding window lists we should get account data for
        if requested_lists is not None:
            for list_key in requested_lists:
                # Just some typing because we share the variable name in multiple places
                actual_list: Optional[SlidingSyncResult.SlidingWindowList] = None

                # A wildcard means we process rooms from all lists
                if list_key == "*":
                    for actual_list in actual_lists.values():
                        # We only expect a single SYNC operation for any list
                        assert len(actual_list.ops) == 1
                        sync_op = actual_list.ops[0]
                        assert sync_op.op == OperationType.SYNC

                        relevant_room_ids.update(sync_op.room_ids)

                    break

                actual_list = actual_lists.get(list_key)
                if actual_list is not None:
                    # We only expect a single SYNC operation for any list
                    assert len(actual_list.ops) == 1
                    sync_op = actual_list.ops[0]
                    assert sync_op.op == OperationType.SYNC

                    relevant_room_ids.update(sync_op.room_ids)

        return relevant_room_ids

    @trace
    async def get_to_device_extension_response(
        self,
        sync_config: SlidingSyncConfig,
        to_device_request: SlidingSyncConfig.Extensions.ToDeviceExtension,
        to_token: StreamToken,
    ) -> Optional[SlidingSyncResult.Extensions.ToDeviceExtension]:
        """Handle to-device extension (MSC3885)

        Args:
            sync_config: Sync configuration
            to_device_request: The to-device extension from the request
            to_token: The point in the stream to sync up to.
        """
        user_id = sync_config.user.to_string()
        device_id = sync_config.requester.device_id

        # Skip if the extension is not enabled
        if not to_device_request.enabled:
            return None

        # Check that this request has a valid device ID (not all requests have
        # to belong to a device, and so device_id is None)
        if device_id is None:
            return SlidingSyncResult.Extensions.ToDeviceExtension(
                next_batch=f"{to_token.to_device_key}",
                events=[],
            )

        since_stream_id = 0
        if to_device_request.since is not None:
            # We've already validated this is an int.
            since_stream_id = int(to_device_request.since)

            if to_token.to_device_key < since_stream_id:
                # The since token is ahead of our current token, so we return an
                # empty response.
                logger.warning(
                    "Got to-device.since from the future. since token: %r is ahead of our current to_device stream position: %r",
                    since_stream_id,
                    to_token.to_device_key,
                )
                return SlidingSyncResult.Extensions.ToDeviceExtension(
                    next_batch=to_device_request.since,
                    events=[],
                )

            # Delete everything before the given since token, as we know the
            # device must have received them.
            deleted = await self.store.delete_messages_for_device(
                user_id=user_id,
                device_id=device_id,
                up_to_stream_id=since_stream_id,
            )

            logger.debug(
                "Deleted %d to-device messages up to %d for %s",
                deleted,
                since_stream_id,
                user_id,
            )

        messages, stream_id = await self.store.get_messages_for_device(
            user_id=user_id,
            device_id=device_id,
            from_stream_id=since_stream_id,
            to_stream_id=to_token.to_device_key,
            limit=min(to_device_request.limit, 100),  # Limit to at most 100 events
        )

        return SlidingSyncResult.Extensions.ToDeviceExtension(
            next_batch=f"{stream_id}",
            events=messages,
        )

    @trace
    async def get_e2ee_extension_response(
        self,
        sync_config: SlidingSyncConfig,
        e2ee_request: SlidingSyncConfig.Extensions.E2eeExtension,
        to_token: StreamToken,
        from_token: Optional[SlidingSyncStreamToken],
    ) -> Optional[SlidingSyncResult.Extensions.E2eeExtension]:
        """Handle E2EE device extension (MSC3884)

        Args:
            sync_config: Sync configuration
            e2ee_request: The e2ee extension from the request
            to_token: The point in the stream to sync up to.
            from_token: The point in the stream to sync from.
        """
        user_id = sync_config.user.to_string()
        device_id = sync_config.requester.device_id

        # Skip if the extension is not enabled
        if not e2ee_request.enabled:
            return None

        device_list_updates: Optional[DeviceListUpdates] = None
        if from_token is not None:
            # TODO: This should take into account the `from_token` and `to_token`
            device_list_updates = await self.device_handler.get_user_ids_changed(
                user_id=user_id,
                from_token=from_token.stream_token,
            )

        device_one_time_keys_count: Mapping[str, int] = {}
        device_unused_fallback_key_types: Sequence[str] = []
        if device_id:
            # TODO: We should have a way to let clients differentiate between the states of:
            #   * no change in OTK count since the provided since token
            #   * the server has zero OTKs left for this device
            #  Spec issue: https://github.com/matrix-org/matrix-doc/issues/3298
            device_one_time_keys_count = await self.store.count_e2e_one_time_keys(
                user_id, device_id
            )
            device_unused_fallback_key_types = (
                await self.store.get_e2e_unused_fallback_key_types(user_id, device_id)
            )

        return SlidingSyncResult.Extensions.E2eeExtension(
            device_list_updates=device_list_updates,
            device_one_time_keys_count=device_one_time_keys_count,
            device_unused_fallback_key_types=device_unused_fallback_key_types,
        )

    @trace
    async def get_account_data_extension_response(
        self,
        sync_config: SlidingSyncConfig,
        actual_lists: Dict[str, SlidingSyncResult.SlidingWindowList],
        actual_room_ids: Set[str],
        account_data_request: SlidingSyncConfig.Extensions.AccountDataExtension,
        to_token: StreamToken,
        from_token: Optional[SlidingSyncStreamToken],
    ) -> Optional[SlidingSyncResult.Extensions.AccountDataExtension]:
        """Handle Account Data extension (MSC3959)

        Args:
            sync_config: Sync configuration
            actual_lists: Sliding window API. A map of list key to list results in the
                Sliding Sync response.
            actual_room_ids: The actual room IDs in the the Sliding Sync response.
            account_data_request: The account_data extension from the request
            to_token: The point in the stream to sync up to.
            from_token: The point in the stream to sync from.
        """
        user_id = sync_config.user.to_string()

        # Skip if the extension is not enabled
        if not account_data_request.enabled:
            return None

        global_account_data_map: Mapping[str, JsonMapping] = {}
        if from_token is not None:
            # TODO: This should take into account the `from_token` and `to_token`
            global_account_data_map = (
                await self.store.get_updated_global_account_data_for_user(
                    user_id, from_token.stream_token.account_data_key
                )
            )

            have_push_rules_changed = await self.store.have_push_rules_changed_for_user(
                user_id, from_token.stream_token.push_rules_key
            )
            if have_push_rules_changed:
                global_account_data_map = dict(global_account_data_map)
                # TODO: This should take into account the `from_token` and `to_token`
                global_account_data_map[AccountDataTypes.PUSH_RULES] = (
                    await self.push_rules_handler.push_rules_for_user(sync_config.user)
                )
        else:
            # TODO: This should take into account the `to_token`
            all_global_account_data = await self.store.get_global_account_data_for_user(
                user_id
            )

            global_account_data_map = dict(all_global_account_data)
            # TODO: This should take into account the  `to_token`
            global_account_data_map[AccountDataTypes.PUSH_RULES] = (
                await self.push_rules_handler.push_rules_for_user(sync_config.user)
            )

        # Fetch room account data
        account_data_by_room_map: Mapping[str, Mapping[str, JsonMapping]] = {}
        relevant_room_ids = self.find_relevant_room_ids_for_extension(
            requested_lists=account_data_request.lists,
            requested_room_ids=account_data_request.rooms,
            actual_lists=actual_lists,
            actual_room_ids=actual_room_ids,
        )
        if len(relevant_room_ids) > 0:
            if from_token is not None:
                # TODO: This should take into account the `from_token` and `to_token`
                account_data_by_room_map = (
                    await self.store.get_updated_room_account_data_for_user(
                        user_id, from_token.stream_token.account_data_key
                    )
                )
            else:
                # TODO: This should take into account the `to_token`
                account_data_by_room_map = (
                    await self.store.get_room_account_data_for_user(user_id)
                )

        # Filter down to the relevant rooms
        account_data_by_room_map = {
            room_id: account_data_map
            for room_id, account_data_map in account_data_by_room_map.items()
            if room_id in relevant_room_ids
        }

        return SlidingSyncResult.Extensions.AccountDataExtension(
            global_account_data_map=global_account_data_map,
            account_data_by_room_map=account_data_by_room_map,
        )

    @trace
    async def get_receipts_extension_response(
        self,
        sync_config: SlidingSyncConfig,
        previous_connection_state: "PerConnectionState",
        new_per_connection_state: "MutablePerConnectionState",
        actual_lists: Dict[str, SlidingSyncResult.SlidingWindowList],
        actual_room_ids: Set[str],
        actual_room_response_map: Dict[str, SlidingSyncResult.RoomResult],
        receipts_request: SlidingSyncConfig.Extensions.ReceiptsExtension,
        to_token: StreamToken,
        from_token: Optional[SlidingSyncStreamToken],
    ) -> Optional[SlidingSyncResult.Extensions.ReceiptsExtension]:
        """Handle Receipts extension (MSC3960)

        Args:
            sync_config: Sync configuration
            previous_connection_state: The current per-connection state
            new_per_connection_state: A mutable copy of the per-connection
                state, used to record updates to the state.
            actual_lists: Sliding window API. A map of list key to list results in the
                Sliding Sync response.
            actual_room_ids: The actual room IDs in the the Sliding Sync response.
            actual_room_response_map: A map of room ID to room results in the the
                Sliding Sync response.
            account_data_request: The account_data extension from the request
            to_token: The point in the stream to sync up to.
            from_token: The point in the stream to sync from.
        """
        # Skip if the extension is not enabled
        if not receipts_request.enabled:
            return None

        relevant_room_ids = self.find_relevant_room_ids_for_extension(
            requested_lists=receipts_request.lists,
            requested_room_ids=receipts_request.rooms,
            actual_lists=actual_lists,
            actual_room_ids=actual_room_ids,
        )

        room_id_to_receipt_map: Dict[str, JsonMapping] = {}
        if len(relevant_room_ids) > 0:
            # We need to handle the different cases depending on if we have sent
            # down receipts previously or not, so we split the relevant rooms
            # up into different collections based on status.
            live_rooms = set()
            previously_rooms: Dict[str, MultiWriterStreamToken] = {}
            initial_rooms = set()

            for room_id in relevant_room_ids:
                if not from_token:
                    initial_rooms.add(room_id)
                    continue

                # If we're sending down the room again for some reason, we
                # should always resend the receipts as well (regardless of if
                # we've sent them down before). This is to mimic the behaviour
                # of what happens on initial load, where you get a chunk of
                # timeline with all the receipts for the room.
                room_result = actual_room_response_map.get(room_id)
                if room_result is not None and room_result.initial:
                    initial_rooms.add(room_id)
                    continue

                room_status = previous_connection_state.receipts.have_sent_room(room_id)
                if room_status.status == HaveSentRoomFlag.LIVE:
                    live_rooms.add(room_id)
                elif room_status.status == HaveSentRoomFlag.PREVIOUSLY:
                    assert room_status.last_token is not None
                    previously_rooms[room_id] = room_status.last_token
                elif room_status.status == HaveSentRoomFlag.NEVER:
                    initial_rooms.add(room_id)
                else:
                    assert_never(room_status.status)

            # The set of receipts that we fetched. Private receipts need to be
            # filtered out before returning.
            fetched_receipts = []

            # For live rooms we just fetch all receipts in those rooms since the
            # `since` token.
            if live_rooms:
                assert from_token is not None
                receipts = await self.store.get_linearized_receipts_for_rooms(
                    room_ids=live_rooms,
                    from_key=from_token.stream_token.receipt_key,
                    to_key=to_token.receipt_key,
                )
                fetched_receipts.extend(receipts)

            # For rooms we've previously sent down, but aren't up to date, we
            # need to use the from token from the room status.
            if previously_rooms:
                for room_id, receipt_token in previously_rooms.items():
                    # TODO: Limit the number of receipts we're about to send down
                    # for the room, if its too many we should TODO
                    previously_receipts = (
                        await self.store.get_linearized_receipts_for_room(
                            room_id=room_id,
                            from_key=receipt_token,
                            to_key=to_token.receipt_key,
                        )
                    )
                    fetched_receipts.extend(previously_receipts)

            # For rooms we haven't previously sent down, we could send all receipts
            # from that room but we only want to include receipts for events
            # in the timeline to avoid bloating and blowing up the sync response
            # as the number of users in the room increases. (this behavior is part of the spec)
            initial_rooms = [
                room_id
                for room_id in initial_rooms
                if room_id in actual_room_response_map
            ]
            if initial_rooms:
                initial_receipts = await self.store.get_linearized_receipts_for_rooms(
                    room_ids=initial_rooms,
                    to_key=to_token.receipt_key,
                )

                for receipt in initial_receipts:
                    relevant_event_ids = [
                        event.event_id
                        for event in actual_room_response_map[
                            receipt["room_id"]
                        ].timeline_events
                    ]

                    content = {
                        event_id: content_value
                        for event_id, content_value in receipt["content"].items()
                        if event_id in relevant_event_ids
                    }
                    if content:
                        fetched_receipts.append(
                            {
                                "type": receipt["type"],
                                "room_id": receipt["room_id"],
                                "content": content,
                            }
                        )

            fetched_receipts = ReceiptEventSource.filter_out_private_receipts(
                fetched_receipts, sync_config.user.to_string()
            )

            for receipt in fetched_receipts:
                # These fields should exist for every receipt
                room_id = receipt["room_id"]
                type = receipt["type"]
                content = receipt["content"]

                room_id_to_receipt_map[room_id] = {"type": type, "content": content}

        # Now we update the per-connection state to track which receipts we have
        # and haven't sent down.
        new_per_connection_state.receipts.record_sent_rooms(relevant_room_ids)

        if from_token:
            # Now find the set of rooms that may have receipts that we're not
            # sending down. We only check in the rooms that we have previously
            # returned receipts for, as if we haven't we'll handle those rooms
            # correctly when they come into range anyway. (i.e. we only want to
            # transition `LIVE` rooms to `PREVIOUSLY` rooms, so only pick out
            # the live rooms)
            rooms_no_receipts = [
                room_id
                for room_id, room_status in previous_connection_state.receipts._statuses.items()
                if room_status.status == HaveSentRoomFlag.LIVE
                and room_id not in relevant_room_ids
            ]
            changed_rooms = await self.store.get_rooms_with_receipts_between(
                rooms_no_receipts,
                from_key=from_token.stream_token.receipt_key,
                to_key=to_token.receipt_key,
            )
            new_per_connection_state.receipts.record_unsent_rooms(
                changed_rooms, from_token.stream_token.receipt_key
            )

        return SlidingSyncResult.Extensions.ReceiptsExtension(
            room_id_to_receipt_map=room_id_to_receipt_map,
        )

    async def get_typing_extension_response(
        self,
        sync_config: SlidingSyncConfig,
        actual_lists: Dict[str, SlidingSyncResult.SlidingWindowList],
        actual_room_ids: Set[str],
        actual_room_response_map: Dict[str, SlidingSyncResult.RoomResult],
        typing_request: SlidingSyncConfig.Extensions.TypingExtension,
        to_token: StreamToken,
        from_token: Optional[SlidingSyncStreamToken],
    ) -> Optional[SlidingSyncResult.Extensions.TypingExtension]:
        """Handle Typing Notification extension (MSC3961)

        Args:
            sync_config: Sync configuration
            actual_lists: Sliding window API. A map of list key to list results in the
                Sliding Sync response.
            actual_room_ids: The actual room IDs in the the Sliding Sync response.
            actual_room_response_map: A map of room ID to room results in the the
                Sliding Sync response.
            account_data_request: The account_data extension from the request
            to_token: The point in the stream to sync up to.
            from_token: The point in the stream to sync from.
        """
        # Skip if the extension is not enabled
        if not typing_request.enabled:
            return None

        relevant_room_ids = self.find_relevant_room_ids_for_extension(
            requested_lists=typing_request.lists,
            requested_room_ids=typing_request.rooms,
            actual_lists=actual_lists,
            actual_room_ids=actual_room_ids,
        )

        room_id_to_typing_map: Dict[str, JsonMapping] = {}
        if len(relevant_room_ids) > 0:
            # Note: We don't need to take connection tracking into account for typing
            # notifications because they'll get anything still relevant and hasn't timed
            # out when the room comes into range. We consider the gap where the room
            # fell out of range, as long enough for any typing notifications to have
            # timed out (it's not worth the 30 seconds of data we may have missed).
            typing_source = self.event_sources.sources.typing
            typing_notifications, _ = await typing_source.get_new_events(
                user=sync_config.user,
                from_key=(from_token.stream_token.typing_key if from_token else 0),
                to_key=to_token.typing_key,
                # This is a dummy value and isn't used in the function
                limit=0,
                room_ids=relevant_room_ids,
                is_guest=False,
            )

            for typing_notification in typing_notifications:
                # These fields should exist for every typing notification
                room_id = typing_notification["room_id"]
                type = typing_notification["type"]
                content = typing_notification["content"]

                room_id_to_typing_map[room_id] = {"type": type, "content": content}

        return SlidingSyncResult.Extensions.TypingExtension(
            room_id_to_typing_map=room_id_to_typing_map,
        )


class HaveSentRoomFlag(Enum):
    """Flag for whether we have sent the room down a sliding sync connection.

    The valid state changes here are:
        NEVER -> LIVE
        LIVE -> PREVIOUSLY
        PREVIOUSLY -> LIVE
    """

    # The room has never been sent down (or we have forgotten we have sent it
    # down).
    NEVER = 1

    # We have previously sent the room down, but there are updates that we
    # haven't sent down.
    PREVIOUSLY = 2

    # We have sent the room down and the client has received all updates.
    LIVE = 3


T = TypeVar("T")


@attr.s(auto_attribs=True, slots=True, frozen=True)
class HaveSentRoom(Generic[T]):
    """Whether we have sent the room data down a sliding sync connection.

    We are generic over the type of token used, e.g. `RoomStreamToken` or
    `MultiWriterStreamToken`.

    Attributes:
        status: Flag of if we have or haven't sent down the room
        last_token: If the flag is `PREVIOUSLY` then this is non-null and
            contains the last stream token of the last updates we sent down
            the room, i.e. we still need to send everything since then to the
            client.
    """

    status: HaveSentRoomFlag
    last_token: Optional[T]

    @staticmethod
    def live() -> "HaveSentRoom[T]":
        return HaveSentRoom(HaveSentRoomFlag.LIVE, None)

    @staticmethod
    def previously(last_token: T) -> "HaveSentRoom[T]":
        """Constructor for `PREVIOUSLY` flag."""
        return HaveSentRoom(HaveSentRoomFlag.PREVIOUSLY, last_token)

    @staticmethod
    def never() -> "HaveSentRoom[T]":
        return HaveSentRoom(HaveSentRoomFlag.NEVER, None)


@attr.s(auto_attribs=True, slots=True, frozen=True)
class RoomStatusMap(Generic[T]):
    """For a given stream, e.g. events, records what we have or have not sent
    down for that stream in a given room."""

    # `room_id` -> `HaveSentRoom`
    _statuses: Mapping[str, HaveSentRoom[T]] = attr.Factory(dict)

    def have_sent_room(self, room_id: str) -> HaveSentRoom[T]:
        """Return whether we have previously sent the room down"""
        return self._statuses.get(room_id, HaveSentRoom.never())

    def get_mutable(self) -> "MutableRoomStatusMap[T]":
        """Get a mutable copy of this state."""
        return MutableRoomStatusMap(
            statuses=self._statuses,
        )

    def copy(self) -> "RoomStatusMap[T]":
        """Make a copy of the class. Useful for converting from a mutable to
        immutable version."""

        return RoomStatusMap(statuses=dict(self._statuses))


class MutableRoomStatusMap(RoomStatusMap[T]):
    """A mutable version of `RoomStatusMap`"""

    _statuses: typing.ChainMap[str, HaveSentRoom[T]]

    def __init__(
        self,
        statuses: Mapping[str, HaveSentRoom[T]],
    ) -> None:
        # ChainMap requires a mutable mapping, but we're not actually going to
        # mutate it.
        statuses = cast(MutableMapping, statuses)

        super().__init__(
            statuses=ChainMap({}, statuses),
        )

    def get_updates(self) -> Mapping[str, HaveSentRoom[T]]:
        """Return only the changes that were made"""
        return self._statuses.maps[0]

    def record_sent_rooms(self, room_ids: StrCollection) -> None:
        """Record that we have sent these rooms in the response"""
        for room_id in room_ids:
            current_status = self._statuses.get(room_id, HaveSentRoom.never())
            if current_status.status == HaveSentRoomFlag.LIVE:
                continue

            self._statuses[room_id] = HaveSentRoom.live()

    def record_unsent_rooms(self, room_ids: StrCollection, from_token: T) -> None:
        """Record that we have not sent these rooms in the response, but there
        have been updates.
        """
        # Whether we add/update the entries for unsent rooms depends on the
        # existing entry:
        #   - LIVE: We have previously sent down everything up to
        #     `last_room_token, so we update the entry to be `PREVIOUSLY` with
        #     `last_room_token`.
        #   - PREVIOUSLY: We have previously sent down everything up to *a*
        #     given token, so we don't need to update the entry.
        #   - NEVER: We have never previously sent down the room, and we haven't
        #     sent anything down this time either so we leave it as NEVER.

        for room_id in room_ids:
            current_status = self._statuses.get(room_id, HaveSentRoom.never())
            if current_status.status != HaveSentRoomFlag.LIVE:
                continue

            self._statuses[room_id] = HaveSentRoom.previously(from_token)


@attr.s(auto_attribs=True)
class PerConnectionState:
    """The per-connection state. A snapshot of what we've sent down the
    connection before.

    Currently, we track whether we've sent down various aspects of a given room
    before.

    We use the `rooms` field to store the position in the events stream for each
    room that we've previously sent to the client before. On the next request
    that includes the room, we can then send only what's changed since that
    recorded position.

    Same goes for the `receipts` field so we only need to send the new receipts
    since the last time you made a sync request.

    Attributes:
        rooms: The status of each room for the events stream.
    """

    rooms: RoomStatusMap[RoomStreamToken] = attr.Factory(RoomStatusMap)
    receipts: RoomStatusMap[MultiWriterStreamToken] = attr.Factory(RoomStatusMap)

    previous_room_configs: Mapping[str, RoomSyncConfig] = attr.Factory(dict)

    def get_mutable(self) -> "MutablePerConnectionState":
        """Get a mutable copy of this state."""
        # ChainMap requires a mutable mapping, but we're not actually going to
        # mutate it.
        previous_room_configs = cast(
            MutableMapping[str, RoomSyncConfig], self.previous_room_configs
        )

        return MutablePerConnectionState(
            rooms=self.rooms.get_mutable(),
            receipts=self.receipts.get_mutable(),
            previous_room_configs=ChainMap({}, previous_room_configs),
        )

    def copy(self) -> "PerConnectionState":
        return PerConnectionState(
            rooms=self.rooms.copy(),
            receipts=self.receipts.copy(),
            previous_room_configs=dict(self.previous_room_configs),
        )


@attr.s(auto_attribs=True)
class MutablePerConnectionState(PerConnectionState):
    """A mutable version of `PerConnectionState`"""

    rooms: MutableRoomStatusMap[RoomStreamToken]
    receipts: MutableRoomStatusMap[MultiWriterStreamToken]

    previous_room_configs: typing.ChainMap[str, RoomSyncConfig]

    def has_updates(self) -> bool:
        return (
            bool(self.rooms.get_updates())
            or bool(self.receipts.get_updates())
            or bool(self.get_room_config_updates())
        )

    def get_room_config_updates(self) -> Mapping[str, RoomSyncConfig]:
        """Get updates to the room sync config"""
        return self.previous_room_configs.maps[0]


@attr.s(auto_attribs=True)
class SlidingSyncConnectionStore:
    """In-memory store of per-connection state, including what rooms we have
    previously sent down a sliding sync connection.

    Note: This is NOT safe to run in a worker setup because connection positions will
    point to different sets of rooms on different workers. e.g. for the same connection,
    a connection position of 5 might have totally different states on worker A and
    worker B.

    One complication that we need to deal with here is needing to handle requests being
    resent, i.e. if we sent down a room in a response that the client received, we must
    consider the room *not* sent when we get the request again.

    This is handled by using an integer "token", which is returned to the client
    as part of the sync token. For each connection we store a mapping from
    tokens to the room states, and create a new entry when we send down new
    rooms.

    Note that for any given sliding sync connection we will only store a maximum
    of two different tokens: the previous token from the request and a new token
    sent in the response. When we receive a request with a given token, we then
    clear out all other entries with a different token.

    Attributes:
        _connections: Mapping from `(user_id, conn_id)` to mapping of `token`
            to mapping of room ID to `HaveSentRoom`.
    """

    # `(user_id, conn_id)` -> `connection_position` -> `PerConnectionState`
    _connections: Dict[Tuple[str, str], Dict[int, PerConnectionState]] = attr.Factory(
        dict
    )

    async def is_valid_token(
        self, sync_config: SlidingSyncConfig, connection_token: int
    ) -> bool:
        """Return whether the connection token is valid/recognized"""
        if connection_token == 0:
            return True

        conn_key = self._get_connection_key(sync_config)
        return connection_token in self._connections.get(conn_key, {})

    async def get_per_connection_state(
        self,
        sync_config: SlidingSyncConfig,
        from_token: Optional[SlidingSyncStreamToken],
    ) -> PerConnectionState:
        """Fetch the per-connection state for the token.

        Raises:
            SlidingSyncUnknownPosition if the connection_token is unknown
        """
        if from_token is None:
            return PerConnectionState()

        connection_position = from_token.connection_position
        if connection_position == 0:
            # Initial sync (request without a `from_token`) starts at `0` so
            # there is no existing per-connection state
            return PerConnectionState()

        conn_key = self._get_connection_key(sync_config)
        sync_statuses = self._connections.get(conn_key, {})
        connection_state = sync_statuses.get(connection_position)

        if connection_state is None:
            raise SlidingSyncUnknownPosition()

        return connection_state

    @trace
    async def record_new_state(
        self,
        sync_config: SlidingSyncConfig,
        from_token: Optional[SlidingSyncStreamToken],
        new_connection_state: MutablePerConnectionState,
    ) -> int:
        """Record updated per-connection state, returning the connection
        position associated with the new state.

        If there are no changes to the state this may return the same token as
        the existing per-connection state.
        """
        prev_connection_token = 0
        if from_token is not None:
            prev_connection_token = from_token.connection_position

        if not new_connection_state.has_updates():
            return prev_connection_token

        conn_key = self._get_connection_key(sync_config)
        sync_statuses = self._connections.setdefault(conn_key, {})

        # Generate a new token, removing any existing entries in that token
        # (which can happen if requests get resent).
        new_store_token = prev_connection_token + 1
        sync_statuses.pop(new_store_token, None)

<<<<<<< HEAD
        sync_statuses[new_store_token] = per_connection_state.copy()
=======
        sync_statuses[new_store_token] = PerConnectionState(
            rooms=new_connection_state.rooms.copy(),
            receipts=new_connection_state.receipts.copy(),
        )
>>>>>>> 7273993d

        return new_store_token

    @trace
    async def mark_token_seen(
        self,
        sync_config: SlidingSyncConfig,
        from_token: Optional[SlidingSyncStreamToken],
    ) -> None:
        """We have received a request with the given token, so we can clear out
        any other tokens associated with the connection.

        If there is no from token then we have started afresh, and so we delete
        all tokens associated with the device.
        """
        # Clear out any tokens for the connection that doesn't match the one
        # from the request.

        conn_key = self._get_connection_key(sync_config)
        sync_statuses = self._connections.pop(conn_key, {})
        if from_token is None:
            return

        sync_statuses = {
            connection_token: room_statuses
            for connection_token, room_statuses in sync_statuses.items()
            if connection_token == from_token.connection_position
        }
        if sync_statuses:
            self._connections[conn_key] = sync_statuses

    @staticmethod
    def _get_connection_key(sync_config: SlidingSyncConfig) -> Tuple[str, str]:
        """Return a unique identifier for this connection.

        The first part is simply the user ID.

        The second part is generally a combination of device ID and conn_id.
        However, both these two are optional (e.g. puppet access tokens don't
        have device IDs), so this handles those edge cases.

        We use this over the raw `conn_id` to avoid clashes between different
        clients that use the same `conn_id`. Imagine a user uses a web client
        that uses `conn_id: main_sync_loop` and an Android client that also has
        a `conn_id: main_sync_loop`.
        """

        user_id = sync_config.user.to_string()

        # Only one sliding sync connection is allowed per given conn_id (empty
        # or not).
        conn_id = sync_config.conn_id or ""

        if sync_config.requester.device_id:
            return (user_id, f"D/{sync_config.requester.device_id}/{conn_id}")

        if sync_config.requester.access_token_id:
            # If we don't have a device, then the access token ID should be a
            # stable ID.
            return (user_id, f"A/{sync_config.requester.access_token_id}/{conn_id}")

        # If we have neither then its likely an AS or some weird token. Either
        # way we can just fail here.
        raise Exception("Cannot use sliding sync with access token type")<|MERGE_RESOLUTION|>--- conflicted
+++ resolved
@@ -787,10 +787,9 @@
                 # subscription and have updates we need to send (i.e. either because
                 # we haven't sent the room down, or we have but there are missing
                 # updates).
-<<<<<<< HEAD
                 for room_id, room_config in relevant_room_map.items():
                     prev_room_sync_config = (
-                        per_connection_state.previous_room_configs.get(room_id)
+                        previous_connection_state.previous_room_configs.get(room_id)
                     )
                     if prev_room_sync_config is not None:
                         # Always include rooms whose timeline limit has increased.
@@ -801,11 +800,7 @@
                             rooms_should_send.add(room_id)
                             continue
 
-                    status = per_connection_state.rooms.have_sent_room(room_id)
-=======
-                for room_id in relevant_room_map:
                     status = previous_connection_state.rooms.have_sent_room(room_id)
->>>>>>> 7273993d
                     if (
                         # The room was never sent down before so the client needs to know
                         # about it regardless of any updates.
@@ -836,7 +831,7 @@
                     if room_id in rooms_should_send
                 }
 
-        new_connection_state = per_connection_state.get_mutable()
+        new_connection_state = previous_connection_state.get_mutable()
 
         @trace
         @tag_args
@@ -845,12 +840,8 @@
 
             room_sync_result = await self.get_room_sync_data(
                 sync_config=sync_config,
-<<<<<<< HEAD
-                per_connection_state=per_connection_state,
+                per_connection_state=previous_connection_state,
                 mutable_per_connection_state=new_connection_state,
-=======
-                previous_connection_state=previous_connection_state,
->>>>>>> 7273993d
                 room_id=room_id,
                 room_sync_config=relevant_rooms_to_send_map[room_id],
                 room_membership_for_user_at_to_token=room_membership_for_user_map[
@@ -868,11 +859,6 @@
             with start_active_span("sliding_sync.generate_room_entries"):
                 await concurrently_execute(handle_room, relevant_rooms_to_send_map, 10)
 
-<<<<<<< HEAD
-=======
-        new_connection_state = previous_connection_state.get_mutable()
-
->>>>>>> 7273993d
         extensions = await self.get_extensions_response(
             sync_config=sync_config,
             actual_lists=lists,
@@ -1983,12 +1969,8 @@
     async def get_room_sync_data(
         self,
         sync_config: SlidingSyncConfig,
-<<<<<<< HEAD
         per_connection_state: "PerConnectionState",
         mutable_per_connection_state: "MutablePerConnectionState",
-=======
-        previous_connection_state: "PerConnectionState",
->>>>>>> 7273993d
         room_id: str,
         room_sync_config: RoomSyncConfig,
         room_membership_for_user_at_to_token: _RoomMembershipForUser,
@@ -2043,7 +2025,7 @@
         initial = True
         ignore_timeline_bound = False
         if from_token and not room_membership_for_user_at_to_token.newly_joined:
-            room_status = previous_connection_state.rooms.have_sent_room(room_id)
+            room_status = per_connection_state.rooms.have_sent_room(room_id)
             if room_status.status == HaveSentRoomFlag.LIVE:
                 from_bound = from_token.stream_token.room_key
                 initial = False
@@ -3089,11 +3071,11 @@
             # from that room but we only want to include receipts for events
             # in the timeline to avoid bloating and blowing up the sync response
             # as the number of users in the room increases. (this behavior is part of the spec)
-            initial_rooms = [
+            initial_rooms = {
                 room_id
                 for room_id in initial_rooms
                 if room_id in actual_room_response_map
-            ]
+            }
             if initial_rooms:
                 initial_receipts = await self.store.get_linearized_receipts_for_rooms(
                     room_ids=initial_rooms,
@@ -3530,14 +3512,7 @@
         new_store_token = prev_connection_token + 1
         sync_statuses.pop(new_store_token, None)
 
-<<<<<<< HEAD
-        sync_statuses[new_store_token] = per_connection_state.copy()
-=======
-        sync_statuses[new_store_token] = PerConnectionState(
-            rooms=new_connection_state.rooms.copy(),
-            receipts=new_connection_state.receipts.copy(),
-        )
->>>>>>> 7273993d
+        sync_statuses[new_store_token] = new_connection_state.copy()
 
         return new_store_token
 
