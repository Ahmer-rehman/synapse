#
# This file is licensed under the Affero General Public License (AGPL) version 3.
#
# Copyright (C) 2024 New Vector, Ltd
#
# This program is free software: you can redistribute it and/or modify
# it under the terms of the GNU Affero General Public License as
# published by the Free Software Foundation, either version 3 of the
# License, or (at your option) any later version.
#
# See the GNU Affero General Public License for more details:
# <https://www.gnu.org/licenses/agpl-3.0.html>.
#
# Originally licensed under the Apache License, Version 2.0:
# <http://www.apache.org/licenses/LICENSE-2.0>.
#
# [This file includes modifications made by New Vector Limited]
#
#
import logging
<<<<<<< HEAD
from typing import (
    TYPE_CHECKING,
    AbstractSet,
    Dict,
    Final,
    List,
    Optional,
    Set,
    Tuple,
    TypeVar,
)
=======
from typing import TYPE_CHECKING, Any, Dict, List, Optional, Set, Tuple
>>>>>>> 00615619

import attr
from immutabledict import immutabledict

from synapse.api.constants import AccountDataTypes, Direction, EventTypes, Membership
from synapse.events import EventBase
from synapse.events.utils import strip_event
from synapse.handlers.relations import BundledAggregations
from synapse.storage.databases.main.stream import CurrentStateDeltaMembership
from synapse.types import (
    JsonDict,
    PersistedEventPosition,
    Requester,
    RoomStreamToken,
    StreamKeyType,
    StreamToken,
    UserID,
)
from synapse.types.handlers import OperationType, SlidingSyncConfig, SlidingSyncResult
from synapse.types.state import StateFilter
from synapse.visibility import filter_events_for_client

if TYPE_CHECKING:
    from synapse.server import HomeServer

logger = logging.getLogger(__name__)


def filter_membership_for_sync(
    *, membership: str, user_id: str, sender: Optional[str]
) -> bool:
    """
    Returns True if the membership event should be included in the sync response,
    otherwise False.

    Attributes:
        membership: The membership state of the user in the room.
        user_id: The user ID that the membership applies to
        sender: The person who sent the membership event
    """

    # Everything except `Membership.LEAVE` because we want everything that's *still*
    # relevant to the user. There are few more things to include in the sync response
    # (newly_left) but those are handled separately.
    #
    # This logic includes kicks (leave events where the sender is not the same user) and
    # can be read as "anything that isn't a leave or a leave with a different sender".
    #
    # When `sender=None` and `membership=Membership.LEAVE`, it means that a state reset
    # happened that removed the user from the room, or the user was the last person
    # locally to leave the room which caused the server to leave the room. In both
    # cases, we can just remove the rooms since they are no longer relevant to the user.
    # They could still be added back later if they are `newly_left`.
    return membership != Membership.LEAVE or sender not in (user_id, None)


R = TypeVar("R")


def get_first_item_in_set(target_set: Optional[AbstractSet[R]]) -> Optional[R]:
    """
    Helper to grab the "first" item in a set. A set is an unordered collection so this
    is just a way to grab some item in the set.
    """
    return next(iter(target_set or []), None)


# We can't freeze this class because we want to update it in place with the
# de-duplicated data.
@attr.s(slots=True, auto_attribs=True)
class RoomSyncConfig:
    """
    Holds the config for what data we should fetch for a room in the sync response.

    Attributes:
        timeline_limit: The maximum number of events to return in the timeline.
        required_state_map: Map from state type to a set of state (type, state_key)
            tuples requested for the room. The values are close to `StateKey` but actually
            use a syntax where you can provide `*` wildcard and `$LAZY` for lazy room
            members as the `state_key` part of the tuple (type, state_key).
    """

    timeline_limit: int
    required_state_map: Dict[str, Set[Tuple[str, str]]]

    @classmethod
    def from_room_config(
        cls,
        room_params: SlidingSyncConfig.CommonRoomParameters,
    ) -> "RoomSyncConfig":
        """
        Create a `RoomSyncConfig` from a `SlidingSyncList`/`RoomSubscription` config.

        Args:
            room_params: `SlidingSyncConfig.SlidingSyncList` or `SlidingSyncConfig.RoomSubscription`
        """
        required_state_map: Dict[str, Set[Tuple[str, str]]] = {}
        for (
            state_type,
            state_key,
        ) in room_params.required_state:
            # If we already have a wildcard, we don't need to add anything else
            if (
                # This is just a tricky way to grab the first element of the set. We
                # assume that if a wildcard is present, it's the only thing in the set.
                get_first_item_in_set(required_state_map.get(state_type))
                == (state_type, StateKeys.WILDCARD)
            ):
                continue

            # If we're getting a wildcard, that's all that matters so get rid of any
            # other state keys
            if state_key == StateKeys.WILDCARD:
                required_state_map[state_type] = {(state_type, state_key)}
            # Otherwise, just add it to the set
            else:
                if required_state_map.get(state_type) is None:
                    required_state_map[state_type] = {(state_type, state_key)}
                else:
                    required_state_map[state_type].add((state_type, state_key))

        return cls(
            timeline_limit=room_params.timeline_limit,
            required_state_map=required_state_map,
        )

    def deep_copy(self) -> "RoomSyncConfig":
        required_state_map: Dict[str, Set[Tuple[str, str]]] = {
            state_type: state_key_set.copy()
            for state_type, state_key_set in self.required_state_map.items()
        }

        return RoomSyncConfig(
            timeline_limit=self.timeline_limit,
            required_state_map=required_state_map,
        )

    def combine_room_sync_config(
        self, other_room_sync_config: "RoomSyncConfig"
    ) -> None:
        """
        Combine this `RoomSyncConfig` with another `RoomSyncConfig` and take the
        superset union of the two.
        """
        # Take the highest timeline limit
        if self.timeline_limit < other_room_sync_config.timeline_limit:
            self.timeline_limit = other_room_sync_config.timeline_limit

        # Union the required state
        for (
            state_type,
            state_key_set,
        ) in other_room_sync_config.required_state_map.items():
            # If we already have a wildcard, we don't need to add anything else
            if (
                # This is just a tricky way to grab the first element of the set
                get_first_item_in_set(self.required_state_map.get(state_type))
                == (state_type, StateKeys.WILDCARD)
            ):
                continue

            for _state_type, state_key in state_key_set:
                # If we're getting a wildcard, that's all that matters so get rid of any
                # other state keys
                if state_key == StateKeys.WILDCARD:
                    self.required_state_map[state_type] = {(state_type, state_key)}
                    break
                # Otherwise, just add it to the set
                else:
                    if self.required_state_map.get(state_type) is None:
                        self.required_state_map[state_type] = {(state_type, state_key)}
                    else:
                        self.required_state_map[state_type].add((state_type, state_key))


class StateKeys:
    """
    Understood values of the `state_key` part of the tuple (type, state_key) in
    `required_state`.
    """

    # Include all state events of the given type
    WILDCARD: Final = "*"
    # Lazy-load room membership events (include room membership events for any event
    # `sender` in the timeline)
    LAZY: Final = "$LAZY"


@attr.s(slots=True, frozen=True, auto_attribs=True)
class _RoomMembershipForUser:
    """
    Attributes:
        event_id: The event ID of the membership event
        event_pos: The stream position of the membership event
        membership: The membership state of the user in the room
        sender: The person who sent the membership event
        newly_joined: Whether the user newly joined the room during the given token
            range
    """

    event_id: Optional[str]
    event_pos: PersistedEventPosition
    membership: str
    sender: Optional[str]
    newly_joined: bool

    def copy_and_replace(self, **kwds: Any) -> "_RoomMembershipForUser":
        return attr.evolve(self, **kwds)


class SlidingSyncHandler:
    def __init__(self, hs: "HomeServer"):
        self.clock = hs.get_clock()
        self.store = hs.get_datastores().main
        self.storage_controllers = hs.get_storage_controllers()
        self.auth_blocking = hs.get_auth_blocking()
        self.notifier = hs.get_notifier()
        self.event_sources = hs.get_event_sources()
        self.relations_handler = hs.get_relations_handler()
        self.rooms_to_exclude_globally = hs.config.server.rooms_to_exclude_from_sync

    async def wait_for_sync_for_user(
        self,
        requester: Requester,
        sync_config: SlidingSyncConfig,
        from_token: Optional[StreamToken] = None,
        timeout_ms: int = 0,
    ) -> SlidingSyncResult:
        """
        Get the sync for a client if we have new data for it now. Otherwise
        wait for new data to arrive on the server. If the timeout expires, then
        return an empty sync result.

        Args:
            requester: The user making the request
            sync_config: Sync configuration
            from_token: The point in the stream to sync from. Token of the end of the
                previous batch. May be `None` if this is the initial sync request.
            timeout_ms: The time in milliseconds to wait for new data to arrive. If 0,
                we will immediately but there might not be any new data so we just return an
                empty response.
        """
        # If the user is not part of the mau group, then check that limits have
        # not been exceeded (if not part of the group by this point, almost certain
        # auth_blocking will occur)
        await self.auth_blocking.check_auth_blocking(requester=requester)

        # TODO: If the To-Device extension is enabled and we have a `from_token`, delete
        # any to-device messages before that token (since we now know that the device
        # has received them). (see sync v2 for how to do this)

        # If we're working with a user-provided token, we need to make sure to wait for
        # this worker to catch up with the token so we don't skip past any incoming
        # events or future events if the user is nefariously, manually modifying the
        # token.
        if from_token is not None:
            # We need to make sure this worker has caught up with the token. If
            # this returns false, it means we timed out waiting, and we should
            # just return an empty response.
            before_wait_ts = self.clock.time_msec()
            if not await self.notifier.wait_for_stream_token(from_token):
                logger.warning(
                    "Timed out waiting for worker to catch up. Returning empty response"
                )
                return SlidingSyncResult.empty(from_token)

            # If we've spent significant time waiting to catch up, take it off
            # the timeout.
            after_wait_ts = self.clock.time_msec()
            if after_wait_ts - before_wait_ts > 1_000:
                timeout_ms -= after_wait_ts - before_wait_ts
                timeout_ms = max(timeout_ms, 0)

        # We're going to respond immediately if the timeout is 0 or if this is an
        # initial sync (without a `from_token`) so we can avoid calling
        # `notifier.wait_for_events()`.
        if timeout_ms == 0 or from_token is None:
            now_token = self.event_sources.get_current_token()
            result = await self.current_sync_for_user(
                sync_config,
                from_token=from_token,
                to_token=now_token,
            )
        else:
            # Otherwise, we wait for something to happen and report it to the user.
            async def current_sync_callback(
                before_token: StreamToken, after_token: StreamToken
            ) -> SlidingSyncResult:
                return await self.current_sync_for_user(
                    sync_config,
                    from_token=from_token,
                    to_token=after_token,
                )

            result = await self.notifier.wait_for_events(
                sync_config.user.to_string(),
                timeout_ms,
                current_sync_callback,
                from_token=from_token,
            )

        return result

    async def current_sync_for_user(
        self,
        sync_config: SlidingSyncConfig,
        to_token: StreamToken,
        from_token: Optional[StreamToken] = None,
    ) -> SlidingSyncResult:
        """
        Generates the response body of a Sliding Sync result, represented as a
        `SlidingSyncResult`.

        We fetch data according to the token range (> `from_token` and <= `to_token`).

        Args:
            sync_config: Sync configuration
            to_token: The point in the stream to sync up to.
            from_token: The point in the stream to sync from. Token of the end of the
                previous batch. May be `None` if this is the initial sync request.
        """
        user_id = sync_config.user.to_string()
        app_service = self.store.get_app_service_by_user_id(user_id)
        if app_service:
            # We no longer support AS users using /sync directly.
            # See https://github.com/matrix-org/matrix-doc/issues/1144
            raise NotImplementedError()

        # Assemble sliding window lists
        lists: Dict[str, SlidingSyncResult.SlidingWindowList] = {}
        # Keep track of the rooms that we're going to display and need to fetch more
        # info about
        relevant_room_map: Dict[str, RoomSyncConfig] = {}
        if sync_config.lists:
            # Get all of the room IDs that the user should be able to see in the sync
            # response
            sync_room_map = await self.get_sync_room_ids_for_user(
                sync_config.user,
                from_token=from_token,
                to_token=to_token,
            )

            for list_key, list_config in sync_config.lists.items():
                # Apply filters
                filtered_sync_room_map = sync_room_map
                if list_config.filters is not None:
                    filtered_sync_room_map = await self.filter_rooms(
                        sync_config.user, sync_room_map, list_config.filters, to_token
                    )

                # Sort the list
                sorted_room_info = await self.sort_rooms(
                    filtered_sync_room_map, to_token
                )

                # Find which rooms are partially stated and may need to be filtered out
                # depending on the `required_state` requested (see below).
                partial_state_room_map = await self.store.is_partial_state_room_batched(
                    filtered_sync_room_map.keys()
                )

                # Since creating the `RoomSyncConfig` takes some work, let's just do it
                # once and make a copy whenever we need it.
                room_sync_config = RoomSyncConfig.from_room_config(list_config)

                ops: List[SlidingSyncResult.SlidingWindowList.Operation] = []
                if list_config.ranges:
                    for range in list_config.ranges:
<<<<<<< HEAD
                        room_ids_in_list = []

                        # We're going to loop through the sorted list of rooms starting
                        # at the range start index and keep adding rooms until we fill
                        # up the range or run out of rooms.
                        current_range_index = range[0]
                        range_end_index = range[1]
                        while (
                            current_range_index < range_end_index
                            and current_range_index <= len(sorted_room_info) - 1
                        ):
                            room_id, _ = sorted_room_info[current_range_index]

                            membership_state_keys = (
                                room_sync_config.required_state_map.get(
                                    EventTypes.Member
                                )
                            )
                            # Exclude partially stated rooms unless the `required_state`
                            # only has `["m.room.member", "$LAZY"]` for membership.
                            if (
                                partial_state_room_map.get(room_id)
                                and membership_state_keys is not None
                                and len(membership_state_keys) == 1
                                and get_first_item_in_set(membership_state_keys)
                                == (EventTypes.Member, StateKeys.LAZY)
                            ):
                                # Since we're skipping this room, we need to allow
                                # for the next room to take its place in the list
                                range_end_index += 1
                                continue

                            # Take the superset of the `RoomSyncConfig` for each room.
                            #
                            # Update our `relevant_room_map` with the room we're going
                            # to display and need to fetch more info about.
                            existing_room_sync_config = relevant_room_map.get(room_id)
                            if existing_room_sync_config is not None:
                                existing_room_sync_config.combine_room_sync_config(
                                    room_sync_config
                                )
                            else:
                                # Make a copy so if we modify it later, it doesn't
                                # affect all references.
                                relevant_room_map[room_id] = (
                                    room_sync_config.deep_copy()
                                )

                            room_ids_in_list.append(room_id)
                            current_range_index += 1
=======
                        sliced_room_ids = [
                            room_id
                            # Both sides of range are inclusive
                            for room_id, _ in sorted_room_info[range[0] : range[1] + 1]
                        ]
>>>>>>> 00615619

                        ops.append(
                            SlidingSyncResult.SlidingWindowList.Operation(
                                op=OperationType.SYNC,
                                range=range,
                                room_ids=room_ids_in_list,
                            )
                        )

                lists[list_key] = SlidingSyncResult.SlidingWindowList(
                    count=len(sorted_room_info),
                    ops=ops,
                )

        # TODO: if (sync_config.room_subscriptions):

        # Fetch room data
        rooms: Dict[str, SlidingSyncResult.RoomResult] = {}
        for room_id, room_sync_config in relevant_room_map.items():
            room_sync_result = await self.get_room_sync_data(
                user=sync_config.user,
                room_id=room_id,
                room_sync_config=room_sync_config,
                rooms_membership_for_user_at_to_token=sync_room_map[room_id],
                from_token=from_token,
                to_token=to_token,
            )

            rooms[room_id] = room_sync_result

        return SlidingSyncResult(
            next_pos=to_token,
            lists=lists,
            rooms=rooms,
            extensions={},
        )

    async def get_sync_room_ids_for_user(
        self,
        user: UserID,
        to_token: StreamToken,
        from_token: Optional[StreamToken] = None,
    ) -> Dict[str, _RoomMembershipForUser]:
        """
        Fetch room IDs that should be listed for this user in the sync response (the
        full room list that will be filtered, sorted, and sliced).

        We're looking for rooms where the user has the following state in the token
        range (> `from_token` and <= `to_token`):

        - `invite`, `join`, `knock`, `ban` membership events
        - Kicks (`leave` membership events where `sender` is different from the
          `user_id`/`state_key`)
        - `newly_left` (rooms that were left during the given token range)
        - In order for bans/kicks to not show up in sync, you need to `/forget` those
          rooms. This doesn't modify the event itself though and only adds the
          `forgotten` flag to the `room_memberships` table in Synapse. There isn't a way
          to tell when a room was forgotten at the moment so we can't factor it into the
          from/to range.

        Args:
            user: User to fetch rooms for
            to_token: The token to fetch rooms up to.
            from_token: The point in the stream to sync from.

        Returns:
            A dictionary of room IDs that should be listed in the sync response along
            with membership information in that room at the time of `to_token`.
        """
        user_id = user.to_string()

        # First grab a current snapshot rooms for the user
        # (also handles forgotten rooms)
        room_for_user_list = await self.store.get_rooms_for_local_user_where_membership_is(
            user_id=user_id,
            # We want to fetch any kind of membership (joined and left rooms) in order
            # to get the `event_pos` of the latest room membership event for the
            # user.
            #
            # We will filter out the rooms that don't belong below (see
            # `filter_membership_for_sync`)
            membership_list=Membership.LIST,
            excluded_rooms=self.rooms_to_exclude_globally,
        )

        # If the user has never joined any rooms before, we can just return an empty list
        if not room_for_user_list:
            return {}

        # Our working list of rooms that can show up in the sync response
        sync_room_id_set = {
            # Note: The `room_for_user` we're assigning here will need to be fixed up
            # (below) because they are potentially from the current snapshot time
            # instead from the time of the `to_token`.
            room_for_user.room_id: _RoomMembershipForUser(
                event_id=room_for_user.event_id,
                event_pos=room_for_user.event_pos,
                membership=room_for_user.membership,
                sender=room_for_user.sender,
                newly_joined=False,
            )
            for room_for_user in room_for_user_list
        }

        # Get the `RoomStreamToken` that represents the spot we queried up to when we got
        # our membership snapshot from `get_rooms_for_local_user_where_membership_is()`.
        #
        # First, we need to get the max stream_ordering of each event persister instance
        # that we queried events from.
        instance_to_max_stream_ordering_map: Dict[str, int] = {}
        for room_for_user in room_for_user_list:
            instance_name = room_for_user.event_pos.instance_name
            stream_ordering = room_for_user.event_pos.stream

            current_instance_max_stream_ordering = (
                instance_to_max_stream_ordering_map.get(instance_name)
            )
            if (
                current_instance_max_stream_ordering is None
                or stream_ordering > current_instance_max_stream_ordering
            ):
                instance_to_max_stream_ordering_map[instance_name] = stream_ordering

        # Then assemble the `RoomStreamToken`
        membership_snapshot_token = RoomStreamToken(
            # Minimum position in the `instance_map`
            stream=min(instance_to_max_stream_ordering_map.values()),
            instance_map=immutabledict(instance_to_max_stream_ordering_map),
        )

        # Since we fetched the users room list at some point in time after the from/to
        # tokens, we need to revert/rewind some membership changes to match the point in
        # time of the `to_token`. In particular, we need to make these fixups:
        #
        # - 1a) Remove rooms that the user joined after the `to_token`
        # - 1b) Add back rooms that the user left after the `to_token`
        # - 1c) Update room membership events to the point in time of the `to_token`
        # - 2) Add back newly_left rooms (> `from_token` and <= `to_token`)
        # - 3) Figure out which rooms are `newly_joined`

        # 1) -----------------------------------------------------

        # 1) Fetch membership changes that fall in the range from `to_token` up to
        # `membership_snapshot_token`
        #
        # If our `to_token` is already the same or ahead of the latest room membership
        # for the user, we don't need to do any "2)" fix-ups and can just straight-up
        # use the room list from the snapshot as a base (nothing has changed)
        current_state_delta_membership_changes_after_to_token = []
        if not membership_snapshot_token.is_before_or_eq(to_token.room_key):
            current_state_delta_membership_changes_after_to_token = (
                await self.store.get_current_state_delta_membership_changes_for_user(
                    user_id,
                    from_key=to_token.room_key,
                    to_key=membership_snapshot_token,
                    excluded_room_ids=self.rooms_to_exclude_globally,
                )
            )

        # 1) Assemble a list of the first membership event after the `to_token` so we can
        # step backward to the previous membership that would apply to the from/to
        # range.
        first_membership_change_by_room_id_after_to_token: Dict[
            str, CurrentStateDeltaMembership
        ] = {}
        for membership_change in current_state_delta_membership_changes_after_to_token:
            # Only set if we haven't already set it
            first_membership_change_by_room_id_after_to_token.setdefault(
                membership_change.room_id, membership_change
            )

        # 1) Fixup
        #
        # Since we fetched a snapshot of the users room list at some point in time after
        # the from/to tokens, we need to revert/rewind some membership changes to match
        # the point in time of the `to_token`.
        for (
            room_id,
            first_membership_change_after_to_token,
        ) in first_membership_change_by_room_id_after_to_token.items():
            # 1a) Remove rooms that the user joined after the `to_token`
            if first_membership_change_after_to_token.prev_event_id is None:
                sync_room_id_set.pop(room_id, None)
            # 1b) 1c) From the first membership event after the `to_token`, step backward to the
            # previous membership that would apply to the from/to range.
            else:
                # We don't expect these fields to be `None` if we have a `prev_event_id`
                # but we're being defensive since it's possible that the prev event was
                # culled from the database.
                if (
                    first_membership_change_after_to_token.prev_event_pos is not None
                    and first_membership_change_after_to_token.prev_membership
                    is not None
                ):
                    sync_room_id_set[room_id] = _RoomMembershipForUser(
                        event_id=first_membership_change_after_to_token.prev_event_id,
                        event_pos=first_membership_change_after_to_token.prev_event_pos,
                        membership=first_membership_change_after_to_token.prev_membership,
                        sender=first_membership_change_after_to_token.prev_sender,
                        newly_joined=False,
                    )
                else:
                    # If we can't find the previous membership event, we shouldn't
                    # include the room in the sync response since we can't determine the
                    # exact membership state and shouldn't rely on the current snapshot.
                    sync_room_id_set.pop(room_id, None)

        # Filter the rooms that that we have updated room membership events to the point
        # in time of the `to_token` (from the "1)" fixups)
        filtered_sync_room_id_set = {
            room_id: room_membership_for_user
            for room_id, room_membership_for_user in sync_room_id_set.items()
            if filter_membership_for_sync(
                membership=room_membership_for_user.membership,
                user_id=user_id,
                sender=room_membership_for_user.sender,
            )
        }

        # 2) -----------------------------------------------------
        # We fix-up newly_left rooms after the first fixup because it may have removed
        # some left rooms that we can figure out are newly_left in the following code

        # 2) Fetch membership changes that fall in the range from `from_token` up to `to_token`
        current_state_delta_membership_changes_in_from_to_range = []
        if from_token:
            current_state_delta_membership_changes_in_from_to_range = (
                await self.store.get_current_state_delta_membership_changes_for_user(
                    user_id,
                    from_key=from_token.room_key,
                    to_key=to_token.room_key,
                    excluded_room_ids=self.rooms_to_exclude_globally,
                )
            )

        # 2) Assemble a list of the last membership events in some given ranges. Someone
        # could have left and joined multiple times during the given range but we only
        # care about end-result so we grab the last one.
        last_membership_change_by_room_id_in_from_to_range: Dict[
            str, CurrentStateDeltaMembership
        ] = {}
        # We also want to assemble a list of the first membership events during the token
        # range so we can step backward to the previous membership that would apply to
        # before the token range to see if we have `newly_joined` the room.
        first_membership_change_by_room_id_in_from_to_range: Dict[
            str, CurrentStateDeltaMembership
        ] = {}
        # Keep track if the room has a non-join event in the token range so we can later
        # tell if it was a `newly_joined` room. If the last membership event in the
        # token range is a join and there is also some non-join in the range, we know
        # they `newly_joined`.
        has_non_join_event_by_room_id_in_from_to_range: Dict[str, bool] = {}
        for (
            membership_change
        ) in current_state_delta_membership_changes_in_from_to_range:
            room_id = membership_change.room_id

            last_membership_change_by_room_id_in_from_to_range[room_id] = (
                membership_change
            )
            # Only set if we haven't already set it
            first_membership_change_by_room_id_in_from_to_range.setdefault(
                room_id, membership_change
            )

            if membership_change.membership != Membership.JOIN:
                has_non_join_event_by_room_id_in_from_to_range[room_id] = True

        # 2) Fixup
        #
        # 3) We also want to assemble a list of possibly newly joined rooms. Someone
        # could have left and joined multiple times during the given range but we only
        # care about whether they are joined at the end of the token range so we are
        # working with the last membership even in the token range.
        possibly_newly_joined_room_ids = set()
        for (
            last_membership_change_in_from_to_range
        ) in last_membership_change_by_room_id_in_from_to_range.values():
            room_id = last_membership_change_in_from_to_range.room_id

            # 3)
            if last_membership_change_in_from_to_range.membership == Membership.JOIN:
                possibly_newly_joined_room_ids.add(room_id)

            # 2) Add back newly_left rooms (> `from_token` and <= `to_token`). We
            # include newly_left rooms because the last event that the user should see
            # is their own leave event
            if last_membership_change_in_from_to_range.membership == Membership.LEAVE:
                filtered_sync_room_id_set[room_id] = _RoomMembershipForUser(
                    event_id=last_membership_change_in_from_to_range.event_id,
                    event_pos=last_membership_change_in_from_to_range.event_pos,
                    membership=last_membership_change_in_from_to_range.membership,
                    sender=last_membership_change_in_from_to_range.sender,
                    newly_joined=False,
                )

        # 3) Figure out `newly_joined`
        for room_id in possibly_newly_joined_room_ids:
            has_non_join_in_from_to_range = (
                has_non_join_event_by_room_id_in_from_to_range.get(room_id, False)
            )
            # If the last membership event in the token range is a join and there is
            # also some non-join in the range, we know they `newly_joined`.
            if has_non_join_in_from_to_range:
                # We found a `newly_joined` room (we left and joined within the token range)
                filtered_sync_room_id_set[room_id] = filtered_sync_room_id_set[
                    room_id
                ].copy_and_replace(newly_joined=True)
            else:
                prev_event_id = first_membership_change_by_room_id_in_from_to_range[
                    room_id
                ].prev_event_id
                prev_membership = first_membership_change_by_room_id_in_from_to_range[
                    room_id
                ].prev_membership

                if prev_event_id is None:
                    # We found a `newly_joined` room (we are joining the room for the
                    # first time within the token range)
                    filtered_sync_room_id_set[room_id] = filtered_sync_room_id_set[
                        room_id
                    ].copy_and_replace(newly_joined=True)
                # Last resort, we need to step back to the previous membership event
                # just before the token range to see if we're joined then or not.
                elif prev_membership != Membership.JOIN:
                    # We found a `newly_joined` room (we left before the token range
                    # and joined within the token range)
                    filtered_sync_room_id_set[room_id] = filtered_sync_room_id_set[
                        room_id
                    ].copy_and_replace(newly_joined=True)

        return filtered_sync_room_id_set

    async def filter_rooms(
        self,
        user: UserID,
        sync_room_map: Dict[str, _RoomMembershipForUser],
        filters: SlidingSyncConfig.SlidingSyncList.Filters,
        to_token: StreamToken,
    ) -> Dict[str, _RoomMembershipForUser]:
        """
        Filter rooms based on the sync request.

        Args:
            user: User to filter rooms for
            sync_room_map: Dictionary of room IDs to sort along with membership
                information in the room at the time of `to_token`.
            filters: Filters to apply
            to_token: We filter based on the state of the room at this token

        Returns:
            A filtered dictionary of room IDs along with membership information in the
            room at the time of `to_token`.
        """
        user_id = user.to_string()

        # TODO: Apply filters

        filtered_room_id_set = set(sync_room_map.keys())

        # Filter for Direct-Message (DM) rooms
        if filters.is_dm is not None:
            # We're using global account data (`m.direct`) instead of checking for
            # `is_direct` on membership events because that property only appears for
            # the invitee membership event (doesn't show up for the inviter). Account
            # data is set by the client so it needs to be scrutinized.
            #
            # We're unable to take `to_token` into account for global account data since
            # we only keep track of the latest account data for the user.
            dm_map = await self.store.get_global_account_data_by_type_for_user(
                user_id, AccountDataTypes.DIRECT
            )

            # Flatten out the map
            dm_room_id_set = set()
            if isinstance(dm_map, dict):
                for room_ids in dm_map.values():
                    # Account data should be a list of room IDs. Ignore anything else
                    if isinstance(room_ids, list):
                        for room_id in room_ids:
                            if isinstance(room_id, str):
                                dm_room_id_set.add(room_id)

            if filters.is_dm:
                # Only DM rooms please
                filtered_room_id_set = filtered_room_id_set.intersection(dm_room_id_set)
            else:
                # Only non-DM rooms please
                filtered_room_id_set = filtered_room_id_set.difference(dm_room_id_set)

        if filters.spaces:
            raise NotImplementedError()

        # Filter for encrypted rooms
        if filters.is_encrypted is not None:
            # Make a copy so we don't run into an error: `Set changed size during
            # iteration`, when we filter out and remove items
            for room_id in list(filtered_room_id_set):
                state_at_to_token = await self.storage_controllers.state.get_state_at(
                    room_id,
                    to_token,
                    state_filter=StateFilter.from_types(
                        [(EventTypes.RoomEncryption, "")]
                    ),
                )
                is_encrypted = state_at_to_token.get((EventTypes.RoomEncryption, ""))

                # If we're looking for encrypted rooms, filter out rooms that are not
                # encrypted and vice versa
                if (filters.is_encrypted and not is_encrypted) or (
                    not filters.is_encrypted and is_encrypted
                ):
                    filtered_room_id_set.remove(room_id)

        # Filter for rooms that the user has been invited to
        if filters.is_invite is not None:
            # Make a copy so we don't run into an error: `Set changed size during
            # iteration`, when we filter out and remove items
            for room_id in list(filtered_room_id_set):
                room_for_user = sync_room_map[room_id]
                # If we're looking for invite rooms, filter out rooms that the user is
                # not invited to and vice versa
                if (
                    filters.is_invite and room_for_user.membership != Membership.INVITE
                ) or (
                    not filters.is_invite
                    and room_for_user.membership == Membership.INVITE
                ):
                    filtered_room_id_set.remove(room_id)

        if filters.room_types:
            raise NotImplementedError()

        if filters.not_room_types:
            raise NotImplementedError()

        if filters.room_name_like:
            raise NotImplementedError()

        if filters.tags:
            raise NotImplementedError()

        if filters.not_tags:
            raise NotImplementedError()

        # Assemble a new sync room map but only with the `filtered_room_id_set`
        return {room_id: sync_room_map[room_id] for room_id in filtered_room_id_set}

    async def sort_rooms(
        self,
        sync_room_map: Dict[str, _RoomMembershipForUser],
        to_token: StreamToken,
    ) -> List[Tuple[str, _RoomMembershipForUser]]:
        """
        Sort by `stream_ordering` of the last event that the user should see in the
        room. `stream_ordering` is unique so we get a stable sort.

        Args:
            sync_room_map: Dictionary of room IDs to sort along with membership
                information in the room at the time of `to_token`.
            to_token: We sort based on the events in the room at this token (<= `to_token`)

        Returns:
            A sorted list of room IDs by `stream_ordering` along with membership information.
        """

        # Assemble a map of room ID to the `stream_ordering` of the last activity that the
        # user should see in the room (<= `to_token`)
        last_activity_in_room_map: Dict[str, int] = {}
        for room_id, room_for_user in sync_room_map.items():
            # If they are fully-joined to the room, let's find the latest activity
            # at/before the `to_token`.
            if room_for_user.membership == Membership.JOIN:
                last_event_result = (
                    await self.store.get_last_event_pos_in_room_before_stream_ordering(
                        room_id, to_token.room_key
                    )
                )

                # If the room has no events at/before the `to_token`, this is probably a
                # mistake in the code that generates the `sync_room_map` since that should
                # only give us rooms that the user had membership in during the token range.
                assert last_event_result is not None

                _, event_pos = last_event_result

                last_activity_in_room_map[room_id] = event_pos.stream
            else:
                # Otherwise, if the user has left/been invited/knocked/been banned from
                # a room, they shouldn't see anything past that point.
                last_activity_in_room_map[room_id] = room_for_user.event_pos.stream

        return sorted(
            sync_room_map.items(),
            # Sort by the last activity (stream_ordering) in the room
            key=lambda room_info: last_activity_in_room_map[room_info[0]],
            # We want descending order
            reverse=True,
        )

    async def get_room_sync_data(
        self,
        user: UserID,
        room_id: str,
        room_sync_config: RoomSyncConfig,
        rooms_membership_for_user_at_to_token: _RoomMembershipForUser,
        from_token: Optional[StreamToken],
        to_token: StreamToken,
    ) -> SlidingSyncResult.RoomResult:
        """
        Fetch room data for the sync response.

        We fetch data according to the token range (> `from_token` and <= `to_token`).

        Args:
            user: User to fetch data for
            room_id: The room ID to fetch data for
            room_sync_config: Config for what data we should fetch for a room in the
                sync response.
            rooms_membership_for_user_at_to_token: Membership information for the user
                in the room at the time of `to_token`.
            from_token: The point in the stream to sync from.
            to_token: The point in the stream to sync up to.
        """

        # Assemble the list of timeline events
        #
        # It would be nice to make the `rooms` response more uniform regardless of
        # membership. Currently, we have to make all of these optional because
        # `invite`/`knock` rooms only have `stripped_state`. See
        # https://github.com/matrix-org/matrix-spec-proposals/pull/3575#discussion_r1653045932
        timeline_events: Optional[List[EventBase]] = None
        bundled_aggregations: Optional[Dict[str, BundledAggregations]] = None
        limited: Optional[bool] = None
        prev_batch_token: Optional[StreamToken] = None
        num_live: Optional[int] = None
        if (
            room_sync_config.timeline_limit > 0
            # No timeline for invite/knock rooms (just `stripped_state`)
            and rooms_membership_for_user_at_to_token.membership
            not in (Membership.INVITE, Membership.KNOCK)
        ):
            limited = False
            # We want to start off using the `to_token` (vs `from_token`) because we look
            # backwards from the `to_token` up to the `timeline_limit` and we might not
            # reach the `from_token` before we hit the limit. We will update the room stream
            # position once we've fetched the events to point to the earliest event fetched.
            prev_batch_token = to_token

            # We're going to paginate backwards from the `to_token`
            from_bound = to_token.room_key
            # People shouldn't see past their leave/ban event
            if rooms_membership_for_user_at_to_token.membership in (
                Membership.LEAVE,
                Membership.BAN,
            ):
                from_bound = (
                    rooms_membership_for_user_at_to_token.event_pos.to_room_stream_token()
                )

            # Determine whether we should limit the timeline to the token range.
            #
            # We should return historical messages (before token range) in the
            # following cases because we want clients to be able to show a basic
            # screen of information:
            #  - Initial sync (because no `from_token` to limit us anyway)
            #  - When users `newly_joined`
            #  - TODO: For an incremental sync where we haven't sent it down this
            #    connection before
            to_bound = (
                from_token.room_key
                if from_token is not None
                and not rooms_membership_for_user_at_to_token.newly_joined
                else None
            )

            timeline_events, new_room_key = await self.store.paginate_room_events(
                room_id=room_id,
                from_key=from_bound,
                to_key=to_bound,
                direction=Direction.BACKWARDS,
                # We add one so we can determine if there are enough events to saturate
                # the limit or not (see `limited`)
                limit=room_sync_config.timeline_limit + 1,
                event_filter=None,
            )

            # We want to return the events in ascending order (the last event is the
            # most recent).
            timeline_events.reverse()

            # Determine our `limited` status based on the timeline. We do this before
            # filtering the events so we can accurately determine if there is more to
            # paginate even if we filter out some/all events.
            if len(timeline_events) > room_sync_config.timeline_limit:
                limited = True
                # Get rid of that extra "+ 1" event because we only used it to determine
                # if we hit the limit or not
                timeline_events = timeline_events[-room_sync_config.timeline_limit :]
                assert timeline_events[0].internal_metadata.stream_ordering
                new_room_key = RoomStreamToken(
                    stream=timeline_events[0].internal_metadata.stream_ordering - 1
                )

            # Make sure we don't expose any events that the client shouldn't see
            timeline_events = await filter_events_for_client(
                self.storage_controllers,
                user.to_string(),
                timeline_events,
                is_peeking=rooms_membership_for_user_at_to_token.membership
                != Membership.JOIN,
                filter_send_to_client=True,
            )
            # TODO: Filter out `EventTypes.CallInvite` in public rooms,
            # see https://github.com/element-hq/synapse/issues/17359

            # TODO: Handle timeline gaps (`get_timeline_gaps()`)

            # Determine how many "live" events we have (events within the given token range).
            #
            # This is mostly useful to determine whether a given @mention event should
            # make a noise or not. Clients cannot rely solely on the absence of
            # `initial: true` to determine live events because if a room not in the
            # sliding window bumps into the window because of an @mention it will have
            # `initial: true` yet contain a single live event (with potentially other
            # old events in the timeline)
            num_live = 0
            if from_token is not None:
                for timeline_event in reversed(timeline_events):
                    # This fields should be present for all persisted events
                    assert timeline_event.internal_metadata.stream_ordering is not None
                    assert timeline_event.internal_metadata.instance_name is not None

                    persisted_position = PersistedEventPosition(
                        instance_name=timeline_event.internal_metadata.instance_name,
                        stream=timeline_event.internal_metadata.stream_ordering,
                    )
                    if persisted_position.persisted_after(from_token.room_key):
                        num_live += 1
                    else:
                        # Since we're iterating over the timeline events in
                        # reverse-chronological order, we can break once we hit an event
                        # that's not live. In the future, we could potentially optimize
                        # this more with a binary search (bisect).
                        break

            # If the timeline is `limited=True`, the client does not have all events
            # necessary to calculate aggregations themselves.
            if limited:
                bundled_aggregations = (
                    await self.relations_handler.get_bundled_aggregations(
                        timeline_events, user.to_string()
                    )
                )

            # Update the `prev_batch_token` to point to the position that allows us to
            # keep paginating backwards from the oldest event we return in the timeline.
            prev_batch_token = prev_batch_token.copy_and_replace(
                StreamKeyType.ROOM, new_room_key
            )

        # Figure out any stripped state events for invite/knocks. This allows the
        # potential joiner to identify the room.
        stripped_state: List[JsonDict] = []
        if rooms_membership_for_user_at_to_token.membership in (
            Membership.INVITE,
            Membership.KNOCK,
        ):
            # This should never happen. If someone is invited/knocked on room, then
            # there should be an event for it.
            assert rooms_membership_for_user_at_to_token.event_id is not None

            invite_or_knock_event = await self.store.get_event(
                rooms_membership_for_user_at_to_token.event_id
            )

            stripped_state = []
            if invite_or_knock_event.membership == Membership.INVITE:
                stripped_state.extend(
                    invite_or_knock_event.unsigned.get("invite_room_state", [])
                )
            elif invite_or_knock_event.membership == Membership.KNOCK:
                stripped_state.extend(
                    invite_or_knock_event.unsigned.get("knock_room_state", [])
                )

            stripped_state.append(strip_event(invite_or_knock_event))

        # TODO: Handle state resets. For example, if we see
        # `rooms_membership_for_user_at_to_token.membership = Membership.LEAVE` but
        # `required_state` doesn't include it, we should indicate to the client that a
        # state reset happened. Perhaps we should indicate this by setting `initial:
        # True` and empty `required_state`.

        # TODO: Since we can't determine whether we've already sent a room down this
        # Sliding Sync connection before (we plan to add this optimization in the
        # future), we're always returning the requested room state instead of
        # updates.
        initial = True

        # Fetch the required state for the room
        required_state_types: List[Tuple[str, Optional[str]]] = []
        for state_type, state_key_set in room_sync_config.required_state_map.items():
            for _state_type, state_key in state_key_set:
                if state_key == StateKeys.WILDCARD:
                    # `None` is a wildcard in the `StateFilter`
                    required_state_types.append((state_type, None))
                # We need to fetch all relevant people when we're lazy-loading membership
                if state_type == EventTypes.Member and state_key == StateKeys.LAZY:
                    # Everyone in the timeline is relevant
                    timeline_membership: Set[str] = set()
                    for timeline_event in timeline_events:
                        timeline_membership.add(timeline_event.sender)

                    for user_id in timeline_membership:
                        required_state_types.append((EventTypes.Member, user_id))

                    # TODO: We probably also care about invite, ban, kick, targets, etc
                    # but the spec only mentions "senders".
                else:
                    required_state_types.append((state_type, state_key))

        if initial:
            room_state = await self.storage_controllers.state.get_current_state(
                room_id,
                StateFilter.from_types(required_state_types),
                await_full_state=False,
            )
            # TODO: Query `current_state_delta_stream` and reverse/rewind back to the `to_token`
        else:
            # TODO: Once we can figure out if we've sent a room down this connection before,
            # we can return updates instead of the full required state.
            raise NotImplementedError()

        return SlidingSyncResult.RoomResult(
            # TODO: Dummy value
            name=None,
            # TODO: Dummy value
            avatar=None,
            # TODO: Dummy value
            heroes=None,
            initial=initial,
            required_state=list(room_state.values()),
            timeline_events=timeline_events,
            bundled_aggregations=bundled_aggregations,
            # TODO: Dummy value
            is_dm=False,
            stripped_state=stripped_state,
            prev_batch=prev_batch_token,
            limited=limited,
            # TODO: Dummy values
            joined_count=0,
            invited_count=0,
            # TODO: These are just dummy values. We could potentially just remove these
            # since notifications can only really be done correctly on the client anyway
            # (encrypted rooms).
            notification_count=0,
            highlight_count=0,
            num_live=num_live,
        )<|MERGE_RESOLUTION|>--- conflicted
+++ resolved
@@ -18,10 +18,10 @@
 #
 #
 import logging
-<<<<<<< HEAD
 from typing import (
     TYPE_CHECKING,
     AbstractSet,
+    Any,
     Dict,
     Final,
     List,
@@ -30,9 +30,6 @@
     Tuple,
     TypeVar,
 )
-=======
-from typing import TYPE_CHECKING, Any, Dict, List, Optional, Set, Tuple
->>>>>>> 00615619
 
 import attr
 from immutabledict import immutabledict
@@ -401,16 +398,17 @@
                 ops: List[SlidingSyncResult.SlidingWindowList.Operation] = []
                 if list_config.ranges:
                     for range in list_config.ranges:
-<<<<<<< HEAD
                         room_ids_in_list = []
 
                         # We're going to loop through the sorted list of rooms starting
                         # at the range start index and keep adding rooms until we fill
                         # up the range or run out of rooms.
+                        #
+                        # Both sides of range are inclusive
                         current_range_index = range[0]
                         range_end_index = range[1]
                         while (
-                            current_range_index < range_end_index
+                            current_range_index <= range_end_index
                             and current_range_index <= len(sorted_room_info) - 1
                         ):
                             room_id, _ = sorted_room_info[current_range_index]
@@ -452,13 +450,6 @@
 
                             room_ids_in_list.append(room_id)
                             current_range_index += 1
-=======
-                        sliced_room_ids = [
-                            room_id
-                            # Both sides of range are inclusive
-                            for room_id, _ in sorted_room_info[range[0] : range[1] + 1]
-                        ]
->>>>>>> 00615619
 
                         ops.append(
                             SlidingSyncResult.SlidingWindowList.Operation(
