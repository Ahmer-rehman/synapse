#
# This file is licensed under the Affero General Public License (AGPL) version 3.
#
# Copyright (C) 2024 New Vector, Ltd
#
# This program is free software: you can redistribute it and/or modify
# it under the terms of the GNU Affero General Public License as
# published by the Free Software Foundation, either version 3 of the
# License, or (at your option) any later version.
#
# See the GNU Affero General Public License for more details:
# <https://www.gnu.org/licenses/agpl-3.0.html>.
#
# Originally licensed under the Apache License, Version 2.0:
# <http://www.apache.org/licenses/LICENSE-2.0>.
#
# [This file includes modifications made by New Vector Limited]
#
#
import logging
<<<<<<< HEAD
from enum import Enum
from typing import TYPE_CHECKING, AbstractSet, Dict, Final, List, Optional, Set, Tuple
=======
from typing import TYPE_CHECKING, AbstractSet, Dict, List, Optional
>>>>>>> eaaf4089

from immutabledict import immutabledict

from synapse.api.constants import AccountDataTypes, Membership
from synapse.events import EventBase
from synapse.types import Requester, RoomStreamToken, StreamToken, UserID
from synapse.types.handlers import OperationType, SlidingSyncConfig, SlidingSyncResult

if TYPE_CHECKING:
    from synapse.server import HomeServer

logger = logging.getLogger(__name__)


def filter_membership_for_sync(*, membership: str, user_id: str, sender: str) -> bool:
    """
    Returns True if the membership event should be included in the sync response,
    otherwise False.

    Attributes:
        membership: The membership state of the user in the room.
        user_id: The user ID that the membership applies to
        sender: The person who sent the membership event
    """

    # Everything except `Membership.LEAVE` because we want everything that's *still*
    # relevant to the user. There are few more things to include in the sync response
    # (newly_left) but those are handled separately.
    #
    # This logic includes kicks (leave events where the sender is not the same user) and
    # can be read as "anything that isn't a leave or a leave with a different sender".
    return membership != Membership.LEAVE or sender != user_id


class SlidingSyncHandler:
    def __init__(self, hs: "HomeServer"):
        self.clock = hs.get_clock()
        self.store = hs.get_datastores().main
        self.storage_controllers = hs.get_storage_controllers()
        self.auth_blocking = hs.get_auth_blocking()
        self.notifier = hs.get_notifier()
        self.event_sources = hs.get_event_sources()
        self.room_summary_handler = hs.get_room_summary_handler()

        self.rooms_to_exclude_globally = hs.config.server.rooms_to_exclude_from_sync

    async def wait_for_sync_for_user(
        self,
        requester: Requester,
        sync_config: SlidingSyncConfig,
        from_token: Optional[StreamToken] = None,
        timeout_ms: int = 0,
    ) -> SlidingSyncResult:
        """
        Get the sync for a client if we have new data for it now. Otherwise
        wait for new data to arrive on the server. If the timeout expires, then
        return an empty sync result.

        Args:
            requester: The user making the request
            sync_config: Sync configuration
            from_token: The point in the stream to sync from. Token of the end of the
                previous batch. May be `None` if this is the initial sync request.
            timeout_ms: The time in milliseconds to wait for new data to arrive. If 0,
                we will immediately but there might not be any new data so we just return an
                empty response.
        """
        # If the user is not part of the mau group, then check that limits have
        # not been exceeded (if not part of the group by this point, almost certain
        # auth_blocking will occur)
        await self.auth_blocking.check_auth_blocking(requester=requester)

        # TODO: If the To-Device extension is enabled and we have a `from_token`, delete
        # any to-device messages before that token (since we now know that the device
        # has received them). (see sync v2 for how to do this)

        # If we're working with a user-provided token, we need to make sure to wait for
        # this worker to catch up with the token so we don't skip past any incoming
        # events or future events if the user is nefariously, manually modifying the
        # token.
        if from_token is not None:
            # We need to make sure this worker has caught up with the token. If
            # this returns false, it means we timed out waiting, and we should
            # just return an empty response.
            before_wait_ts = self.clock.time_msec()
            if not await self.notifier.wait_for_stream_token(from_token):
                logger.warning(
                    "Timed out waiting for worker to catch up. Returning empty response"
                )
                return SlidingSyncResult.empty(from_token)

            # If we've spent significant time waiting to catch up, take it off
            # the timeout.
            after_wait_ts = self.clock.time_msec()
            if after_wait_ts - before_wait_ts > 1_000:
                timeout_ms -= after_wait_ts - before_wait_ts
                timeout_ms = max(timeout_ms, 0)

        # We're going to respond immediately if the timeout is 0 or if this is an
        # initial sync (without a `from_token`) so we can avoid calling
        # `notifier.wait_for_events()`.
        if timeout_ms == 0 or from_token is None:
            now_token = self.event_sources.get_current_token()
            result = await self.current_sync_for_user(
                sync_config,
                from_token=from_token,
                to_token=now_token,
            )
        else:
            # Otherwise, we wait for something to happen and report it to the user.
            async def current_sync_callback(
                before_token: StreamToken, after_token: StreamToken
            ) -> SlidingSyncResult:
                return await self.current_sync_for_user(
                    sync_config,
                    from_token=from_token,
                    to_token=after_token,
                )

            result = await self.notifier.wait_for_events(
                sync_config.user.to_string(),
                timeout_ms,
                current_sync_callback,
                from_token=from_token,
            )

        return result

    async def current_sync_for_user(
        self,
        sync_config: SlidingSyncConfig,
        to_token: StreamToken,
        from_token: Optional[StreamToken] = None,
    ) -> SlidingSyncResult:
        """
        Generates the response body of a Sliding Sync result, represented as a
        `SlidingSyncResult`.

        We fetch data according to the token range (> `from_token` and <= `to_token`).

        Args:
            sync_config: Sync configuration
            to_token: The point in the stream to sync up to.
            from_token: The point in the stream to sync from. Token of the end of the
                previous batch. May be `None` if this is the initial sync request.
        """
        user_id = sync_config.user.to_string()
        app_service = self.store.get_app_service_by_user_id(user_id)
        if app_service:
            # We no longer support AS users using /sync directly.
            # See https://github.com/matrix-org/matrix-doc/issues/1144
            raise NotImplementedError()

        # Get all of the room IDs that the user should be able to see in the sync
        # response
        room_id_set = await self.get_sync_room_ids_for_user(
            sync_config.user,
            from_token=from_token,
            to_token=to_token,
        )

        # Assemble sliding window lists
        lists: Dict[str, SlidingSyncResult.SlidingWindowList] = {}
        if sync_config.lists:
            for list_key, list_config in sync_config.lists.items():
                # Apply filters
                filtered_room_ids = room_id_set
                if list_config.filters is not None:
                    filtered_room_ids = await self.filter_rooms(
                        sync_config.user, room_id_set, list_config.filters, to_token
                    )
                # TODO: Apply sorts
                sorted_room_ids = sorted(filtered_room_ids)

                ops: List[SlidingSyncResult.SlidingWindowList.Operation] = []
                if list_config.ranges:
                    for range in list_config.ranges:
                        ops.append(
                            SlidingSyncResult.SlidingWindowList.Operation(
                                op=OperationType.SYNC,
                                range=range,
                                room_ids=sorted_room_ids[range[0] : range[1]],
                            )
                        )

                lists[list_key] = SlidingSyncResult.SlidingWindowList(
                    count=len(sorted_room_ids),
                    ops=ops,
                )

        return SlidingSyncResult(
            next_pos=to_token,
            lists=lists,
            # TODO: Gather room data for rooms in lists and `sync_config.room_subscriptions`
            rooms={},
            extensions={},
        )

    async def get_sync_room_ids_for_user(
        self,
        user: UserID,
        to_token: StreamToken,
        from_token: Optional[StreamToken] = None,
    ) -> AbstractSet[str]:
        """
        Fetch room IDs that should be listed for this user in the sync response (the
        full room list that will be filtered, sorted, and sliced).

        We're looking for rooms where the user has the following state in the token
        range (> `from_token` and <= `to_token`):

        - `invite`, `join`, `knock`, `ban` membership events
        - Kicks (`leave` membership events where `sender` is different from the
          `user_id`/`state_key`)
        - `newly_left` (rooms that were left during the given token range)
        - In order for bans/kicks to not show up in sync, you need to `/forget` those
          rooms. This doesn't modify the event itself though and only adds the
          `forgotten` flag to the `room_memberships` table in Synapse. There isn't a way
          to tell when a room was forgotten at the moment so we can't factor it into the
          from/to range.


        Args:
            user: User to fetch rooms for
            to_token: The token to fetch rooms up to.
            from_token: The point in the stream to sync from.
        """
        user_id = user.to_string()

        # First grab a current snapshot rooms for the user
        # (also handles forgotten rooms)
        room_for_user_list = await self.store.get_rooms_for_local_user_where_membership_is(
            user_id=user_id,
            # We want to fetch any kind of membership (joined and left rooms) in order
            # to get the `event_pos` of the latest room membership event for the
            # user.
            #
            # We will filter out the rooms that don't belong below (see
            # `filter_membership_for_sync`)
            membership_list=Membership.LIST,
            excluded_rooms=self.rooms_to_exclude_globally,
        )

        # If the user has never joined any rooms before, we can just return an empty list
        if not room_for_user_list:
            return set()

        # Our working list of rooms that can show up in the sync response
        sync_room_id_set = {
            room_for_user.room_id
            for room_for_user in room_for_user_list
            if filter_membership_for_sync(
                membership=room_for_user.membership,
                user_id=user_id,
                sender=room_for_user.sender,
            )
        }

        # Get the `RoomStreamToken` that represents the spot we queried up to when we got
        # our membership snapshot from `get_rooms_for_local_user_where_membership_is()`.
        #
        # First, we need to get the max stream_ordering of each event persister instance
        # that we queried events from.
        instance_to_max_stream_ordering_map: Dict[str, int] = {}
        for room_for_user in room_for_user_list:
            instance_name = room_for_user.event_pos.instance_name
            stream_ordering = room_for_user.event_pos.stream

            current_instance_max_stream_ordering = (
                instance_to_max_stream_ordering_map.get(instance_name)
            )
            if (
                current_instance_max_stream_ordering is None
                or stream_ordering > current_instance_max_stream_ordering
            ):
                instance_to_max_stream_ordering_map[instance_name] = stream_ordering

        # Then assemble the `RoomStreamToken`
        membership_snapshot_token = RoomStreamToken(
            # Minimum position in the `instance_map`
            stream=min(instance_to_max_stream_ordering_map.values()),
            instance_map=immutabledict(instance_to_max_stream_ordering_map),
        )

        # Since we fetched the users room list at some point in time after the from/to
        # tokens, we need to revert/rewind some membership changes to match the point in
        # time of the `to_token`. In particular, we need to make these fixups:
        #
        # - 1a) Remove rooms that the user joined after the `to_token`
        # - 1b) Add back rooms that the user left after the `to_token`
        # - 2) Add back newly_left rooms (> `from_token` and <= `to_token`)
        #
        # Below, we're doing two separate lookups for membership changes. We could
        # request everything for both fixups in one range, [`from_token.room_key`,
        # `membership_snapshot_token`), but we want to avoid raw `stream_ordering`
        # comparison without `instance_name` (which is flawed). We could refactor
        # `event.internal_metadata` to include `instance_name` but it might turn out a
        # little difficult and a bigger, broader Synapse change than we want to make.

        # 1) -----------------------------------------------------

        # 1) Fetch membership changes that fall in the range from `to_token` up to
        # `membership_snapshot_token`
        #
        # If our `to_token` is already the same or ahead of the latest room membership
        # for the user, we don't need to do any "2)" fix-ups and can just straight-up
        # use the room list from the snapshot as a base (nothing has changed)
        membership_change_events_after_to_token = []
        if not membership_snapshot_token.is_before_or_eq(to_token.room_key):
            membership_change_events_after_to_token = (
                await self.store.get_membership_changes_for_user(
                    user_id,
                    from_key=to_token.room_key,
                    to_key=membership_snapshot_token,
                    excluded_rooms=self.rooms_to_exclude_globally,
                )
            )

        # 1) Assemble a list of the last membership events in some given ranges. Someone
        # could have left and joined multiple times during the given range but we only
        # care about end-result so we grab the last one.
        last_membership_change_by_room_id_after_to_token: Dict[str, EventBase] = {}
        # We also need the first membership event after the `to_token` so we can step
        # backward to the previous membership that would apply to the from/to range.
        first_membership_change_by_room_id_after_to_token: Dict[str, EventBase] = {}
        for event in membership_change_events_after_to_token:
            last_membership_change_by_room_id_after_to_token[event.room_id] = event
            # Only set if we haven't already set it
            first_membership_change_by_room_id_after_to_token.setdefault(
                event.room_id, event
            )

        # 1) Fixup
        for (
            last_membership_change_after_to_token
        ) in last_membership_change_by_room_id_after_to_token.values():
            room_id = last_membership_change_after_to_token.room_id

            # We want to find the first membership change after the `to_token` then step
            # backward to know the membership in the from/to range.
            first_membership_change_after_to_token = (
                first_membership_change_by_room_id_after_to_token.get(room_id)
            )
            assert first_membership_change_after_to_token is not None, (
                "If there was a `last_membership_change_after_to_token` that we're iterating over, "
                + "then there should be corresponding a first change. For example, even if there "
                + "is only one event after the `to_token`, the first and last event will be same event. "
                + "This is probably a mistake in assembling the `last_membership_change_by_room_id_after_to_token`"
                + "/`first_membership_change_by_room_id_after_to_token` dicts above."
            )
            # TODO: Instead of reading from `unsigned`, refactor this to use the
            # `current_state_delta_stream` table in the future. Probably a new
            # `get_membership_changes_for_user()` function that uses
            # `current_state_delta_stream` with a join to `room_memberships`. This would
            # help in state reset scenarios since `prev_content` is looking at the
            # current branch vs the current room state. This is all just data given to
            # the client so no real harm to data integrity, but we'd like to be nice to
            # the client. Since the `current_state_delta_stream` table is new, it
            # doesn't have all events in it. Since this is Sliding Sync, if we ever need
            # to, we can signal the client to throw all of their state away by sending
            # "operation: RESET".
            prev_content = first_membership_change_after_to_token.unsigned.get(
                "prev_content", {}
            )
            prev_membership = prev_content.get("membership", None)
            prev_sender = first_membership_change_after_to_token.unsigned.get(
                "prev_sender", None
            )

            # Check if the previous membership (membership that applies to the from/to
            # range) should be included in our `sync_room_id_set`
            should_prev_membership_be_included = (
                prev_membership is not None
                and prev_sender is not None
                and filter_membership_for_sync(
                    membership=prev_membership,
                    user_id=user_id,
                    sender=prev_sender,
                )
            )

            # Check if the last membership (membership that applies to our snapshot) was
            # already included in our `sync_room_id_set`
            was_last_membership_already_included = filter_membership_for_sync(
                membership=last_membership_change_after_to_token.membership,
                user_id=user_id,
                sender=last_membership_change_after_to_token.sender,
            )

            # 1a) Add back rooms that the user left after the `to_token`
            #
            # For example, if the last membership event after the `to_token` is a leave
            # event, then the room was excluded from `sync_room_id_set` when we first
            # crafted it above. We should add these rooms back as long as the user also
            # was part of the room before the `to_token`.
            if (
                not was_last_membership_already_included
                and should_prev_membership_be_included
            ):
                sync_room_id_set.add(room_id)
            # 1b) Remove rooms that the user joined (hasn't left) after the `to_token`
            #
            # For example, if the last membership event after the `to_token` is a "join"
            # event, then the room was included `sync_room_id_set` when we first crafted
            # it above. We should remove these rooms as long as the user also wasn't
            # part of the room before the `to_token`.
            elif (
                was_last_membership_already_included
                and not should_prev_membership_be_included
            ):
                sync_room_id_set.discard(room_id)

        # 2) -----------------------------------------------------
        # We fix-up newly_left rooms after the first fixup because it may have removed
        # some left rooms that we can figure out our newly_left in the following code

        # 2) Fetch membership changes that fall in the range from `from_token` up to `to_token`
        membership_change_events_in_from_to_range = []
        if from_token:
            membership_change_events_in_from_to_range = (
                await self.store.get_membership_changes_for_user(
                    user_id,
                    from_key=from_token.room_key,
                    to_key=to_token.room_key,
                    excluded_rooms=self.rooms_to_exclude_globally,
                )
            )

        # 2) Assemble a list of the last membership events in some given ranges. Someone
        # could have left and joined multiple times during the given range but we only
        # care about end-result so we grab the last one.
        last_membership_change_by_room_id_in_from_to_range: Dict[str, EventBase] = {}
        for event in membership_change_events_in_from_to_range:
            last_membership_change_by_room_id_in_from_to_range[event.room_id] = event

        # 2) Fixup
        for (
            last_membership_change_in_from_to_range
        ) in last_membership_change_by_room_id_in_from_to_range.values():
            room_id = last_membership_change_in_from_to_range.room_id

            # 2) Add back newly_left rooms (> `from_token` and <= `to_token`). We
            # include newly_left rooms because the last event that the user should see
            # is their own leave event
            if last_membership_change_in_from_to_range.membership == Membership.LEAVE:
                sync_room_id_set.add(room_id)

        return sync_room_id_set

    async def filter_rooms(
        self,
        user: UserID,
        room_id_set: AbstractSet[str],
        filters: SlidingSyncConfig.SlidingSyncList.Filters,
        to_token: StreamToken,
    ) -> AbstractSet[str]:
        """
        Filter rooms based on the sync request.

        Args:
            user: User to filter rooms for
            room_id_set: Set of room IDs to filter down
            filters: Filters to apply
            to_token: We filter based on the state of the room at this token
        """
        user_id = user.to_string()

        # TODO: Re-order filters so that the easiest, most likely to eliminate rooms,
        # are first. This way when people use multiple filters, we can eliminate rooms
        # and do less work for the subsequent filters.
        #
        # TODO: Exclude partially stated rooms unless the `required_state` has
        # `["m.room.member", "$LAZY"]`

        filtered_room_id_set = set(room_id_set)

        # Filter for Direct-Message (DM) rooms
        if filters.is_dm is not None:
            # We're using global account data (`m.direct`) instead of checking for
            # `is_direct` on membership events because that property only appears for
            # the invitee membership event (doesn't show up for the inviter). Account
            # data is set by the client so it needs to be scrutinized.
            #
            # We're unable to take `to_token` into account for global account data since
            # we only keep track of the latest account data for the user.
            dm_map = await self.store.get_global_account_data_by_type_for_user(
                user_id, AccountDataTypes.DIRECT
            )

            # Flatten out the map
            dm_room_id_set = set()
            if dm_map:
                for room_ids in dm_map.values():
                    # Account data should be a list of room IDs. Ignore anything else
                    if isinstance(room_ids, list):
                        for room_id in room_ids:
                            if isinstance(room_id, str):
                                dm_room_id_set.add(room_id)

            if filters.is_dm:
                # Only DM rooms please
                filtered_room_id_set = filtered_room_id_set.intersection(dm_room_id_set)
            else:
                # Only non-DM rooms please
                filtered_room_id_set = filtered_room_id_set.difference(dm_room_id_set)

        # Filter the room based on the space they belong to according to `m.space.child`
        # state events. If multiple spaces are present, a room can be part of any one of
        # the listed spaces (OR'd).
        if filters.spaces:
            # Only use spaces that we're joined to to avoid leaking private space
            # information that the user is not part of. We could probably allow
            # public spaces here but the spec says "joined" only.
            joined_space_room_ids = set()
            for space_room_id in set(filters.spaces):
                # TODO: Is there a good method to look up all space rooms at once? (N+1 query problem)
                is_user_in_room = await self.store.check_local_user_in_room(
                    user_id=user.to_string(), room_id=space_room_id
                )

                if is_user_in_room:
                    joined_space_room_ids.add(space_room_id)

            # Flatten the child rooms in the spaces
            space_child_room_ids: Set[str] = set()
            for space_room_id in joined_space_room_ids:
                space_child_events = (
                    await self.room_summary_handler._get_space_child_events(
                        space_room_id
                    )
                )
                space_child_room_ids.update(
                    event.state_key for event in space_child_events
                )
                # TODO: The spec says that if the child room has a `m.room.tombstone`
                # event, we should recursively navigate until we find the latest room
                # and include those IDs (although this point is under scrutiny).

            # Only rooms in the spaces please
            filtered_room_id_set = filtered_room_id_set.intersection(
                space_child_room_ids
            )

        if filters.is_encrypted:
            raise NotImplementedError()

        if filters.is_invite:
            raise NotImplementedError()

        if filters.room_types:
            raise NotImplementedError()

        if filters.not_room_types:
            raise NotImplementedError()

        if filters.room_name_like:
            raise NotImplementedError()

        if filters.tags:
            raise NotImplementedError()

        if filters.not_tags:
            raise NotImplementedError()

        return filtered_room_id_set<|MERGE_RESOLUTION|>--- conflicted
+++ resolved
@@ -18,12 +18,7 @@
 #
 #
 import logging
-<<<<<<< HEAD
-from enum import Enum
-from typing import TYPE_CHECKING, AbstractSet, Dict, Final, List, Optional, Set, Tuple
-=======
-from typing import TYPE_CHECKING, AbstractSet, Dict, List, Optional
->>>>>>> eaaf4089
+from typing import TYPE_CHECKING, AbstractSet, Dict, List, Optional, Set
 
 from immutabledict import immutabledict
 
