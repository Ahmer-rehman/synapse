--- conflicted
+++ resolved
@@ -22,25 +22,11 @@
 
 from immutabledict import immutabledict
 
-<<<<<<< HEAD
-from synapse._pydantic_compat import HAS_PYDANTIC_V2
-
-if TYPE_CHECKING or HAS_PYDANTIC_V2:
-    from pydantic.v1 import Extra
-else:
-    from pydantic import Extra
-
 from synapse.api.constants import AccountDataTypes, EventTypes, Membership
-from synapse.events import EventBase
-from synapse.rest.client.models import SlidingSyncBody
-from synapse.types import JsonMapping, Requester, RoomStreamToken, StreamToken, UserID
-from synapse.types.state import StateFilter
-=======
-from synapse.api.constants import AccountDataTypes, Membership
 from synapse.events import EventBase
 from synapse.types import Requester, RoomStreamToken, StreamToken, UserID
 from synapse.types.handlers import OperationType, SlidingSyncConfig, SlidingSyncResult
->>>>>>> 271ae6f8
+from synapse.types.state import StateFilter
 
 if TYPE_CHECKING:
     from synapse.server import HomeServer
