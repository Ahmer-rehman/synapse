#
# This file is licensed under the Affero General Public License (AGPL) version 3.
#
# Copyright (C) 2024 New Vector, Ltd
#
# This program is free software: you can redistribute it and/or modify
# it under the terms of the GNU Affero General Public License as
# published by the Free Software Foundation, either version 3 of the
# License, or (at your option) any later version.
#
# See the GNU Affero General Public License for more details:
# <https://www.gnu.org/licenses/agpl-3.0.html>.
#
# Originally licensed under the Apache License, Version 2.0:
# <http://www.apache.org/licenses/LICENSE-2.0>.
#
# [This file includes modifications made by New Vector Limited]
#
#
import enum
import logging
import typing
from collections import ChainMap
from enum import Enum
from itertools import chain
from typing import (
    TYPE_CHECKING,
    Any,
    Callable,
    Dict,
    Final,
    Generic,
    List,
    Literal,
    Mapping,
    MutableMapping,
    Optional,
    Sequence,
    Set,
    Tuple,
    TypeVar,
    Union,
    cast,
)

import attr
from immutabledict import immutabledict
from typing_extensions import assert_never

from synapse.api.constants import (
    AccountDataTypes,
    Direction,
    EventContentFields,
    EventTypes,
    Membership,
)
from synapse.api.errors import SlidingSyncUnknownPosition
from synapse.events import EventBase, StrippedStateEvent
from synapse.events.utils import parse_stripped_state_event, strip_event
from synapse.handlers.receipts import ReceiptEventSource
from synapse.handlers.relations import BundledAggregations
from synapse.logging.opentracing import (
    SynapseTags,
    log_kv,
    set_tag,
    start_active_span,
    tag_args,
    trace,
)
from synapse.storage.databases.main.roommember import extract_heroes_from_room_summary
from synapse.storage.databases.main.state import (
    ROOM_UNKNOWN_SENTINEL,
    Sentinel as StateSentinel,
)
from synapse.storage.databases.main.stream import (
    CurrentStateDeltaMembership,
    PaginateFunction,
)
from synapse.storage.roommember import MemberSummary
from synapse.types import (
    DeviceListUpdates,
    JsonDict,
    JsonMapping,
    MultiWriterStreamToken,
    MutableStateMap,
    PersistedEventPosition,
    Requester,
    RoomStreamToken,
    SlidingSyncStreamToken,
    StateMap,
    StrCollection,
    StreamKeyType,
    StreamToken,
    UserID,
)
from synapse.types.handlers import OperationType, SlidingSyncConfig, SlidingSyncResult
from synapse.types.state import StateFilter
from synapse.util.async_helpers import concurrently_execute
from synapse.visibility import filter_events_for_client

if TYPE_CHECKING:
    from synapse.server import HomeServer

logger = logging.getLogger(__name__)


class Sentinel(enum.Enum):
    # defining a sentinel in this way allows mypy to correctly handle the
    # type of a dictionary lookup and subsequent type narrowing.
    UNSET_SENTINEL = object()


# The event types that clients should consider as new activity.
DEFAULT_BUMP_EVENT_TYPES = {
    EventTypes.Create,
    EventTypes.Message,
    EventTypes.Encrypted,
    EventTypes.Sticker,
    EventTypes.CallInvite,
    EventTypes.PollStart,
    EventTypes.LiveLocationShareStart,
}


@attr.s(slots=True, frozen=True, auto_attribs=True)
class _RoomMembershipForUser:
    """
    Attributes:
        room_id: The room ID of the membership event
        event_id: The event ID of the membership event
        event_pos: The stream position of the membership event
        membership: The membership state of the user in the room
        sender: The person who sent the membership event
        newly_joined: Whether the user newly joined the room during the given token
            range and is still joined to the room at the end of this range.
        newly_left: Whether the user newly left (or kicked) the room during the given
            token range and is still "leave" at the end of this range.
        is_dm: Whether this user considers this room as a direct-message (DM) room
    """

    room_id: str
    # Optional because state resets can affect room membership without a corresponding event.
    event_id: Optional[str]
    # Even during a state reset which removes the user from the room, we expect this to
    # be set because `current_state_delta_stream` will note the position that the reset
    # happened.
    event_pos: PersistedEventPosition
    # Even during a state reset which removes the user from the room, we expect this to
    # be set to `LEAVE` because we can make that assumption based on the situaton (see
    # `get_current_state_delta_membership_changes_for_user(...)`)
    membership: str
    # Optional because state resets can affect room membership without a corresponding event.
    sender: Optional[str]
    newly_joined: bool
    newly_left: bool
    is_dm: bool

    def copy_and_replace(self, **kwds: Any) -> "_RoomMembershipForUser":
        return attr.evolve(self, **kwds)


def filter_membership_for_sync(
    *, user_id: str, room_membership_for_user: _RoomMembershipForUser
) -> bool:
    """
    Returns True if the membership event should be included in the sync response,
    otherwise False.

    Attributes:
        user_id: The user ID that the membership applies to
        room_membership_for_user: Membership information for the user in the room
    """

    membership = room_membership_for_user.membership
    sender = room_membership_for_user.sender
    newly_left = room_membership_for_user.newly_left

    # We want to allow everything except rooms the user has left unless `newly_left`
    # because we want everything that's *still* relevant to the user. We include
    # `newly_left` rooms because the last event that the user should see is their own
    # leave event.
    #
    # A leave != kick. This logic includes kicks (leave events where the sender is not
    # the same user).
    #
    # When `sender=None`, it means that a state reset happened that removed the user
    # from the room without a corresponding leave event. We can just remove the rooms
    # since they are no longer relevant to the user but will still appear if they are
    # `newly_left`.
    return (
        # Anything except leave events
        membership != Membership.LEAVE
        # Unless...
        or newly_left
        # Allow kicks
        or (membership == Membership.LEAVE and sender not in (user_id, None))
    )


# We can't freeze this class because we want to update it in place with the
# de-duplicated data.
@attr.s(slots=True, auto_attribs=True)
class RoomSyncConfig:
    """
    Holds the config for what data we should fetch for a room in the sync response.

    Attributes:
        timeline_limit: The maximum number of events to return in the timeline.

        required_state_map: Map from state event type to state_keys requested for the
            room. The values are close to `StateKey` but actually use a syntax where you
            can provide `*` wildcard and `$LAZY` for lazy-loading room members.
    """

    timeline_limit: int
    required_state_map: Dict[str, Set[str]]

    @classmethod
    def from_room_config(
        cls,
        room_params: SlidingSyncConfig.CommonRoomParameters,
    ) -> "RoomSyncConfig":
        """
        Create a `RoomSyncConfig` from a `SlidingSyncList`/`RoomSubscription` config.

        Args:
            room_params: `SlidingSyncConfig.SlidingSyncList` or `SlidingSyncConfig.RoomSubscription`
        """
        required_state_map: Dict[str, Set[str]] = {}
        for (
            state_type,
            state_key,
        ) in room_params.required_state:
            # If we already have a wildcard for this specific `state_key`, we don't need
            # to add it since the wildcard already covers it.
            if state_key in required_state_map.get(StateValues.WILDCARD, set()):
                continue

            # If we already have a wildcard `state_key` for this `state_type`, we don't need
            # to add anything else
            if StateValues.WILDCARD in required_state_map.get(state_type, set()):
                continue

            # If we're getting wildcards for the `state_type` and `state_key`, that's
            # all that matters so get rid of any other entries
            if state_type == StateValues.WILDCARD and state_key == StateValues.WILDCARD:
                required_state_map = {StateValues.WILDCARD: {StateValues.WILDCARD}}
                # We can break, since we don't need to add anything else
                break

            # If we're getting a wildcard for the `state_type`, get rid of any other
            # entries with the same `state_key`, since the wildcard will cover it already.
            elif state_type == StateValues.WILDCARD:
                # Get rid of any entries that match the `state_key`
                #
                # Make a copy so we don't run into an error: `dictionary changed size
                # during iteration`, when we remove items
                for (
                    existing_state_type,
                    existing_state_key_set,
                ) in list(required_state_map.items()):
                    # Make a copy so we don't run into an error: `Set changed size during
                    # iteration`, when we filter out and remove items
                    for existing_state_key in existing_state_key_set.copy():
                        if existing_state_key == state_key:
                            existing_state_key_set.remove(state_key)

                    # If we've the left the `set()` empty, remove it from the map
                    if existing_state_key_set == set():
                        required_state_map.pop(existing_state_type, None)

            # If we're getting a wildcard `state_key`, get rid of any other state_keys
            # for this `state_type` since the wildcard will cover it already.
            if state_key == StateValues.WILDCARD:
                required_state_map[state_type] = {state_key}
            # Otherwise, just add it to the set
            else:
                if required_state_map.get(state_type) is None:
                    required_state_map[state_type] = {state_key}
                else:
                    required_state_map[state_type].add(state_key)

        return cls(
            timeline_limit=room_params.timeline_limit,
            required_state_map=required_state_map,
        )

    def deep_copy(self) -> "RoomSyncConfig":
        required_state_map: Dict[str, Set[str]] = {
            state_type: state_key_set.copy()
            for state_type, state_key_set in self.required_state_map.items()
        }

        return RoomSyncConfig(
            timeline_limit=self.timeline_limit,
            required_state_map=required_state_map,
        )

    def combine_room_sync_config(
        self, other_room_sync_config: "RoomSyncConfig"
    ) -> None:
        """
        Combine this `RoomSyncConfig` with another `RoomSyncConfig` and take the
        superset union of the two.
        """
        # Take the highest timeline limit
        if self.timeline_limit < other_room_sync_config.timeline_limit:
            self.timeline_limit = other_room_sync_config.timeline_limit

        # Union the required state
        for (
            state_type,
            state_key_set,
        ) in other_room_sync_config.required_state_map.items():
            # If we already have a wildcard for everything, we don't need to add
            # anything else
            if StateValues.WILDCARD in self.required_state_map.get(
                StateValues.WILDCARD, set()
            ):
                break

            # If we already have a wildcard `state_key` for this `state_type`, we don't need
            # to add anything else
            if StateValues.WILDCARD in self.required_state_map.get(state_type, set()):
                continue

            # If we're getting wildcards for the `state_type` and `state_key`, that's
            # all that matters so get rid of any other entries
            if (
                state_type == StateValues.WILDCARD
                and StateValues.WILDCARD in state_key_set
            ):
                self.required_state_map = {state_type: {StateValues.WILDCARD}}
                # We can break, since we don't need to add anything else
                break

            for state_key in state_key_set:
                # If we already have a wildcard for this specific `state_key`, we don't need
                # to add it since the wildcard already covers it.
                if state_key in self.required_state_map.get(
                    StateValues.WILDCARD, set()
                ):
                    continue

                # If we're getting a wildcard for the `state_type`, get rid of any other
                # entries with the same `state_key`, since the wildcard will cover it already.
                if state_type == StateValues.WILDCARD:
                    # Get rid of any entries that match the `state_key`
                    #
                    # Make a copy so we don't run into an error: `dictionary changed size
                    # during iteration`, when we remove items
                    for existing_state_type, existing_state_key_set in list(
                        self.required_state_map.items()
                    ):
                        # Make a copy so we don't run into an error: `Set changed size during
                        # iteration`, when we filter out and remove items
                        for existing_state_key in existing_state_key_set.copy():
                            if existing_state_key == state_key:
                                existing_state_key_set.remove(state_key)

                        # If we've the left the `set()` empty, remove it from the map
                        if existing_state_key_set == set():
                            self.required_state_map.pop(existing_state_type, None)

                # If we're getting a wildcard `state_key`, get rid of any other state_keys
                # for this `state_type` since the wildcard will cover it already.
                if state_key == StateValues.WILDCARD:
                    self.required_state_map[state_type] = {state_key}
                    break
                # Otherwise, just add it to the set
                else:
                    if self.required_state_map.get(state_type) is None:
                        self.required_state_map[state_type] = {state_key}
                    else:
                        self.required_state_map[state_type].add(state_key)

    def must_await_full_state(
        self,
        is_mine_id: Callable[[str], bool],
    ) -> bool:
        """
        Check if we have a we're only requesting `required_state` which is completely
        satisfied even with partial state, then we don't need to `await_full_state` before
        we can return it.

        Also see `StateFilter.must_await_full_state(...)` for comparison

        Partially-stated rooms should have all state events except for remote membership
        events so if we require a remote membership event anywhere, then we need to
        return `True` (requires full state).

        Args:
            is_mine_id: a callable which confirms if a given state_key matches a mxid
               of a local user
        """
        wildcard_state_keys = self.required_state_map.get(StateValues.WILDCARD)
        # Requesting *all* state in the room so we have to wait
        if (
            wildcard_state_keys is not None
            and StateValues.WILDCARD in wildcard_state_keys
        ):
            return True

        # If the wildcards don't refer to remote user IDs, then we don't need to wait
        # for full state.
        if wildcard_state_keys is not None:
            for possible_user_id in wildcard_state_keys:
                if not possible_user_id[0].startswith(UserID.SIGIL):
                    # Not a user ID
                    continue

                localpart_hostname = possible_user_id.split(":", 1)
                if len(localpart_hostname) < 2:
                    # Not a user ID
                    continue

                if not is_mine_id(possible_user_id):
                    return True

        membership_state_keys = self.required_state_map.get(EventTypes.Member)
        # We aren't requesting any membership events at all so the partial state will
        # cover us.
        if membership_state_keys is None:
            return False

        # If we're requesting entirely local users, the partial state will cover us.
        for user_id in membership_state_keys:
            if user_id == StateValues.ME:
                continue
            # We're lazy-loading membership so we can just return the state we have.
            # Lazy-loading means we include membership for any event `sender` in the
            # timeline but since we had to auth those timeline events, we will have the
            # membership state for them (including from remote senders).
            elif user_id == StateValues.LAZY:
                continue
            elif user_id == StateValues.WILDCARD:
                return False
            elif not is_mine_id(user_id):
                return True

        # Local users only so the partial state will cover us.
        return False


class StateValues:
    """
    Understood values of the (type, state_key) tuple in `required_state`.
    """

    # Include all state events of the given type
    WILDCARD: Final = "*"
    # Lazy-load room membership events (include room membership events for any event
    # `sender` in the timeline). We only give special meaning to this value when it's a
    # `state_key`.
    LAZY: Final = "$LAZY"
    # Subsitute with the requester's user ID. Typically used by clients to get
    # the user's membership.
    ME: Final = "$ME"


class SlidingSyncHandler:
    def __init__(self, hs: "HomeServer"):
        self.clock = hs.get_clock()
        self.store = hs.get_datastores().main
        self.storage_controllers = hs.get_storage_controllers()
        self.auth_blocking = hs.get_auth_blocking()
        self.notifier = hs.get_notifier()
        self.event_sources = hs.get_event_sources()
        self.relations_handler = hs.get_relations_handler()
        self.device_handler = hs.get_device_handler()
        self.push_rules_handler = hs.get_push_rules_handler()
        self.rooms_to_exclude_globally = hs.config.server.rooms_to_exclude_from_sync
        self.is_mine_id = hs.is_mine_id

        self.connection_store = SlidingSyncConnectionStore()

    async def wait_for_sync_for_user(
        self,
        requester: Requester,
        sync_config: SlidingSyncConfig,
        from_token: Optional[SlidingSyncStreamToken] = None,
        timeout_ms: int = 0,
    ) -> SlidingSyncResult:
        """
        Get the sync for a client if we have new data for it now. Otherwise
        wait for new data to arrive on the server. If the timeout expires, then
        return an empty sync result.

        Args:
            requester: The user making the request
            sync_config: Sync configuration
            from_token: The point in the stream to sync from. Token of the end of the
                previous batch. May be `None` if this is the initial sync request.
            timeout_ms: The time in milliseconds to wait for new data to arrive. If 0,
                we will immediately but there might not be any new data so we just return an
                empty response.
        """
        # If the user is not part of the mau group, then check that limits have
        # not been exceeded (if not part of the group by this point, almost certain
        # auth_blocking will occur)
        await self.auth_blocking.check_auth_blocking(requester=requester)

        # If we're working with a user-provided token, we need to make sure to wait for
        # this worker to catch up with the token so we don't skip past any incoming
        # events or future events if the user is nefariously, manually modifying the
        # token.
        if from_token is not None:
            # We need to make sure this worker has caught up with the token. If
            # this returns false, it means we timed out waiting, and we should
            # just return an empty response.
            before_wait_ts = self.clock.time_msec()
            if not await self.notifier.wait_for_stream_token(from_token.stream_token):
                logger.warning(
                    "Timed out waiting for worker to catch up. Returning empty response"
                )
                return SlidingSyncResult.empty(from_token)

            # If we've spent significant time waiting to catch up, take it off
            # the timeout.
            after_wait_ts = self.clock.time_msec()
            if after_wait_ts - before_wait_ts > 1_000:
                timeout_ms -= after_wait_ts - before_wait_ts
                timeout_ms = max(timeout_ms, 0)

        # We're going to respond immediately if the timeout is 0 or if this is an
        # initial sync (without a `from_token`) so we can avoid calling
        # `notifier.wait_for_events()`.
        if timeout_ms == 0 or from_token is None:
            now_token = self.event_sources.get_current_token()
            result = await self.current_sync_for_user(
                sync_config,
                from_token=from_token,
                to_token=now_token,
            )
        else:
            # Otherwise, we wait for something to happen and report it to the user.
            async def current_sync_callback(
                before_token: StreamToken, after_token: StreamToken
            ) -> SlidingSyncResult:
                return await self.current_sync_for_user(
                    sync_config,
                    from_token=from_token,
                    to_token=after_token,
                )

            result = await self.notifier.wait_for_events(
                sync_config.user.to_string(),
                timeout_ms,
                current_sync_callback,
                from_token=from_token.stream_token,
            )

        return result

    @trace
    async def current_sync_for_user(
        self,
        sync_config: SlidingSyncConfig,
        to_token: StreamToken,
        from_token: Optional[SlidingSyncStreamToken] = None,
    ) -> SlidingSyncResult:
        """
        Generates the response body of a Sliding Sync result, represented as a
        `SlidingSyncResult`.

        We fetch data according to the token range (> `from_token` and <= `to_token`).

        Args:
            sync_config: Sync configuration
            to_token: The point in the stream to sync up to.
            from_token: The point in the stream to sync from. Token of the end of the
                previous batch. May be `None` if this is the initial sync request.
        """
        user_id = sync_config.user.to_string()
        app_service = self.store.get_app_service_by_user_id(user_id)
        if app_service:
            # We no longer support AS users using /sync directly.
            # See https://github.com/matrix-org/matrix-doc/issues/1144
            raise NotImplementedError()

        # Get the per-connection state (if any).
        #
        # Raises an exception if there is a `connection_position` that we don't
        # recognize. If we don't do this and the client asks for the full range
        # of rooms, we end up sending down all rooms and their state from
        # scratch (which can be very slow). By expiring the connection we allow
        # the client a chance to do an initial request with a smaller range of
        # rooms to get them some results sooner but will end up taking the same
        # amount of time (more with round-trips and re-processing) in the end to
        # get everything again.
        previous_connection_state = (
            await self.connection_store.get_per_connection_state(
                sync_config, from_token
            )
        )

        await self.connection_store.mark_token_seen(
            sync_config=sync_config,
            from_token=from_token,
        )

        # Get all of the room IDs that the user should be able to see in the sync
        # response
        has_lists = sync_config.lists is not None and len(sync_config.lists) > 0
        has_room_subscriptions = (
            sync_config.room_subscriptions is not None
            and len(sync_config.room_subscriptions) > 0
        )
        if has_lists or has_room_subscriptions:
            room_membership_for_user_map = (
                await self.get_room_membership_for_user_at_to_token(
                    user=sync_config.user,
                    to_token=to_token,
                    from_token=from_token.stream_token if from_token else None,
                )
            )

        # Assemble sliding window lists
        lists: Dict[str, SlidingSyncResult.SlidingWindowList] = {}
        # Keep track of the rooms that we can display and need to fetch more info about
        relevant_room_map: Dict[str, RoomSyncConfig] = {}
        # The set of room IDs of all rooms that could appear in any list. These
        # include rooms that are outside the list ranges.
        all_rooms: Set[str] = set()
        if has_lists and sync_config.lists is not None:
            with start_active_span("assemble_sliding_window_lists"):
                sync_room_map = await self.filter_rooms_relevant_for_sync(
                    user=sync_config.user,
                    room_membership_for_user_map=room_membership_for_user_map,
                )

                for list_key, list_config in sync_config.lists.items():
                    # Apply filters
                    filtered_sync_room_map = sync_room_map
                    if list_config.filters is not None:
                        filtered_sync_room_map = await self.filter_rooms(
                            sync_config.user,
                            sync_room_map,
                            list_config.filters,
                            to_token,
                        )

                    # Find which rooms are partially stated and may need to be filtered out
                    # depending on the `required_state` requested (see below).
                    partial_state_room_map = (
                        await self.store.is_partial_state_room_batched(
                            filtered_sync_room_map.keys()
                        )
                    )

                    # Since creating the `RoomSyncConfig` takes some work, let's just do it
                    # once and make a copy whenever we need it.
                    room_sync_config = RoomSyncConfig.from_room_config(list_config)

                    # Exclude partially-stated rooms if we must wait for the room to be
                    # fully-stated
                    if room_sync_config.must_await_full_state(self.is_mine_id):
                        filtered_sync_room_map = {
                            room_id: room
                            for room_id, room in filtered_sync_room_map.items()
                            if not partial_state_room_map.get(room_id)
                        }

                    all_rooms.update(filtered_sync_room_map)

                    # Sort the list
                    sorted_room_info = await self.sort_rooms(
                        filtered_sync_room_map, to_token
                    )

                    ops: List[SlidingSyncResult.SlidingWindowList.Operation] = []
                    if list_config.ranges:
                        for range in list_config.ranges:
                            room_ids_in_list: List[str] = []

                            # We're going to loop through the sorted list of rooms starting
                            # at the range start index and keep adding rooms until we fill
                            # up the range or run out of rooms.
                            #
                            # Both sides of range are inclusive so we `+ 1`
                            max_num_rooms = range[1] - range[0] + 1
                            for room_membership in sorted_room_info[range[0] :]:
                                room_id = room_membership.room_id

                                if len(room_ids_in_list) >= max_num_rooms:
                                    break

                                # Take the superset of the `RoomSyncConfig` for each room.
                                #
                                # Update our `relevant_room_map` with the room we're going
                                # to display and need to fetch more info about.
                                existing_room_sync_config = relevant_room_map.get(
                                    room_id
                                )
                                if existing_room_sync_config is not None:
                                    existing_room_sync_config.combine_room_sync_config(
                                        room_sync_config
                                    )
                                else:
                                    # Make a copy so if we modify it later, it doesn't
                                    # affect all references.
                                    relevant_room_map[room_id] = (
                                        room_sync_config.deep_copy()
                                    )

                                room_ids_in_list.append(room_id)

                            ops.append(
                                SlidingSyncResult.SlidingWindowList.Operation(
                                    op=OperationType.SYNC,
                                    range=range,
                                    room_ids=room_ids_in_list,
                                )
                            )

                    lists[list_key] = SlidingSyncResult.SlidingWindowList(
                        count=len(sorted_room_info),
                        ops=ops,
                    )

        # Handle room subscriptions
        if has_room_subscriptions and sync_config.room_subscriptions is not None:
            with start_active_span("assemble_room_subscriptions"):
                # Find which rooms are partially stated and may need to be filtered out
                # depending on the `required_state` requested (see below).
                partial_state_room_map = await self.store.is_partial_state_room_batched(
                    sync_config.room_subscriptions.keys()
                )

                for (
                    room_id,
                    room_subscription,
                ) in sync_config.room_subscriptions.items():
                    room_membership_for_user_at_to_token = (
                        await self.check_room_subscription_allowed_for_user(
                            room_id=room_id,
                            room_membership_for_user_map=room_membership_for_user_map,
                            to_token=to_token,
                        )
                    )

                    # Skip this room if the user isn't allowed to see it
                    if not room_membership_for_user_at_to_token:
                        continue

                    all_rooms.add(room_id)

                    room_membership_for_user_map[room_id] = (
                        room_membership_for_user_at_to_token
                    )

                    # Take the superset of the `RoomSyncConfig` for each room.
                    room_sync_config = RoomSyncConfig.from_room_config(
                        room_subscription
                    )

                    # Exclude partially-stated rooms if we must wait for the room to be
                    # fully-stated
                    if room_sync_config.must_await_full_state(self.is_mine_id):
                        if partial_state_room_map.get(room_id):
                            continue

                    all_rooms.add(room_id)

                    # Update our `relevant_room_map` with the room we're going to display
                    # and need to fetch more info about.
                    existing_room_sync_config = relevant_room_map.get(room_id)
                    if existing_room_sync_config is not None:
                        existing_room_sync_config.combine_room_sync_config(
                            room_sync_config
                        )
                    else:
                        relevant_room_map[room_id] = room_sync_config

        # Fetch room data
        rooms: Dict[str, SlidingSyncResult.RoomResult] = {}

        # Filter out rooms that haven't received updates and we've sent down
        # previously.
        # Keep track of the rooms that we're going to display and need to fetch more info about
        relevant_rooms_to_send_map = relevant_room_map
        with start_active_span("filter_relevant_rooms_to_send"):
            if from_token:
                rooms_should_send = set()

                # First we check if there are rooms that match a list/room
                # subscription and have updates we need to send (i.e. either because
                # we haven't sent the room down, or we have but there are missing
                # updates).
                for room_id in relevant_room_map:
                    status = previous_connection_state.rooms.have_sent_room(room_id)
                    if (
                        # The room was never sent down before so the client needs to know
                        # about it regardless of any updates.
                        status.status == HaveSentRoomFlag.NEVER
                        # `PREVIOUSLY` literally means the "room was sent down before *AND*
                        # there are updates we haven't sent down" so we already know this
                        # room has updates.
                        or status.status == HaveSentRoomFlag.PREVIOUSLY
                    ):
                        rooms_should_send.add(room_id)
                    elif status.status == HaveSentRoomFlag.LIVE:
                        # We know that we've sent all updates up until `from_token`,
                        # so we just need to check if there have been updates since
                        # then.
                        pass
                    else:
                        assert_never(status.status)

                # We only need to check for new events since any state changes
                # will also come down as new events.
                rooms_that_have_updates = self.store.get_rooms_that_might_have_updates(
                    relevant_room_map.keys(), from_token.stream_token.room_key
                )
                rooms_should_send.update(rooms_that_have_updates)
                relevant_rooms_to_send_map = {
                    room_id: room_sync_config
                    for room_id, room_sync_config in relevant_room_map.items()
                    if room_id in rooms_should_send
                }

        @trace
        @tag_args
        async def handle_room(room_id: str) -> None:
            room_sync_result = await self.get_room_sync_data(
                sync_config=sync_config,
                per_connection_state=previous_connection_state,
                room_id=room_id,
                room_sync_config=relevant_rooms_to_send_map[room_id],
                room_membership_for_user_at_to_token=room_membership_for_user_map[
                    room_id
                ],
                from_token=from_token,
                to_token=to_token,
            )

            # Filter out empty room results during incremental sync
            if room_sync_result or not from_token:
                rooms[room_id] = room_sync_result

        if relevant_rooms_to_send_map:
            with start_active_span("sliding_sync.generate_room_entries"):
                await concurrently_execute(handle_room, relevant_rooms_to_send_map, 10)

        new_connection_state = per_connection_state.get_mutable()

        extensions = await self.get_extensions_response(
            sync_config=sync_config,
            actual_lists=lists,
            per_connection_state=per_connection_state,
            mutable_per_connection_state=new_connection_state,
            # We're purposely using `relevant_room_map` instead of
            # `relevant_rooms_to_send_map` here. This needs to be all room_ids we could
            # send regardless of whether they have an event update or not. The
            # extensions care about more than just normal events in the rooms (like
            # account data, read receipts, typing indicators, to-device messages, etc).
            actual_room_ids=set(relevant_room_map.keys()),
            actual_room_response_map=rooms,
            from_token=from_token,
            to_token=to_token,
        )

        if has_lists or has_room_subscriptions:
<<<<<<< HEAD
=======
            new_connection_state = previous_connection_state.get_mutable()

>>>>>>> 5b6755a1
            # We now calculate if any rooms outside the range have had updates,
            # which we are not sending down.
            #
            # We *must* record rooms that have had updates, but it is also fine
            # to record rooms as having updates even if there might not actually
            # be anything new for the user (e.g. due to event filters, events
            # having happened after the user left, etc).
            unsent_room_ids = []
            if from_token:
                # The set of rooms that the client (may) care about, but aren't
                # in any list range (or subscribed to).
                missing_rooms = all_rooms - relevant_room_map.keys()

                # We now just go and try fetching any events in the above rooms
                # to see if anything has happened since the `from_token`.
                #
                # TODO: Replace this with something faster. When we land the
                # sliding sync tables that record the most recent event
                # positions we can use that.
                missing_event_map_by_room = (
                    await self.store.get_room_events_stream_for_rooms(
                        room_ids=missing_rooms,
                        from_key=to_token.room_key,
                        to_key=from_token.stream_token.room_key,
                        limit=1,
                    )
                )
                unsent_room_ids = list(missing_event_map_by_room)

                new_connection_state.rooms.record_unsent_rooms(
                    unsent_room_ids, from_token.stream_token.room_key
                )

            new_connection_state.rooms.record_sent_rooms(
                relevant_rooms_to_send_map.keys()
            )

            connection_position = await self.connection_store.record_new_state(
                sync_config=sync_config,
                from_token=from_token,
                per_connection_state=new_connection_state,
            )
        elif from_token:
            connection_position = from_token.connection_position
        else:
            # Initial sync without a `from_token` starts at `0`
            connection_position = 0

        sliding_sync_result = SlidingSyncResult(
            next_pos=SlidingSyncStreamToken(to_token, connection_position),
            lists=lists,
            rooms=rooms,
            extensions=extensions,
        )

        # Make it easy to find traces for syncs that aren't empty
        set_tag(SynapseTags.RESULT_PREFIX + "result", bool(sliding_sync_result))
        set_tag(SynapseTags.FUNC_ARG_PREFIX + "sync_config.user", user_id)

        return sliding_sync_result

    @trace
    async def get_room_membership_for_user_at_to_token(
        self,
        user: UserID,
        to_token: StreamToken,
        from_token: Optional[StreamToken],
    ) -> Dict[str, _RoomMembershipForUser]:
        """
        Fetch room IDs that the user has had membership in (the full room list including
        long-lost left rooms that will be filtered, sorted, and sliced).

        We're looking for rooms where the user has had any sort of membership in the
        token range (> `from_token` and <= `to_token`)

        In order for bans/kicks to not show up, you need to `/forget` those rooms. This
        doesn't modify the event itself though and only adds the `forgotten` flag to the
        `room_memberships` table in Synapse. There isn't a way to tell when a room was
        forgotten at the moment so we can't factor it into the token range.

        Args:
            user: User to fetch rooms for
            to_token: The token to fetch rooms up to.
            from_token: The point in the stream to sync from.

        Returns:
            A dictionary of room IDs that the user has had membership in along with
            membership information in that room at the time of `to_token`.
        """
        user_id = user.to_string()

        # First grab a current snapshot rooms for the user
        # (also handles forgotten rooms)
        room_for_user_list = await self.store.get_rooms_for_local_user_where_membership_is(
            user_id=user_id,
            # We want to fetch any kind of membership (joined and left rooms) in order
            # to get the `event_pos` of the latest room membership event for the
            # user.
            membership_list=Membership.LIST,
            excluded_rooms=self.rooms_to_exclude_globally,
        )

        # If the user has never joined any rooms before, we can just return an empty list
        if not room_for_user_list:
            return {}

        # Our working list of rooms that can show up in the sync response
        sync_room_id_set = {
            # Note: The `room_for_user` we're assigning here will need to be fixed up
            # (below) because they are potentially from the current snapshot time
            # instead from the time of the `to_token`.
            room_for_user.room_id: _RoomMembershipForUser(
                room_id=room_for_user.room_id,
                event_id=room_for_user.event_id,
                event_pos=room_for_user.event_pos,
                membership=room_for_user.membership,
                sender=room_for_user.sender,
                # We will update these fields below to be accurate
                newly_joined=False,
                newly_left=False,
                is_dm=False,
            )
            for room_for_user in room_for_user_list
        }

        # Get the `RoomStreamToken` that represents the spot we queried up to when we got
        # our membership snapshot from `get_rooms_for_local_user_where_membership_is()`.
        #
        # First, we need to get the max stream_ordering of each event persister instance
        # that we queried events from.
        instance_to_max_stream_ordering_map: Dict[str, int] = {}
        for room_for_user in room_for_user_list:
            instance_name = room_for_user.event_pos.instance_name
            stream_ordering = room_for_user.event_pos.stream

            current_instance_max_stream_ordering = (
                instance_to_max_stream_ordering_map.get(instance_name)
            )
            if (
                current_instance_max_stream_ordering is None
                or stream_ordering > current_instance_max_stream_ordering
            ):
                instance_to_max_stream_ordering_map[instance_name] = stream_ordering

        # Then assemble the `RoomStreamToken`
        min_stream_pos = min(instance_to_max_stream_ordering_map.values())
        membership_snapshot_token = RoomStreamToken(
            # Minimum position in the `instance_map`
            stream=min_stream_pos,
            instance_map=immutabledict(
                {
                    instance_name: stream_pos
                    for instance_name, stream_pos in instance_to_max_stream_ordering_map.items()
                    if stream_pos > min_stream_pos
                }
            ),
        )

        # Since we fetched the users room list at some point in time after the from/to
        # tokens, we need to revert/rewind some membership changes to match the point in
        # time of the `to_token`. In particular, we need to make these fixups:
        #
        # - 1a) Remove rooms that the user joined after the `to_token`
        # - 1b) Add back rooms that the user left after the `to_token`
        # - 1c) Update room membership events to the point in time of the `to_token`
        # - 2) Figure out which rooms are `newly_left` rooms (> `from_token` and <= `to_token`)
        # - 3) Figure out which rooms are `newly_joined` (> `from_token` and <= `to_token`)
        # - 4) Figure out which rooms are DM's

        # 1) Fetch membership changes that fall in the range from `to_token` up to
        # `membership_snapshot_token`
        #
        # If our `to_token` is already the same or ahead of the latest room membership
        # for the user, we don't need to do any "2)" fix-ups and can just straight-up
        # use the room list from the snapshot as a base (nothing has changed)
        current_state_delta_membership_changes_after_to_token = []
        if not membership_snapshot_token.is_before_or_eq(to_token.room_key):
            current_state_delta_membership_changes_after_to_token = (
                await self.store.get_current_state_delta_membership_changes_for_user(
                    user_id,
                    from_key=to_token.room_key,
                    to_key=membership_snapshot_token,
                    excluded_room_ids=self.rooms_to_exclude_globally,
                )
            )

        # 1) Assemble a list of the first membership event after the `to_token` so we can
        # step backward to the previous membership that would apply to the from/to
        # range.
        first_membership_change_by_room_id_after_to_token: Dict[
            str, CurrentStateDeltaMembership
        ] = {}
        for membership_change in current_state_delta_membership_changes_after_to_token:
            # Only set if we haven't already set it
            first_membership_change_by_room_id_after_to_token.setdefault(
                membership_change.room_id, membership_change
            )

        # 1) Fixup
        #
        # Since we fetched a snapshot of the users room list at some point in time after
        # the from/to tokens, we need to revert/rewind some membership changes to match
        # the point in time of the `to_token`.
        for (
            room_id,
            first_membership_change_after_to_token,
        ) in first_membership_change_by_room_id_after_to_token.items():
            # 1a) Remove rooms that the user joined after the `to_token`
            if first_membership_change_after_to_token.prev_event_id is None:
                sync_room_id_set.pop(room_id, None)
            # 1b) 1c) From the first membership event after the `to_token`, step backward to the
            # previous membership that would apply to the from/to range.
            else:
                # We don't expect these fields to be `None` if we have a `prev_event_id`
                # but we're being defensive since it's possible that the prev event was
                # culled from the database.
                if (
                    first_membership_change_after_to_token.prev_event_pos is not None
                    and first_membership_change_after_to_token.prev_membership
                    is not None
                ):
                    sync_room_id_set[room_id] = _RoomMembershipForUser(
                        room_id=room_id,
                        event_id=first_membership_change_after_to_token.prev_event_id,
                        event_pos=first_membership_change_after_to_token.prev_event_pos,
                        membership=first_membership_change_after_to_token.prev_membership,
                        sender=first_membership_change_after_to_token.prev_sender,
                        # We will update these fields below to be accurate
                        newly_joined=False,
                        newly_left=False,
                        is_dm=False,
                    )
                else:
                    # If we can't find the previous membership event, we shouldn't
                    # include the room in the sync response since we can't determine the
                    # exact membership state and shouldn't rely on the current snapshot.
                    sync_room_id_set.pop(room_id, None)

        # 2) Fetch membership changes that fall in the range from `from_token` up to `to_token`
        current_state_delta_membership_changes_in_from_to_range = []
        if from_token:
            current_state_delta_membership_changes_in_from_to_range = (
                await self.store.get_current_state_delta_membership_changes_for_user(
                    user_id,
                    from_key=from_token.room_key,
                    to_key=to_token.room_key,
                    excluded_room_ids=self.rooms_to_exclude_globally,
                )
            )

        # 2) Assemble a list of the last membership events in some given ranges. Someone
        # could have left and joined multiple times during the given range but we only
        # care about end-result so we grab the last one.
        last_membership_change_by_room_id_in_from_to_range: Dict[
            str, CurrentStateDeltaMembership
        ] = {}
        # We also want to assemble a list of the first membership events during the token
        # range so we can step backward to the previous membership that would apply to
        # before the token range to see if we have `newly_joined` the room.
        first_membership_change_by_room_id_in_from_to_range: Dict[
            str, CurrentStateDeltaMembership
        ] = {}
        # Keep track if the room has a non-join event in the token range so we can later
        # tell if it was a `newly_joined` room. If the last membership event in the
        # token range is a join and there is also some non-join in the range, we know
        # they `newly_joined`.
        has_non_join_event_by_room_id_in_from_to_range: Dict[str, bool] = {}
        for (
            membership_change
        ) in current_state_delta_membership_changes_in_from_to_range:
            room_id = membership_change.room_id

            last_membership_change_by_room_id_in_from_to_range[room_id] = (
                membership_change
            )
            # Only set if we haven't already set it
            first_membership_change_by_room_id_in_from_to_range.setdefault(
                room_id, membership_change
            )

            if membership_change.membership != Membership.JOIN:
                has_non_join_event_by_room_id_in_from_to_range[room_id] = True

        # 2) Fixup
        #
        # 3) We also want to assemble a list of possibly newly joined rooms. Someone
        # could have left and joined multiple times during the given range but we only
        # care about whether they are joined at the end of the token range so we are
        # working with the last membership even in the token range.
        possibly_newly_joined_room_ids = set()
        for (
            last_membership_change_in_from_to_range
        ) in last_membership_change_by_room_id_in_from_to_range.values():
            room_id = last_membership_change_in_from_to_range.room_id

            # 3)
            if last_membership_change_in_from_to_range.membership == Membership.JOIN:
                possibly_newly_joined_room_ids.add(room_id)

            # 2) Figure out newly_left rooms (> `from_token` and <= `to_token`).
            if last_membership_change_in_from_to_range.membership == Membership.LEAVE:
                # 2) Mark this room as `newly_left`

                # If we're seeing a membership change here, we should expect to already
                # have it in our snapshot but if a state reset happens, it wouldn't have
                # shown up in our snapshot but appear as a change here.
                existing_sync_entry = sync_room_id_set.get(room_id)
                if existing_sync_entry is not None:
                    # Normal expected case
                    sync_room_id_set[room_id] = existing_sync_entry.copy_and_replace(
                        newly_left=True
                    )
                else:
                    # State reset!
                    logger.warn(
                        "State reset detected for room_id %s with %s who is no longer in the room",
                        room_id,
                        user_id,
                    )
                    # Even though a state reset happened which removed the person from
                    # the room, we still add it the list so the user knows they left the
                    # room. Downstream code can check for a state reset by looking for
                    # `event_id=None and membership is not None`.
                    sync_room_id_set[room_id] = _RoomMembershipForUser(
                        room_id=room_id,
                        event_id=last_membership_change_in_from_to_range.event_id,
                        event_pos=last_membership_change_in_from_to_range.event_pos,
                        membership=last_membership_change_in_from_to_range.membership,
                        sender=last_membership_change_in_from_to_range.sender,
                        newly_joined=False,
                        newly_left=True,
                        is_dm=False,
                    )

        # 3) Figure out `newly_joined`
        for room_id in possibly_newly_joined_room_ids:
            has_non_join_in_from_to_range = (
                has_non_join_event_by_room_id_in_from_to_range.get(room_id, False)
            )
            # If the last membership event in the token range is a join and there is
            # also some non-join in the range, we know they `newly_joined`.
            if has_non_join_in_from_to_range:
                # We found a `newly_joined` room (we left and joined within the token range)
                sync_room_id_set[room_id] = sync_room_id_set[room_id].copy_and_replace(
                    newly_joined=True
                )
            else:
                prev_event_id = first_membership_change_by_room_id_in_from_to_range[
                    room_id
                ].prev_event_id
                prev_membership = first_membership_change_by_room_id_in_from_to_range[
                    room_id
                ].prev_membership

                if prev_event_id is None:
                    # We found a `newly_joined` room (we are joining the room for the
                    # first time within the token range)
                    sync_room_id_set[room_id] = sync_room_id_set[
                        room_id
                    ].copy_and_replace(newly_joined=True)
                # Last resort, we need to step back to the previous membership event
                # just before the token range to see if we're joined then or not.
                elif prev_membership != Membership.JOIN:
                    # We found a `newly_joined` room (we left before the token range
                    # and joined within the token range)
                    sync_room_id_set[room_id] = sync_room_id_set[
                        room_id
                    ].copy_and_replace(newly_joined=True)

        # 4) Figure out which rooms the user considers to be direct-message (DM) rooms
        #
        # We're using global account data (`m.direct`) instead of checking for
        # `is_direct` on membership events because that property only appears for
        # the invitee membership event (doesn't show up for the inviter).
        #
        # We're unable to take `to_token` into account for global account data since
        # we only keep track of the latest account data for the user.
        dm_map = await self.store.get_global_account_data_by_type_for_user(
            user_id, AccountDataTypes.DIRECT
        )

        # Flatten out the map. Account data is set by the client so it needs to be
        # scrutinized.
        dm_room_id_set = set()
        if isinstance(dm_map, dict):
            for room_ids in dm_map.values():
                # Account data should be a list of room IDs. Ignore anything else
                if isinstance(room_ids, list):
                    for room_id in room_ids:
                        if isinstance(room_id, str):
                            dm_room_id_set.add(room_id)

        # 4) Fixup
        for room_id in sync_room_id_set:
            sync_room_id_set[room_id] = sync_room_id_set[room_id].copy_and_replace(
                is_dm=room_id in dm_room_id_set
            )

        return sync_room_id_set

    @trace
    async def filter_rooms_relevant_for_sync(
        self,
        user: UserID,
        room_membership_for_user_map: Dict[str, _RoomMembershipForUser],
    ) -> Dict[str, _RoomMembershipForUser]:
        """
        Filter room IDs that should/can be listed for this user in the sync response (the
        full room list that will be further filtered, sorted, and sliced).

        We're looking for rooms where the user has the following state in the token
        range (> `from_token` and <= `to_token`):

        - `invite`, `join`, `knock`, `ban` membership events
        - Kicks (`leave` membership events where `sender` is different from the
          `user_id`/`state_key`)
        - `newly_left` (rooms that were left during the given token range)
        - In order for bans/kicks to not show up in sync, you need to `/forget` those
          rooms. This doesn't modify the event itself though and only adds the
          `forgotten` flag to the `room_memberships` table in Synapse. There isn't a way
          to tell when a room was forgotten at the moment so we can't factor it into the
          from/to range.

        Args:
            user: User that is syncing
            room_membership_for_user_map: Room membership for the user

        Returns:
            A dictionary of room IDs that should be listed in the sync response along
            with membership information in that room at the time of `to_token`.
        """
        user_id = user.to_string()

        # Filter rooms to only what we're interested to sync with
        filtered_sync_room_map = {
            room_id: room_membership_for_user
            for room_id, room_membership_for_user in room_membership_for_user_map.items()
            if filter_membership_for_sync(
                user_id=user_id,
                room_membership_for_user=room_membership_for_user,
            )
        }

        return filtered_sync_room_map

    async def check_room_subscription_allowed_for_user(
        self,
        room_id: str,
        room_membership_for_user_map: Dict[str, _RoomMembershipForUser],
        to_token: StreamToken,
    ) -> Optional[_RoomMembershipForUser]:
        """
        Check whether the user is allowed to see the room based on whether they have
        ever had membership in the room or if the room is `world_readable`.

        Similar to `check_user_in_room_or_world_readable(...)`

        Args:
            room_id: Room to check
            room_membership_for_user_map: Room membership for the user at the time of
                the `to_token` (<= `to_token`).
            to_token: The token to fetch rooms up to.

        Returns:
            The room membership for the user if they are allowed to subscribe to the
            room else `None`.
        """

        # We can first check if they are already allowed to see the room based
        # on our previous work to assemble the `room_membership_for_user_map`.
        #
        # If they have had any membership in the room over time (up to the `to_token`),
        # let them subscribe and see what they can.
        existing_membership_for_user = room_membership_for_user_map.get(room_id)
        if existing_membership_for_user is not None:
            return existing_membership_for_user

        # TODO: Handle `world_readable` rooms
        return None

        # If the room is `world_readable`, it doesn't matter whether they can join,
        # everyone can see the room.
        # not_in_room_membership_for_user = _RoomMembershipForUser(
        #     room_id=room_id,
        #     event_id=None,
        #     event_pos=None,
        #     membership=None,
        #     sender=None,
        #     newly_joined=False,
        #     newly_left=False,
        #     is_dm=False,
        # )
        # room_state = await self.get_current_state_at(
        #     room_id=room_id,
        #     room_membership_for_user_at_to_token=not_in_room_membership_for_user,
        #     state_filter=StateFilter.from_types(
        #         [(EventTypes.RoomHistoryVisibility, "")]
        #     ),
        #     to_token=to_token,
        # )

        # visibility_event = room_state.get((EventTypes.RoomHistoryVisibility, ""))
        # if (
        #     visibility_event is not None
        #     and visibility_event.content.get("history_visibility")
        #     == HistoryVisibility.WORLD_READABLE
        # ):
        #     return not_in_room_membership_for_user

        # return None

    @trace
    async def _bulk_get_stripped_state_for_rooms_from_sync_room_map(
        self,
        room_ids: StrCollection,
        sync_room_map: Dict[str, _RoomMembershipForUser],
    ) -> Dict[str, Optional[StateMap[StrippedStateEvent]]]:
        """
        Fetch stripped state for a list of room IDs. Stripped state is only
        applicable to invite/knock rooms. Other rooms will have `None` as their
        stripped state.

        For invite rooms, we pull from `unsigned.invite_room_state`.
        For knock rooms, we pull from `unsigned.knock_room_state`.

        Args:
            room_ids: Room IDs to fetch stripped state for
            sync_room_map: Dictionary of room IDs to sort along with membership
                information in the room at the time of `to_token`.

        Returns:
            Mapping from room_id to mapping of (type, state_key) to stripped state
            event.
        """
        room_id_to_stripped_state_map: Dict[
            str, Optional[StateMap[StrippedStateEvent]]
        ] = {}

        # Fetch what we haven't before
        room_ids_to_fetch = [
            room_id
            for room_id in room_ids
            if room_id not in room_id_to_stripped_state_map
        ]

        # Gather a list of event IDs we can grab stripped state from
        invite_or_knock_event_ids: List[str] = []
        for room_id in room_ids_to_fetch:
            if sync_room_map[room_id].membership in (
                Membership.INVITE,
                Membership.KNOCK,
            ):
                event_id = sync_room_map[room_id].event_id
                # If this is an invite/knock then there should be an event_id
                assert event_id is not None
                invite_or_knock_event_ids.append(event_id)
            else:
                room_id_to_stripped_state_map[room_id] = None

        invite_or_knock_events = await self.store.get_events(invite_or_knock_event_ids)
        for invite_or_knock_event in invite_or_knock_events.values():
            room_id = invite_or_knock_event.room_id
            membership = invite_or_knock_event.membership

            raw_stripped_state_events = None
            if membership == Membership.INVITE:
                invite_room_state = invite_or_knock_event.unsigned.get(
                    "invite_room_state"
                )
                raw_stripped_state_events = invite_room_state
            elif membership == Membership.KNOCK:
                knock_room_state = invite_or_knock_event.unsigned.get(
                    "knock_room_state"
                )
                raw_stripped_state_events = knock_room_state
            else:
                raise AssertionError(
                    f"Unexpected membership {membership} (this is a problem with Synapse itself)"
                )

            stripped_state_map: Optional[MutableStateMap[StrippedStateEvent]] = None
            # Scrutinize unsigned things. `raw_stripped_state_events` should be a list
            # of stripped events
            if raw_stripped_state_events is not None:
                stripped_state_map = {}
                if isinstance(raw_stripped_state_events, list):
                    for raw_stripped_event in raw_stripped_state_events:
                        stripped_state_event = parse_stripped_state_event(
                            raw_stripped_event
                        )
                        if stripped_state_event is not None:
                            stripped_state_map[
                                (
                                    stripped_state_event.type,
                                    stripped_state_event.state_key,
                                )
                            ] = stripped_state_event

            room_id_to_stripped_state_map[room_id] = stripped_state_map

        return room_id_to_stripped_state_map

    @trace
    async def _bulk_get_partial_current_state_content_for_rooms(
        self,
        content_type: Literal[
            # `content.type` from `EventTypes.Create``
            "room_type",
            # `content.algorithm` from `EventTypes.RoomEncryption`
            "room_encryption",
        ],
        room_ids: Set[str],
        sync_room_map: Dict[str, _RoomMembershipForUser],
        to_token: StreamToken,
        room_id_to_stripped_state_map: Dict[
            str, Optional[StateMap[StrippedStateEvent]]
        ],
    ) -> Mapping[str, Union[Optional[str], StateSentinel]]:
        """
        Get the given state event content for a list of rooms. First we check the
        current state of the room, then fallback to stripped state if available, then
        historical state.

        Args:
            content_type: Which content to grab
            room_ids: Room IDs to fetch the given content field for.
            sync_room_map: Dictionary of room IDs to sort along with membership
                information in the room at the time of `to_token`.
            to_token: We filter based on the state of the room at this token
            room_id_to_stripped_state_map: This does not need to be filled in before
                calling this function. Mapping from room_id to mapping of (type, state_key)
                to stripped state event. Modified in place when we fetch new rooms so we can
                save work next time this function is called.

        Returns:
            A mapping from room ID to the state event content if the room has
            the given state event (event_type, ""), otherwise `None`. Rooms unknown to
            this server will return `ROOM_UNKNOWN_SENTINEL`.
        """
        room_id_to_content: Dict[str, Union[Optional[str], StateSentinel]] = {}

        # As a bulk shortcut, use the current state if the server is particpating in the
        # room (meaning we have current state). Ideally, for leave/ban rooms, we would
        # want the state at the time of the membership instead of current state to not
        # leak anything but we consider the create/encryption stripped state events to
        # not be a secret given they are often set at the start of the room and they are
        # normally handed out on invite/knock.
        #
        # Be mindful to only use this for non-sensitive details. For example, even
        # though the room name/avatar/topic are also stripped state, they seem a lot
        # more senstive to leak the current state value of.
        #
        # Since this function is cached, we need to make a mutable copy via
        # `dict(...)`.
        event_type = ""
        event_content_field = ""
        if content_type == "room_type":
            event_type = EventTypes.Create
            event_content_field = EventContentFields.ROOM_TYPE
            room_id_to_content = dict(await self.store.bulk_get_room_type(room_ids))
        elif content_type == "room_encryption":
            event_type = EventTypes.RoomEncryption
            event_content_field = EventContentFields.ENCRYPTION_ALGORITHM
            room_id_to_content = dict(
                await self.store.bulk_get_room_encryption(room_ids)
            )
        else:
            assert_never(content_type)

        room_ids_with_results = [
            room_id
            for room_id, content_field in room_id_to_content.items()
            if content_field is not ROOM_UNKNOWN_SENTINEL
        ]

        # We might not have current room state for remote invite/knocks if we are
        # the first person on our server to see the room. The best we can do is look
        # in the optional stripped state from the invite/knock event.
        room_ids_without_results = room_ids.difference(
            chain(
                room_ids_with_results,
                [
                    room_id
                    for room_id, stripped_state_map in room_id_to_stripped_state_map.items()
                    if stripped_state_map is not None
                ],
            )
        )
        room_id_to_stripped_state_map.update(
            await self._bulk_get_stripped_state_for_rooms_from_sync_room_map(
                room_ids_without_results, sync_room_map
            )
        )

        # Update our `room_id_to_content` map based on the stripped state
        # (applies to invite/knock rooms)
        rooms_ids_without_stripped_state: Set[str] = set()
        for room_id in room_ids_without_results:
            stripped_state_map = room_id_to_stripped_state_map.get(
                room_id, Sentinel.UNSET_SENTINEL
            )
            assert stripped_state_map is not Sentinel.UNSET_SENTINEL, (
                f"Stripped state left unset for room {room_id}. "
                + "Make sure you're calling `_bulk_get_stripped_state_for_rooms_from_sync_room_map(...)` "
                + "with that room_id. (this is a problem with Synapse itself)"
            )

            # If there is some stripped state, we assume the remote server passed *all*
            # of the potential stripped state events for the room.
            if stripped_state_map is not None:
                create_stripped_event = stripped_state_map.get((EventTypes.Create, ""))
                stripped_event = stripped_state_map.get((event_type, ""))
                # Sanity check that we at-least have the create event
                if create_stripped_event is not None:
                    if stripped_event is not None:
                        room_id_to_content[room_id] = stripped_event.content.get(
                            event_content_field
                        )
                    else:
                        # Didn't see the state event we're looking for in the stripped
                        # state so we can assume relevant content field is `None`.
                        room_id_to_content[room_id] = None
            else:
                rooms_ids_without_stripped_state.add(room_id)

        # Last resort, we might not have current room state for rooms that the
        # server has left (no one local is in the room) but we can look at the
        # historical state.
        #
        # Update our `room_id_to_content` map based on the state at the time of
        # the membership event.
        for room_id in rooms_ids_without_stripped_state:
            # TODO: It would be nice to look this up in a bulk way (N+1 queries)
            #
            # TODO: `get_state_at(...)` doesn't take into account the "current state".
            room_state = await self.storage_controllers.state.get_state_at(
                room_id=room_id,
                stream_position=to_token.copy_and_replace(
                    StreamKeyType.ROOM,
                    sync_room_map[room_id].event_pos.to_room_stream_token(),
                ),
                state_filter=StateFilter.from_types(
                    [
                        (EventTypes.Create, ""),
                        (event_type, ""),
                    ]
                ),
                # Partially-stated rooms should have all state events except for
                # remote membership events so we don't need to wait at all because
                # we only want the create event and some non-member event.
                await_full_state=False,
            )
            # We can use the create event as a canary to tell whether the server has
            # seen the room before
            create_event = room_state.get((EventTypes.Create, ""))
            state_event = room_state.get((event_type, ""))

            if create_event is None:
                # Skip for unknown rooms
                continue

            if state_event is not None:
                room_id_to_content[room_id] = state_event.content.get(
                    event_content_field
                )
            else:
                # Didn't see the state event we're looking for in the stripped
                # state so we can assume relevant content field is `None`.
                room_id_to_content[room_id] = None

        return room_id_to_content

    @trace
    async def filter_rooms(
        self,
        user: UserID,
        sync_room_map: Dict[str, _RoomMembershipForUser],
        filters: SlidingSyncConfig.SlidingSyncList.Filters,
        to_token: StreamToken,
    ) -> Dict[str, _RoomMembershipForUser]:
        """
        Filter rooms based on the sync request.

        Args:
            user: User to filter rooms for
            sync_room_map: Dictionary of room IDs to sort along with membership
                information in the room at the time of `to_token`.
            filters: Filters to apply
            to_token: We filter based on the state of the room at this token

        Returns:
            A filtered dictionary of room IDs along with membership information in the
            room at the time of `to_token`.
        """
        room_id_to_stripped_state_map: Dict[
            str, Optional[StateMap[StrippedStateEvent]]
        ] = {}

        filtered_room_id_set = set(sync_room_map.keys())

        # Filter for Direct-Message (DM) rooms
        if filters.is_dm is not None:
            with start_active_span("filters.is_dm"):
                if filters.is_dm:
                    # Only DM rooms please
                    filtered_room_id_set = {
                        room_id
                        for room_id in filtered_room_id_set
                        if sync_room_map[room_id].is_dm
                    }
                else:
                    # Only non-DM rooms please
                    filtered_room_id_set = {
                        room_id
                        for room_id in filtered_room_id_set
                        if not sync_room_map[room_id].is_dm
                    }

        if filters.spaces is not None:
            with start_active_span("filters.spaces"):
                raise NotImplementedError()

        # Filter for encrypted rooms
        if filters.is_encrypted is not None:
            with start_active_span("filters.is_encrypted"):
                room_id_to_encryption = (
                    await self._bulk_get_partial_current_state_content_for_rooms(
                        content_type="room_encryption",
                        room_ids=filtered_room_id_set,
                        to_token=to_token,
                        sync_room_map=sync_room_map,
                        room_id_to_stripped_state_map=room_id_to_stripped_state_map,
                    )
                )

                # Make a copy so we don't run into an error: `Set changed size during
                # iteration`, when we filter out and remove items
                for room_id in filtered_room_id_set.copy():
                    encryption = room_id_to_encryption.get(
                        room_id, ROOM_UNKNOWN_SENTINEL
                    )

                    # Just remove rooms if we can't determine their encryption status
                    if encryption is ROOM_UNKNOWN_SENTINEL:
                        filtered_room_id_set.remove(room_id)
                        continue

                    # If we're looking for encrypted rooms, filter out rooms that are not
                    # encrypted and vice versa
                    is_encrypted = encryption is not None
                    if (filters.is_encrypted and not is_encrypted) or (
                        not filters.is_encrypted and is_encrypted
                    ):
                        filtered_room_id_set.remove(room_id)

        # Filter for rooms that the user has been invited to
        if filters.is_invite is not None:
            with start_active_span("filters.is_invite"):
                # Make a copy so we don't run into an error: `Set changed size during
                # iteration`, when we filter out and remove items
                for room_id in filtered_room_id_set.copy():
                    room_for_user = sync_room_map[room_id]
                    # If we're looking for invite rooms, filter out rooms that the user is
                    # not invited to and vice versa
                    if (
                        filters.is_invite
                        and room_for_user.membership != Membership.INVITE
                    ) or (
                        not filters.is_invite
                        and room_for_user.membership == Membership.INVITE
                    ):
                        filtered_room_id_set.remove(room_id)

        # Filter by room type (space vs room, etc). A room must match one of the types
        # provided in the list. `None` is a valid type for rooms which do not have a
        # room type.
        if filters.room_types is not None or filters.not_room_types is not None:
            with start_active_span("filters.room_types"):
                room_id_to_type = (
                    await self._bulk_get_partial_current_state_content_for_rooms(
                        content_type="room_type",
                        room_ids=filtered_room_id_set,
                        to_token=to_token,
                        sync_room_map=sync_room_map,
                        room_id_to_stripped_state_map=room_id_to_stripped_state_map,
                    )
                )

                # Make a copy so we don't run into an error: `Set changed size during
                # iteration`, when we filter out and remove items
                for room_id in filtered_room_id_set.copy():
                    room_type = room_id_to_type.get(room_id, ROOM_UNKNOWN_SENTINEL)

                    # Just remove rooms if we can't determine their type
                    if room_type is ROOM_UNKNOWN_SENTINEL:
                        filtered_room_id_set.remove(room_id)
                        continue

                    if (
                        filters.room_types is not None
                        and room_type not in filters.room_types
                    ):
                        filtered_room_id_set.remove(room_id)

                    if (
                        filters.not_room_types is not None
                        and room_type in filters.not_room_types
                    ):
                        filtered_room_id_set.remove(room_id)

        if filters.room_name_like is not None:
            with start_active_span("filters.room_name_like"):
                # TODO: The room name is a bit more sensitive to leak than the
                # create/encryption event. Maybe we should consider a better way to fetch
                # historical state before implementing this.
                #
                # room_id_to_create_content = await self._bulk_get_partial_current_state_content_for_rooms(
                #     content_type="room_name",
                #     room_ids=filtered_room_id_set,
                #     to_token=to_token,
                #     sync_room_map=sync_room_map,
                #     room_id_to_stripped_state_map=room_id_to_stripped_state_map,
                # )
                raise NotImplementedError()

        if filters.tags is not None or filters.not_tags is not None:
            with start_active_span("filters.tags"):
                raise NotImplementedError()

        # Assemble a new sync room map but only with the `filtered_room_id_set`
        return {room_id: sync_room_map[room_id] for room_id in filtered_room_id_set}

    @trace
    async def sort_rooms(
        self,
        sync_room_map: Dict[str, _RoomMembershipForUser],
        to_token: StreamToken,
    ) -> List[_RoomMembershipForUser]:
        """
        Sort by `stream_ordering` of the last event that the user should see in the
        room. `stream_ordering` is unique so we get a stable sort.

        Args:
            sync_room_map: Dictionary of room IDs to sort along with membership
                information in the room at the time of `to_token`.
            to_token: We sort based on the events in the room at this token (<= `to_token`)

        Returns:
            A sorted list of room IDs by `stream_ordering` along with membership information.
        """

        # Assemble a map of room ID to the `stream_ordering` of the last activity that the
        # user should see in the room (<= `to_token`)
        last_activity_in_room_map: Dict[str, int] = {}

        for room_id, room_for_user in sync_room_map.items():
            if room_for_user.membership != Membership.JOIN:
                # If the user has left/been invited/knocked/been banned from a
                # room, they shouldn't see anything past that point.
                #
                # FIXME: It's possible that people should see beyond this point
                # in invited/knocked cases if for example the room has
                # `invite`/`world_readable` history visibility, see
                # https://github.com/matrix-org/matrix-spec-proposals/pull/3575#discussion_r1653045932
                last_activity_in_room_map[room_id] = room_for_user.event_pos.stream

        # For fully-joined rooms, we find the latest activity at/before the
        # `to_token`.
        joined_room_positions = (
            await self.store.bulk_get_last_event_pos_in_room_before_stream_ordering(
                [
                    room_id
                    for room_id, room_for_user in sync_room_map.items()
                    if room_for_user.membership == Membership.JOIN
                ],
                to_token.room_key,
            )
        )

        last_activity_in_room_map.update(joined_room_positions)

        return sorted(
            sync_room_map.values(),
            # Sort by the last activity (stream_ordering) in the room
            key=lambda room_info: last_activity_in_room_map[room_info.room_id],
            # We want descending order
            reverse=True,
        )

    @trace
    async def get_current_state_ids_at(
        self,
        room_id: str,
        room_membership_for_user_at_to_token: _RoomMembershipForUser,
        state_filter: StateFilter,
        to_token: StreamToken,
    ) -> StateMap[str]:
        """
        Get current state IDs for the user in the room according to their membership. This
        will be the current state at the time of their LEAVE/BAN, otherwise will be the
        current state <= to_token.

        Args:
            room_id: The room ID to fetch data for
            room_membership_for_user_at_token: Membership information for the user
                in the room at the time of `to_token`.
            to_token: The point in the stream to sync up to.
        """
        state_ids: StateMap[str]
        # People shouldn't see past their leave/ban event
        if room_membership_for_user_at_to_token.membership in (
            Membership.LEAVE,
            Membership.BAN,
        ):
            # TODO: `get_state_ids_at(...)` doesn't take into account the "current
            # state". Maybe we need to use
            # `get_forward_extremities_for_room_at_stream_ordering(...)` to "Fetch the
            # current state at the time."
            state_ids = await self.storage_controllers.state.get_state_ids_at(
                room_id,
                stream_position=to_token.copy_and_replace(
                    StreamKeyType.ROOM,
                    room_membership_for_user_at_to_token.event_pos.to_room_stream_token(),
                ),
                state_filter=state_filter,
                # Partially-stated rooms should have all state events except for
                # remote membership events. Since we've already excluded
                # partially-stated rooms unless `required_state` only has
                # `["m.room.member", "$LAZY"]` for membership, we should be able to
                # retrieve everything requested. When we're lazy-loading, if there
                # are some remote senders in the timeline, we should also have their
                # membership event because we had to auth that timeline event. Plus
                # we don't want to block the whole sync waiting for this one room.
                await_full_state=False,
            )
        # Otherwise, we can get the latest current state in the room
        else:
            state_ids = await self.storage_controllers.state.get_current_state_ids(
                room_id,
                state_filter,
                # Partially-stated rooms should have all state events except for
                # remote membership events. Since we've already excluded
                # partially-stated rooms unless `required_state` only has
                # `["m.room.member", "$LAZY"]` for membership, we should be able to
                # retrieve everything requested. When we're lazy-loading, if there
                # are some remote senders in the timeline, we should also have their
                # membership event because we had to auth that timeline event. Plus
                # we don't want to block the whole sync waiting for this one room.
                await_full_state=False,
            )
            # TODO: Query `current_state_delta_stream` and reverse/rewind back to the `to_token`

        return state_ids

    @trace
    async def get_current_state_at(
        self,
        room_id: str,
        room_membership_for_user_at_to_token: _RoomMembershipForUser,
        state_filter: StateFilter,
        to_token: StreamToken,
    ) -> StateMap[EventBase]:
        """
        Get current state for the user in the room according to their membership. This
        will be the current state at the time of their LEAVE/BAN, otherwise will be the
        current state <= to_token.

        Args:
            room_id: The room ID to fetch data for
            room_membership_for_user_at_token: Membership information for the user
                in the room at the time of `to_token`.
            to_token: The point in the stream to sync up to.
        """
        state_ids = await self.get_current_state_ids_at(
            room_id=room_id,
            room_membership_for_user_at_to_token=room_membership_for_user_at_to_token,
            state_filter=state_filter,
            to_token=to_token,
        )

        event_map = await self.store.get_events(list(state_ids.values()))

        state_map = {}
        for key, event_id in state_ids.items():
            event = event_map.get(event_id)
            if event:
                state_map[key] = event

        return state_map

    async def get_room_sync_data(
        self,
        sync_config: SlidingSyncConfig,
        per_connection_state: "PerConnectionState",
        room_id: str,
        room_sync_config: RoomSyncConfig,
        room_membership_for_user_at_to_token: _RoomMembershipForUser,
        from_token: Optional[SlidingSyncStreamToken],
        to_token: StreamToken,
    ) -> SlidingSyncResult.RoomResult:
        """
        Fetch room data for the sync response.

        We fetch data according to the token range (> `from_token` and <= `to_token`).

        Args:
            user: User to fetch data for
            room_id: The room ID to fetch data for
            room_sync_config: Config for what data we should fetch for a room in the
                sync response.
            room_membership_for_user_at_to_token: Membership information for the user
                in the room at the time of `to_token`.
            from_token: The point in the stream to sync from.
            to_token: The point in the stream to sync up to.
        """
        user = sync_config.user

        set_tag(
            SynapseTags.FUNC_ARG_PREFIX + "membership",
            room_membership_for_user_at_to_token.membership,
        )
        set_tag(
            SynapseTags.FUNC_ARG_PREFIX + "timeline_limit",
            room_sync_config.timeline_limit,
        )

        # Determine whether we should limit the timeline to the token range.
        #
        # We should return historical messages (before token range) in the
        # following cases because we want clients to be able to show a basic
        # screen of information:
        #
        #  - Initial sync (because no `from_token` to limit us anyway)
        #  - When users `newly_joined`
        #  - For an incremental sync where we haven't sent it down this
        #    connection before
        #
        # Relevant spec issue: https://github.com/matrix-org/matrix-spec/issues/1917
        from_bound = None
        initial = True
        if from_token and not room_membership_for_user_at_to_token.newly_joined:
            room_status = per_connection_state.rooms.have_sent_room(room_id)
            if room_status.status == HaveSentRoomFlag.LIVE:
                from_bound = from_token.stream_token.room_key
                initial = False
            elif room_status.status == HaveSentRoomFlag.PREVIOUSLY:
                assert room_status.last_token is not None
                from_bound = room_status.last_token
                initial = False
            elif room_status.status == HaveSentRoomFlag.NEVER:
                from_bound = None
                initial = True
            else:
                assert_never(room_status.status)

            log_kv({"sliding_sync.room_status": room_status})

        log_kv({"sliding_sync.from_bound": from_bound, "sliding_sync.initial": initial})

        # Assemble the list of timeline events
        #
        # FIXME: It would be nice to make the `rooms` response more uniform regardless of
        # membership. Currently, we have to make all of these optional because
        # `invite`/`knock` rooms only have `stripped_state`. See
        # https://github.com/matrix-org/matrix-spec-proposals/pull/3575#discussion_r1653045932
        timeline_events: List[EventBase] = []
        bundled_aggregations: Optional[Dict[str, BundledAggregations]] = None
        limited: Optional[bool] = None
        prev_batch_token: Optional[StreamToken] = None
        num_live: Optional[int] = None
        if (
            room_sync_config.timeline_limit > 0
            # No timeline for invite/knock rooms (just `stripped_state`)
            and room_membership_for_user_at_to_token.membership
            not in (Membership.INVITE, Membership.KNOCK)
        ):
            limited = False
            # We want to start off using the `to_token` (vs `from_token`) because we look
            # backwards from the `to_token` up to the `timeline_limit` and we might not
            # reach the `from_token` before we hit the limit. We will update the room stream
            # position once we've fetched the events to point to the earliest event fetched.
            prev_batch_token = to_token

            # We're going to paginate backwards from the `to_token`
            to_bound = to_token.room_key
            # People shouldn't see past their leave/ban event
            if room_membership_for_user_at_to_token.membership in (
                Membership.LEAVE,
                Membership.BAN,
            ):
                to_bound = (
                    room_membership_for_user_at_to_token.event_pos.to_room_stream_token()
                )

            # For initial `/sync` (and other historical scenarios mentioned above), we
            # want to view a historical section of the timeline; to fetch events by
            # `topological_ordering` (best representation of the room DAG as others were
            # seeing it at the time). This also aligns with the order that `/messages`
            # returns events in.
            #
            # For incremental `/sync`, we want to get all updates for rooms since
            # the last `/sync` (regardless if those updates arrived late or happened
            # a while ago in the past); to fetch events by `stream_ordering` (in the
            # order they were received by the server).
            #
            # Relevant spec issue: https://github.com/matrix-org/matrix-spec/issues/1917
            #
            # FIXME: Using workaround for mypy,
            # https://github.com/python/mypy/issues/10740#issuecomment-1997047277 and
            # https://github.com/python/mypy/issues/17479
            paginate_room_events_by_topological_ordering: PaginateFunction = (
                self.store.paginate_room_events_by_topological_ordering
            )
            paginate_room_events_by_stream_ordering: PaginateFunction = (
                self.store.paginate_room_events_by_stream_ordering
            )
            pagination_method: PaginateFunction = (
                # Use `topographical_ordering` for historical events
                paginate_room_events_by_topological_ordering
                if from_bound is None
                # Use `stream_ordering` for updates
                else paginate_room_events_by_stream_ordering
            )
            timeline_events, new_room_key = await pagination_method(
                room_id=room_id,
                # The bounds are reversed so we can paginate backwards
                # (from newer to older events) starting at to_bound.
                # This ensures we fill the `limit` with the newest events first,
                from_key=to_bound,
                to_key=from_bound,
                direction=Direction.BACKWARDS,
                # We add one so we can determine if there are enough events to saturate
                # the limit or not (see `limited`)
                limit=room_sync_config.timeline_limit + 1,
            )

            # We want to return the events in ascending order (the last event is the
            # most recent).
            timeline_events.reverse()

            # Determine our `limited` status based on the timeline. We do this before
            # filtering the events so we can accurately determine if there is more to
            # paginate even if we filter out some/all events.
            if len(timeline_events) > room_sync_config.timeline_limit:
                limited = True
                # Get rid of that extra "+ 1" event because we only used it to determine
                # if we hit the limit or not
                timeline_events = timeline_events[-room_sync_config.timeline_limit :]
                assert timeline_events[0].internal_metadata.stream_ordering
                new_room_key = RoomStreamToken(
                    stream=timeline_events[0].internal_metadata.stream_ordering - 1
                )

            # Make sure we don't expose any events that the client shouldn't see
            timeline_events = await filter_events_for_client(
                self.storage_controllers,
                user.to_string(),
                timeline_events,
                is_peeking=room_membership_for_user_at_to_token.membership
                != Membership.JOIN,
                filter_send_to_client=True,
            )
            # TODO: Filter out `EventTypes.CallInvite` in public rooms,
            # see https://github.com/element-hq/synapse/issues/17359

            # TODO: Handle timeline gaps (`get_timeline_gaps()`)

            # Determine how many "live" events we have (events within the given token range).
            #
            # This is mostly useful to determine whether a given @mention event should
            # make a noise or not. Clients cannot rely solely on the absence of
            # `initial: true` to determine live events because if a room not in the
            # sliding window bumps into the window because of an @mention it will have
            # `initial: true` yet contain a single live event (with potentially other
            # old events in the timeline)
            num_live = 0
            if from_token is not None:
                for timeline_event in reversed(timeline_events):
                    # This fields should be present for all persisted events
                    assert timeline_event.internal_metadata.stream_ordering is not None
                    assert timeline_event.internal_metadata.instance_name is not None

                    persisted_position = PersistedEventPosition(
                        instance_name=timeline_event.internal_metadata.instance_name,
                        stream=timeline_event.internal_metadata.stream_ordering,
                    )
                    if persisted_position.persisted_after(
                        from_token.stream_token.room_key
                    ):
                        num_live += 1
                    else:
                        # Since we're iterating over the timeline events in
                        # reverse-chronological order, we can break once we hit an event
                        # that's not live. In the future, we could potentially optimize
                        # this more with a binary search (bisect).
                        break

            # If the timeline is `limited=True`, the client does not have all events
            # necessary to calculate aggregations themselves.
            if limited:
                bundled_aggregations = (
                    await self.relations_handler.get_bundled_aggregations(
                        timeline_events, user.to_string()
                    )
                )

            # Update the `prev_batch_token` to point to the position that allows us to
            # keep paginating backwards from the oldest event we return in the timeline.
            prev_batch_token = prev_batch_token.copy_and_replace(
                StreamKeyType.ROOM, new_room_key
            )

        # Figure out any stripped state events for invite/knocks. This allows the
        # potential joiner to identify the room.
        stripped_state: List[JsonDict] = []
        if room_membership_for_user_at_to_token.membership in (
            Membership.INVITE,
            Membership.KNOCK,
        ):
            # This should never happen. If someone is invited/knocked on room, then
            # there should be an event for it.
            assert room_membership_for_user_at_to_token.event_id is not None

            invite_or_knock_event = await self.store.get_event(
                room_membership_for_user_at_to_token.event_id
            )

            stripped_state = []
            if invite_or_knock_event.membership == Membership.INVITE:
                stripped_state.extend(
                    invite_or_knock_event.unsigned.get("invite_room_state", [])
                )
            elif invite_or_knock_event.membership == Membership.KNOCK:
                stripped_state.extend(
                    invite_or_knock_event.unsigned.get("knock_room_state", [])
                )

            stripped_state.append(strip_event(invite_or_knock_event))

        # TODO: Handle state resets. For example, if we see
        # `room_membership_for_user_at_to_token.event_id=None and
        # room_membership_for_user_at_to_token.membership is not None`, we should
        # indicate to the client that a state reset happened. Perhaps we should indicate
        # this by setting `initial: True` and empty `required_state`.

        # Check whether the room has a name set
        name_state_ids = await self.get_current_state_ids_at(
            room_id=room_id,
            room_membership_for_user_at_to_token=room_membership_for_user_at_to_token,
            state_filter=StateFilter.from_types([(EventTypes.Name, "")]),
            to_token=to_token,
        )
        name_event_id = name_state_ids.get((EventTypes.Name, ""))

        room_membership_summary: Mapping[str, MemberSummary]
        empty_membership_summary = MemberSummary([], 0)
        if room_membership_for_user_at_to_token.membership in (
            Membership.LEAVE,
            Membership.BAN,
        ):
            # TODO: Figure out how to get the membership summary for left/banned rooms
            room_membership_summary = {}
        else:
            room_membership_summary = await self.store.get_room_summary(room_id)
            # TODO: Reverse/rewind back to the `to_token`

        # `heroes` are required if the room name is not set.
        #
        # Note: When you're the first one on your server to be invited to a new room
        # over federation, we only have access to some stripped state in
        # `event.unsigned.invite_room_state` which currently doesn't include `heroes`,
        # see https://github.com/matrix-org/matrix-spec/issues/380. This means that
        # clients won't be able to calculate the room name when necessary and just a
        # pitfall we have to deal with until that spec issue is resolved.
        hero_user_ids: List[str] = []
        # TODO: Should we also check for `EventTypes.CanonicalAlias`
        # (`m.room.canonical_alias`) as a fallback for the room name? see
        # https://github.com/matrix-org/matrix-spec-proposals/pull/3575#discussion_r1671260153
        if name_event_id is None:
            hero_user_ids = extract_heroes_from_room_summary(
                room_membership_summary, me=user.to_string()
            )

        # Fetch the `required_state` for the room
        #
        # No `required_state` for invite/knock rooms (just `stripped_state`)
        #
        # FIXME: It would be nice to make the `rooms` response more uniform regardless
        # of membership. Currently, we have to make this optional because
        # `invite`/`knock` rooms only have `stripped_state`. See
        # https://github.com/matrix-org/matrix-spec-proposals/pull/3575#discussion_r1653045932
        #
        # Calculate the `StateFilter` based on the `required_state` for the room
        required_state_filter = StateFilter.none()
        if room_membership_for_user_at_to_token.membership not in (
            Membership.INVITE,
            Membership.KNOCK,
        ):
            # If we have a double wildcard ("*", "*") in the `required_state`, we need
            # to fetch all state for the room
            #
            # Note: MSC3575 describes different behavior to how we're handling things
            # here but since it's not wrong to return more state than requested
            # (`required_state` is just the minimum requested), it doesn't matter if we
            # include more than client wanted. This complexity is also under scrutiny,
            # see
            # https://github.com/matrix-org/matrix-spec-proposals/pull/3575#discussion_r1185109050
            #
            # > One unique exception is when you request all state events via ["*", "*"]. When used,
            # > all state events are returned by default, and additional entries FILTER OUT the returned set
            # > of state events. These additional entries cannot use '*' themselves.
            # > For example, ["*", "*"], ["m.room.member", "@alice:example.com"] will _exclude_ every m.room.member
            # > event _except_ for @alice:example.com, and include every other state event.
            # > In addition, ["*", "*"], ["m.space.child", "*"] is an error, the m.space.child filter is not
            # > required as it would have been returned anyway.
            # >
            # > -- MSC3575 (https://github.com/matrix-org/matrix-spec-proposals/pull/3575)
            if StateValues.WILDCARD in room_sync_config.required_state_map.get(
                StateValues.WILDCARD, set()
            ):
                set_tag(
                    SynapseTags.FUNC_ARG_PREFIX + "required_state_wildcard",
                    True,
                )
                required_state_filter = StateFilter.all()
            # TODO: `StateFilter` currently doesn't support wildcard event types. We're
            # currently working around this by returning all state to the client but it
            # would be nice to fetch less from the database and return just what the
            # client wanted.
            elif (
                room_sync_config.required_state_map.get(StateValues.WILDCARD)
                is not None
            ):
                set_tag(
                    SynapseTags.FUNC_ARG_PREFIX + "required_state_wildcard_event_type",
                    True,
                )
                required_state_filter = StateFilter.all()
            else:
                required_state_types: List[Tuple[str, Optional[str]]] = []
                for (
                    state_type,
                    state_key_set,
                ) in room_sync_config.required_state_map.items():
                    num_wild_state_keys = 0
                    lazy_load_room_members = False
                    num_others = 0
                    for state_key in state_key_set:
                        if state_key == StateValues.WILDCARD:
                            num_wild_state_keys += 1
                            # `None` is a wildcard in the `StateFilter`
                            required_state_types.append((state_type, None))
                        # We need to fetch all relevant people when we're lazy-loading membership
                        elif (
                            state_type == EventTypes.Member
                            and state_key == StateValues.LAZY
                        ):
                            lazy_load_room_members = True
                            # Everyone in the timeline is relevant
                            timeline_membership: Set[str] = set()
                            if timeline_events is not None:
                                for timeline_event in timeline_events:
                                    timeline_membership.add(timeline_event.sender)

                            for user_id in timeline_membership:
                                required_state_types.append(
                                    (EventTypes.Member, user_id)
                                )

                            # FIXME: We probably also care about invite, ban, kick, targets, etc
                            # but the spec only mentions "senders".
                        elif state_key == StateValues.ME:
                            num_others += 1
                            required_state_types.append((state_type, user.to_string()))
                        else:
                            num_others += 1
                            required_state_types.append((state_type, state_key))

                    set_tag(
                        SynapseTags.FUNC_ARG_PREFIX
                        + "required_state_wildcard_state_key_count",
                        num_wild_state_keys,
                    )
                    set_tag(
                        SynapseTags.FUNC_ARG_PREFIX + "required_state_lazy",
                        lazy_load_room_members,
                    )
                    set_tag(
                        SynapseTags.FUNC_ARG_PREFIX + "required_state_other_count",
                        num_others,
                    )

                required_state_filter = StateFilter.from_types(required_state_types)

        # We need this base set of info for the response so let's just fetch it along
        # with the `required_state` for the room
        meta_room_state = [(EventTypes.Name, ""), (EventTypes.RoomAvatar, "")] + [
            (EventTypes.Member, hero_user_id) for hero_user_id in hero_user_ids
        ]
        state_filter = StateFilter.all()
        if required_state_filter != StateFilter.all():
            state_filter = StateFilter(
                types=StateFilter.from_types(
                    chain(meta_room_state, required_state_filter.to_types())
                ).types,
                include_others=required_state_filter.include_others,
            )

        # We can return all of the state that was requested if this was the first
        # time we've sent the room down this connection.
        room_state: StateMap[EventBase] = {}
        if initial:
            room_state = await self.get_current_state_at(
                room_id=room_id,
                room_membership_for_user_at_to_token=room_membership_for_user_at_to_token,
                state_filter=state_filter,
                to_token=to_token,
            )
        else:
            assert from_bound is not None

            # TODO: Limit the number of state events we're about to send down
            # the room, if its too many we should change this to an
            # `initial=True`?
            deltas = await self.store.get_current_state_deltas_for_room(
                room_id=room_id,
                from_token=from_bound,
                to_token=to_token.room_key,
            )
            # TODO: Filter room state before fetching events
            # TODO: Handle state resets where event_id is None
            events = await self.store.get_events(
                [d.event_id for d in deltas if d.event_id]
            )
            room_state = {(s.type, s.state_key): s for s in events.values()}

        required_room_state: StateMap[EventBase] = {}
        if required_state_filter != StateFilter.none():
            required_room_state = required_state_filter.filter_state(room_state)

        # Find the room name and avatar from the state
        room_name: Optional[str] = None
        # TODO: Should we also check for `EventTypes.CanonicalAlias`
        # (`m.room.canonical_alias`) as a fallback for the room name? see
        # https://github.com/matrix-org/matrix-spec-proposals/pull/3575#discussion_r1671260153
        name_event = room_state.get((EventTypes.Name, ""))
        if name_event is not None:
            room_name = name_event.content.get("name")

        room_avatar: Optional[str] = None
        avatar_event = room_state.get((EventTypes.RoomAvatar, ""))
        if avatar_event is not None:
            room_avatar = avatar_event.content.get("url")

        # Assemble heroes: extract the info from the state we just fetched
        heroes: List[SlidingSyncResult.RoomResult.StrippedHero] = []
        for hero_user_id in hero_user_ids:
            member_event = room_state.get((EventTypes.Member, hero_user_id))
            if member_event is not None:
                heroes.append(
                    SlidingSyncResult.RoomResult.StrippedHero(
                        user_id=hero_user_id,
                        display_name=member_event.content.get("displayname"),
                        avatar_url=member_event.content.get("avatar_url"),
                    )
                )

        # Figure out the last bump event in the room
        last_bump_event_result = (
            await self.store.get_last_event_pos_in_room_before_stream_ordering(
                room_id, to_token.room_key, event_types=DEFAULT_BUMP_EVENT_TYPES
            )
        )

        # By default, just choose the membership event position
        bump_stamp = room_membership_for_user_at_to_token.event_pos.stream
        # But if we found a bump event, use that instead
        if last_bump_event_result is not None:
            _, new_bump_event_pos = last_bump_event_result

            # If we've just joined a remote room, then the last bump event may
            # have been backfilled (and so have a negative stream ordering).
            # These negative stream orderings can't sensibly be compared, so
            # instead we use the membership event position.
            if new_bump_event_pos.stream > 0:
                bump_stamp = new_bump_event_pos.stream

        set_tag(SynapseTags.RESULT_PREFIX + "initial", initial)

        return SlidingSyncResult.RoomResult(
            name=room_name,
            avatar=room_avatar,
            heroes=heroes,
            is_dm=room_membership_for_user_at_to_token.is_dm,
            initial=initial,
            required_state=list(required_room_state.values()),
            timeline_events=timeline_events,
            bundled_aggregations=bundled_aggregations,
            stripped_state=stripped_state,
            prev_batch=prev_batch_token,
            limited=limited,
            num_live=num_live,
            bump_stamp=bump_stamp,
            joined_count=room_membership_summary.get(
                Membership.JOIN, empty_membership_summary
            ).count,
            invited_count=room_membership_summary.get(
                Membership.INVITE, empty_membership_summary
            ).count,
            # TODO: These are just dummy values. We could potentially just remove these
            # since notifications can only really be done correctly on the client anyway
            # (encrypted rooms).
            notification_count=0,
            highlight_count=0,
        )

    @trace
    async def get_extensions_response(
        self,
        sync_config: SlidingSyncConfig,
        per_connection_state: "PerConnectionState",
        mutable_per_connection_state: "MutablePerConnectionState",
        actual_lists: Dict[str, SlidingSyncResult.SlidingWindowList],
        actual_room_ids: Set[str],
        actual_room_response_map: Dict[str, SlidingSyncResult.RoomResult],
        to_token: StreamToken,
        from_token: Optional[SlidingSyncStreamToken],
    ) -> SlidingSyncResult.Extensions:
        """Handle extension requests.

        Args:
            sync_config: Sync configuration
            actual_lists: Sliding window API. A map of list key to list results in the
                Sliding Sync response.
            actual_room_ids: The actual room IDs in the the Sliding Sync response.
            actual_room_response_map: A map of room ID to room results in the the
                Sliding Sync response.
            to_token: The point in the stream to sync up to.
            from_token: The point in the stream to sync from.
        """

        if sync_config.extensions is None:
            return SlidingSyncResult.Extensions()

        to_device_response = None
        if sync_config.extensions.to_device is not None:
            to_device_response = await self.get_to_device_extension_response(
                sync_config=sync_config,
                to_device_request=sync_config.extensions.to_device,
                to_token=to_token,
            )

        e2ee_response = None
        if sync_config.extensions.e2ee is not None:
            e2ee_response = await self.get_e2ee_extension_response(
                sync_config=sync_config,
                e2ee_request=sync_config.extensions.e2ee,
                to_token=to_token,
                from_token=from_token,
            )

        account_data_response = None
        if sync_config.extensions.account_data is not None:
            account_data_response = await self.get_account_data_extension_response(
                sync_config=sync_config,
                actual_lists=actual_lists,
                actual_room_ids=actual_room_ids,
                account_data_request=sync_config.extensions.account_data,
                to_token=to_token,
                from_token=from_token,
            )

        receipts_response = None
        if sync_config.extensions.receipts is not None:
            receipts_response = await self.get_receipts_extension_response(
                sync_config=sync_config,
                per_connection_state=per_connection_state,
                mutable_per_connection_state=mutable_per_connection_state,
                actual_lists=actual_lists,
                actual_room_ids=actual_room_ids,
                actual_room_response_map=actual_room_response_map,
                receipts_request=sync_config.extensions.receipts,
                to_token=to_token,
                from_token=from_token,
            )

        typing_response = None
        if sync_config.extensions.typing is not None:
            typing_response = await self.get_typing_extension_response(
                sync_config=sync_config,
                actual_lists=actual_lists,
                actual_room_ids=actual_room_ids,
                actual_room_response_map=actual_room_response_map,
                typing_request=sync_config.extensions.typing,
                to_token=to_token,
                from_token=from_token,
            )

        return SlidingSyncResult.Extensions(
            to_device=to_device_response,
            e2ee=e2ee_response,
            account_data=account_data_response,
            receipts=receipts_response,
            typing=typing_response,
        )

    def find_relevant_room_ids_for_extension(
        self,
        requested_lists: Optional[List[str]],
        requested_room_ids: Optional[List[str]],
        actual_lists: Dict[str, SlidingSyncResult.SlidingWindowList],
        actual_room_ids: Set[str],
    ) -> Set[str]:
        """
        Handle the reserved `lists`/`rooms` keys for extensions. Extensions should only
        return results for rooms in the Sliding Sync response. This matches up the
        requested rooms/lists with the actual lists/rooms in the Sliding Sync response.

        {"lists": []}                    // Do not process any lists.
        {"lists": ["rooms", "dms"]}      // Process only a subset of lists.
        {"lists": ["*"]}                 // Process all lists defined in the Sliding Window API. (This is the default.)

        {"rooms": []}                    // Do not process any specific rooms.
        {"rooms": ["!a:b", "!c:d"]}      // Process only a subset of room subscriptions.
        {"rooms": ["*"]}                 // Process all room subscriptions defined in the Room Subscription API. (This is the default.)

        Args:
            requested_lists: The `lists` from the extension request.
            requested_room_ids: The `rooms` from the extension request.
            actual_lists: The actual lists from the Sliding Sync response.
            actual_room_ids: The actual room subscriptions from the Sliding Sync request.
        """

        # We only want to include account data for rooms that are already in the sliding
        # sync response AND that were requested in the account data request.
        relevant_room_ids: Set[str] = set()

        # See what rooms from the room subscriptions we should get account data for
        if requested_room_ids is not None:
            for room_id in requested_room_ids:
                # A wildcard means we process all rooms from the room subscriptions
                if room_id == "*":
                    relevant_room_ids.update(actual_room_ids)
                    break

                if room_id in actual_room_ids:
                    relevant_room_ids.add(room_id)

        # See what rooms from the sliding window lists we should get account data for
        if requested_lists is not None:
            for list_key in requested_lists:
                # Just some typing because we share the variable name in multiple places
                actual_list: Optional[SlidingSyncResult.SlidingWindowList] = None

                # A wildcard means we process rooms from all lists
                if list_key == "*":
                    for actual_list in actual_lists.values():
                        # We only expect a single SYNC operation for any list
                        assert len(actual_list.ops) == 1
                        sync_op = actual_list.ops[0]
                        assert sync_op.op == OperationType.SYNC

                        relevant_room_ids.update(sync_op.room_ids)

                    break

                actual_list = actual_lists.get(list_key)
                if actual_list is not None:
                    # We only expect a single SYNC operation for any list
                    assert len(actual_list.ops) == 1
                    sync_op = actual_list.ops[0]
                    assert sync_op.op == OperationType.SYNC

                    relevant_room_ids.update(sync_op.room_ids)

        return relevant_room_ids

    @trace
    async def get_to_device_extension_response(
        self,
        sync_config: SlidingSyncConfig,
        to_device_request: SlidingSyncConfig.Extensions.ToDeviceExtension,
        to_token: StreamToken,
    ) -> Optional[SlidingSyncResult.Extensions.ToDeviceExtension]:
        """Handle to-device extension (MSC3885)

        Args:
            sync_config: Sync configuration
            to_device_request: The to-device extension from the request
            to_token: The point in the stream to sync up to.
        """
        user_id = sync_config.user.to_string()
        device_id = sync_config.requester.device_id

        # Skip if the extension is not enabled
        if not to_device_request.enabled:
            return None

        # Check that this request has a valid device ID (not all requests have
        # to belong to a device, and so device_id is None)
        if device_id is None:
            return SlidingSyncResult.Extensions.ToDeviceExtension(
                next_batch=f"{to_token.to_device_key}",
                events=[],
            )

        since_stream_id = 0
        if to_device_request.since is not None:
            # We've already validated this is an int.
            since_stream_id = int(to_device_request.since)

            if to_token.to_device_key < since_stream_id:
                # The since token is ahead of our current token, so we return an
                # empty response.
                logger.warning(
                    "Got to-device.since from the future. since token: %r is ahead of our current to_device stream position: %r",
                    since_stream_id,
                    to_token.to_device_key,
                )
                return SlidingSyncResult.Extensions.ToDeviceExtension(
                    next_batch=to_device_request.since,
                    events=[],
                )

            # Delete everything before the given since token, as we know the
            # device must have received them.
            deleted = await self.store.delete_messages_for_device(
                user_id=user_id,
                device_id=device_id,
                up_to_stream_id=since_stream_id,
            )

            logger.debug(
                "Deleted %d to-device messages up to %d for %s",
                deleted,
                since_stream_id,
                user_id,
            )

        messages, stream_id = await self.store.get_messages_for_device(
            user_id=user_id,
            device_id=device_id,
            from_stream_id=since_stream_id,
            to_stream_id=to_token.to_device_key,
            limit=min(to_device_request.limit, 100),  # Limit to at most 100 events
        )

        return SlidingSyncResult.Extensions.ToDeviceExtension(
            next_batch=f"{stream_id}",
            events=messages,
        )

    @trace
    async def get_e2ee_extension_response(
        self,
        sync_config: SlidingSyncConfig,
        e2ee_request: SlidingSyncConfig.Extensions.E2eeExtension,
        to_token: StreamToken,
        from_token: Optional[SlidingSyncStreamToken],
    ) -> Optional[SlidingSyncResult.Extensions.E2eeExtension]:
        """Handle E2EE device extension (MSC3884)

        Args:
            sync_config: Sync configuration
            e2ee_request: The e2ee extension from the request
            to_token: The point in the stream to sync up to.
            from_token: The point in the stream to sync from.
        """
        user_id = sync_config.user.to_string()
        device_id = sync_config.requester.device_id

        # Skip if the extension is not enabled
        if not e2ee_request.enabled:
            return None

        device_list_updates: Optional[DeviceListUpdates] = None
        if from_token is not None:
            # TODO: This should take into account the `from_token` and `to_token`
            device_list_updates = await self.device_handler.get_user_ids_changed(
                user_id=user_id,
                from_token=from_token.stream_token,
            )

        device_one_time_keys_count: Mapping[str, int] = {}
        device_unused_fallback_key_types: Sequence[str] = []
        if device_id:
            # TODO: We should have a way to let clients differentiate between the states of:
            #   * no change in OTK count since the provided since token
            #   * the server has zero OTKs left for this device
            #  Spec issue: https://github.com/matrix-org/matrix-doc/issues/3298
            device_one_time_keys_count = await self.store.count_e2e_one_time_keys(
                user_id, device_id
            )
            device_unused_fallback_key_types = (
                await self.store.get_e2e_unused_fallback_key_types(user_id, device_id)
            )

        return SlidingSyncResult.Extensions.E2eeExtension(
            device_list_updates=device_list_updates,
            device_one_time_keys_count=device_one_time_keys_count,
            device_unused_fallback_key_types=device_unused_fallback_key_types,
        )

    @trace
    async def get_account_data_extension_response(
        self,
        sync_config: SlidingSyncConfig,
        actual_lists: Dict[str, SlidingSyncResult.SlidingWindowList],
        actual_room_ids: Set[str],
        account_data_request: SlidingSyncConfig.Extensions.AccountDataExtension,
        to_token: StreamToken,
        from_token: Optional[SlidingSyncStreamToken],
    ) -> Optional[SlidingSyncResult.Extensions.AccountDataExtension]:
        """Handle Account Data extension (MSC3959)

        Args:
            sync_config: Sync configuration
            actual_lists: Sliding window API. A map of list key to list results in the
                Sliding Sync response.
            actual_room_ids: The actual room IDs in the the Sliding Sync response.
            account_data_request: The account_data extension from the request
            to_token: The point in the stream to sync up to.
            from_token: The point in the stream to sync from.
        """
        user_id = sync_config.user.to_string()

        # Skip if the extension is not enabled
        if not account_data_request.enabled:
            return None

        global_account_data_map: Mapping[str, JsonMapping] = {}
        if from_token is not None:
            # TODO: This should take into account the `from_token` and `to_token`
            global_account_data_map = (
                await self.store.get_updated_global_account_data_for_user(
                    user_id, from_token.stream_token.account_data_key
                )
            )

            have_push_rules_changed = await self.store.have_push_rules_changed_for_user(
                user_id, from_token.stream_token.push_rules_key
            )
            if have_push_rules_changed:
                global_account_data_map = dict(global_account_data_map)
                # TODO: This should take into account the `from_token` and `to_token`
                global_account_data_map[AccountDataTypes.PUSH_RULES] = (
                    await self.push_rules_handler.push_rules_for_user(sync_config.user)
                )
        else:
            # TODO: This should take into account the `to_token`
            all_global_account_data = await self.store.get_global_account_data_for_user(
                user_id
            )

            global_account_data_map = dict(all_global_account_data)
            # TODO: This should take into account the  `to_token`
            global_account_data_map[AccountDataTypes.PUSH_RULES] = (
                await self.push_rules_handler.push_rules_for_user(sync_config.user)
            )

        # Fetch room account data
        account_data_by_room_map: Mapping[str, Mapping[str, JsonMapping]] = {}
        relevant_room_ids = self.find_relevant_room_ids_for_extension(
            requested_lists=account_data_request.lists,
            requested_room_ids=account_data_request.rooms,
            actual_lists=actual_lists,
            actual_room_ids=actual_room_ids,
        )
        if len(relevant_room_ids) > 0:
            if from_token is not None:
                # TODO: This should take into account the `from_token` and `to_token`
                account_data_by_room_map = (
                    await self.store.get_updated_room_account_data_for_user(
                        user_id, from_token.stream_token.account_data_key
                    )
                )
            else:
                # TODO: This should take into account the `to_token`
                account_data_by_room_map = (
                    await self.store.get_room_account_data_for_user(user_id)
                )

        # Filter down to the relevant rooms
        account_data_by_room_map = {
            room_id: account_data_map
            for room_id, account_data_map in account_data_by_room_map.items()
            if room_id in relevant_room_ids
        }

        return SlidingSyncResult.Extensions.AccountDataExtension(
            global_account_data_map=global_account_data_map,
            account_data_by_room_map=account_data_by_room_map,
        )

    async def get_receipts_extension_response(
        self,
        sync_config: SlidingSyncConfig,
        per_connection_state: "PerConnectionState",
        mutable_per_connection_state: "MutablePerConnectionState",
        actual_lists: Dict[str, SlidingSyncResult.SlidingWindowList],
        actual_room_ids: Set[str],
        actual_room_response_map: Dict[str, SlidingSyncResult.RoomResult],
        receipts_request: SlidingSyncConfig.Extensions.ReceiptsExtension,
        to_token: StreamToken,
        from_token: Optional[SlidingSyncStreamToken],
    ) -> Optional[SlidingSyncResult.Extensions.ReceiptsExtension]:
        """Handle Receipts extension (MSC3960)

        Args:
            sync_config: Sync configuration
            actual_lists: Sliding window API. A map of list key to list results in the
                Sliding Sync response.
            actual_room_ids: The actual room IDs in the the Sliding Sync response.
            actual_room_response_map: A map of room ID to room results in the the
                Sliding Sync response.
            account_data_request: The account_data extension from the request
            to_token: The point in the stream to sync up to.
            from_token: The point in the stream to sync from.
        """
        # Skip if the extension is not enabled
        if not receipts_request.enabled:
            return None

        relevant_room_ids = self.find_relevant_room_ids_for_extension(
            requested_lists=receipts_request.lists,
            requested_room_ids=receipts_request.rooms,
            actual_lists=actual_lists,
            actual_room_ids=actual_room_ids,
        )

        room_id_to_receipt_map: Dict[str, JsonMapping] = {}
        if len(relevant_room_ids) > 0:
            # We need to handle the different cases depending on if we have sent
            # down receipts previously or not, so we split the relevant rooms
            # up into different collections based on status.
            live_rooms = set()
            previously_rooms: Dict[str, MultiWriterStreamToken] = {}
            initial_rooms = set()

            for room_id in relevant_room_ids:
                if not from_token:
                    initial_rooms.add(room_id)
                    continue

                room_result = actual_room_response_map.get(room_id)
                if room_result is not None and room_result.initial:
                    initial_rooms.add(room_id)
                    continue

                room_status = per_connection_state.receipts.have_sent_room(room_id)
                if room_status.status == HaveSentRoomFlag.LIVE:
                    live_rooms.add(room_id)
                elif room_status.status == HaveSentRoomFlag.PREVIOUSLY:
                    assert room_status.last_token is not None
                    previously_rooms[room_id] = room_status.last_token
                elif room_status.status == HaveSentRoomFlag.NEVER:
                    initial_rooms.add(room_id)
                else:
                    assert_never(room_status.status)

            # The set of receipts that we fetched. Private receipts need to be
            # filtered out before returning.
            fetched_receipts = []

            # For live rooms we just fetch all receipts in those rooms since the
            # `since` token.
            if live_rooms:
                assert from_token is not None
                receipts = await self.store.get_linearized_receipts_for_rooms(
                    room_ids=live_rooms,
                    from_key=from_token.stream_token.receipt_key,
                    to_key=to_token.receipt_key,
                )
                fetched_receipts.extend(receipts)

            # For rooms we've previously sent down, but aren't up to date, we
            # need to use the from token from the room status.
            if previously_rooms:
                for room_id, receipt_token in previously_rooms.items():
                    previously_receipts = (
                        await self.store.get_linearized_receipts_for_room(
                            room_id=room_id,
                            from_key=receipt_token,
                            to_key=to_token.receipt_key,
                        )
                    )
                    fetched_receipts.extend(previously_receipts)

            # For rooms we haven't previously sent down, we send all receipts
            # from that room.
            for room_id in initial_rooms:
                room_result = actual_room_response_map.get(room_id)
                if room_result is None:
                    continue

                relevant_event_ids = [
                    event.event_id for event in room_result.timeline_events
                ]

                initial_receipts = await self.store.get_linearized_receipts_for_room(
                    room_id=room_id,
                    to_key=to_token.receipt_key,
                )

                for receipt in initial_receipts:
                    content = {
                        event_id: content_value
                        for event_id, content_value in receipt["content"].items()
                        if event_id in relevant_event_ids
                    }
                    if content:
                        fetched_receipts.append(
                            {
                                "type": receipt["type"],
                                "room_id": receipt["room_id"],
                                "content": content,
                            }
                        )

            fetched_receipts = ReceiptEventSource.filter_out_private_receipts(
                fetched_receipts, sync_config.user.to_string()
            )

            for receipt in fetched_receipts:
                # These fields should exist for every receipt
                room_id = receipt["room_id"]
                type = receipt["type"]
                content = receipt["content"]

                room_id_to_receipt_map[room_id] = {"type": type, "content": content}

        # Now we update the per-connection state to track which receipts we have
        # and haven't sent down.
        mutable_per_connection_state.receipts.record_sent_rooms(relevant_room_ids)

        if from_token:
            # Now find the set of rooms that may have receipts that we're not
            # sending down.
            rooms_no_receipts = (
                per_connection_state.receipts._statuses.keys() - relevant_room_ids
            )
            changed_rooms = await self.store.get_rooms_with_receipts_between(
                rooms_no_receipts,
                from_key=from_token.stream_token.receipt_key,
                to_key=to_token.receipt_key,
            )
            mutable_per_connection_state.receipts.record_unsent_rooms(
                changed_rooms, from_token.stream_token.receipt_key
            )

        return SlidingSyncResult.Extensions.ReceiptsExtension(
            room_id_to_receipt_map=room_id_to_receipt_map,
        )

    async def get_typing_extension_response(
        self,
        sync_config: SlidingSyncConfig,
        actual_lists: Dict[str, SlidingSyncResult.SlidingWindowList],
        actual_room_ids: Set[str],
        actual_room_response_map: Dict[str, SlidingSyncResult.RoomResult],
        typing_request: SlidingSyncConfig.Extensions.TypingExtension,
        to_token: StreamToken,
        from_token: Optional[SlidingSyncStreamToken],
    ) -> Optional[SlidingSyncResult.Extensions.TypingExtension]:
        """Handle Typing Notification extension (MSC3961)

        Args:
            sync_config: Sync configuration
            actual_lists: Sliding window API. A map of list key to list results in the
                Sliding Sync response.
            actual_room_ids: The actual room IDs in the the Sliding Sync response.
            actual_room_response_map: A map of room ID to room results in the the
                Sliding Sync response.
            account_data_request: The account_data extension from the request
            to_token: The point in the stream to sync up to.
            from_token: The point in the stream to sync from.
        """
        # Skip if the extension is not enabled
        if not typing_request.enabled:
            return None

        relevant_room_ids = self.find_relevant_room_ids_for_extension(
            requested_lists=typing_request.lists,
            requested_room_ids=typing_request.rooms,
            actual_lists=actual_lists,
            actual_room_ids=actual_room_ids,
        )

        room_id_to_typing_map: Dict[str, JsonMapping] = {}
        if len(relevant_room_ids) > 0:
            # Note: We don't need to take connection tracking into account for typing
            # notifications because they'll get anything still relevant and hasn't timed
            # out when the room comes into range. We consider the gap where the room
            # fell out of range, as long enough for any typing notifications to have
            # timed out (it's not worth the 30 seconds of data we may have missed).
            typing_source = self.event_sources.sources.typing
            typing_notifications, _ = await typing_source.get_new_events(
                user=sync_config.user,
                from_key=(from_token.stream_token.typing_key if from_token else 0),
                to_key=to_token.typing_key,
                # This is a dummy value and isn't used in the function
                limit=0,
                room_ids=relevant_room_ids,
                is_guest=False,
            )

            for typing_notification in typing_notifications:
                # These fields should exist for every typing notification
                room_id = typing_notification["room_id"]
                type = typing_notification["type"]
                content = typing_notification["content"]

                room_id_to_typing_map[room_id] = {"type": type, "content": content}

        return SlidingSyncResult.Extensions.TypingExtension(
            room_id_to_typing_map=room_id_to_typing_map,
        )


class HaveSentRoomFlag(Enum):
    """Flag for whether we have sent the room down a sliding sync connection.

    The valid state changes here are:
        NEVER -> LIVE
        LIVE -> PREVIOUSLY
        PREVIOUSLY -> LIVE
    """

    # The room has never been sent down (or we have forgotten we have sent it
    # down).
    NEVER = 1

    # We have previously sent the room down, but there are updates that we
    # haven't sent down.
    PREVIOUSLY = 2

    # We have sent the room down and the client has received all updates.
    LIVE = 3


T = TypeVar("T")


@attr.s(auto_attribs=True, slots=True, frozen=True)
class HaveSentRoom(Generic[T]):
    """Whether we have sent the room data down a sliding sync connection.

    We are generic over the type of token used, e.g. `RoomStreamToken` or
    `MultiWriterStreamToken`.

    Attributes:
        status: Flag of if we have or haven't sent down the room
        last_token: If the flag is `PREVIOUSLY` then this is non-null and
            contains the last stream token of the last updates we sent down
            the room, i.e. we still need to send everything since then to the
            client.
    """

    status: HaveSentRoomFlag
    last_token: Optional[T]

    @staticmethod
    def live() -> "HaveSentRoom[T]":
        return HaveSentRoom(HaveSentRoomFlag.LIVE, None)

    @staticmethod
    def previously(last_token: T) -> "HaveSentRoom[T]":
        """Constructor for `PREVIOUSLY` flag."""
        return HaveSentRoom(HaveSentRoomFlag.PREVIOUSLY, last_token)

    @staticmethod
    def never() -> "HaveSentRoom[T]":
        return HaveSentRoom(HaveSentRoomFlag.NEVER, None)


@attr.s(auto_attribs=True, slots=True, frozen=True)
<<<<<<< HEAD
class RoomStatusesForStream(Generic[T]):
    """For a given stream, e.g. events, records what we have or have not sent
    down for that stream in a given room."""

    _statuses: Mapping[str, HaveSentRoom[T]] = attr.Factory(dict)
=======
class RoomStatusMap:
    """For a given stream, e.g. events, records what we have or have not sent
    down for that stream in a given room."""

    # `room_id` -> `HaveSentRoom`
    _statuses: Mapping[str, HaveSentRoom] = attr.Factory(dict)
>>>>>>> 5b6755a1

    def have_sent_room(self, room_id: str) -> HaveSentRoom[T]:
        """Return whether we have previously sent the room down"""
        return self._statuses.get(room_id, HaveSentRoom.never())

<<<<<<< HEAD
    def get_mutable(self) -> "MutableRoomStatusesForStream[T]":
=======
    def get_mutable(self) -> "MutableRoomStatusMap":
>>>>>>> 5b6755a1
        """Get a mutable copy of this state."""
        return MutableRoomStatusMap(
            statuses=self._statuses,
        )

<<<<<<< HEAD
    def copy(self) -> "RoomStatusesForStream[T]":
=======
    def copy(self) -> "RoomStatusMap":
>>>>>>> 5b6755a1
        """Make a copy of the class. Useful for converting from a mutable to
        immutable version."""

        return RoomStatusMap(statuses=dict(self._statuses))


<<<<<<< HEAD
class MutableRoomStatusesForStream(RoomStatusesForStream[T]):
    """A mutable version of `RoomStatusesForStream`"""
=======
class MutableRoomStatusMap(RoomStatusMap):
    """A mutable version of `RoomStatusMap`"""
>>>>>>> 5b6755a1

    _statuses: typing.ChainMap[str, HaveSentRoom[T]]

    def __init__(
        self,
        statuses: Mapping[str, HaveSentRoom[T]],
    ) -> None:
        # ChainMap requires a mutable mapping, but we're not actually going to
        # mutate it.
        statuses = cast(MutableMapping, statuses)

        super().__init__(
            statuses=ChainMap({}, statuses),
        )

    def get_updates(self) -> Mapping[str, HaveSentRoom[T]]:
        """Return only the changes that were made"""
        return self._statuses.maps[0]

    def record_sent_rooms(self, room_ids: StrCollection) -> None:
        """Record that we have sent these rooms in the response"""
        for room_id in room_ids:
            current_status = self._statuses.get(room_id, HAVE_SENT_ROOM_NEVER)
            if current_status.status == HaveSentRoomFlag.LIVE:
                continue

            self._statuses[room_id] = HaveSentRoom.live()

    def record_unsent_rooms(self, room_ids: StrCollection, from_token: T) -> None:
        """Record that we have not sent these rooms in the response, but there
        have been updates.
        """
        # Whether we add/update the entries for unsent rooms depends on the
        # existing entry:
        #   - LIVE: We have previously sent down everything up to
        #     `last_room_token, so we update the entry to be `PREVIOUSLY` with
        #     `last_room_token`.
        #   - PREVIOUSLY: We have previously sent down everything up to *a*
        #     given token, so we don't need to update the entry.
        #   - NEVER: We have never previously sent down the room, and we haven't
        #     sent anything down this time either so we leave it as NEVER.

        for room_id in room_ids:
            current_status = self._statuses.get(room_id, HAVE_SENT_ROOM_NEVER)
            if current_status.status != HaveSentRoomFlag.LIVE:
                continue

            self._statuses[room_id] = HaveSentRoom.previously(from_token)


@attr.s(auto_attribs=True)
class PerConnectionState:
    """The per-connection state. A snapshot of what we've sent down the connection before.

    Currently, we track whether we've sent down various aspects of a given room before.

    We use the `rooms` field to store the position in the events stream for each room that we've previously sent to the client before. On the next request that includes the room, we can then send only what's changed since that recorded position.

    Same goes for the `receipts` field so we only need to send the new receipts since the last time you made a sync request.

    Attributes:
        rooms: The status of each room for the events stream.
    """

<<<<<<< HEAD
    rooms: RoomStatusesForStream = attr.Factory(RoomStatusesForStream[RoomStreamToken])
    receipts: RoomStatusesForStream = attr.Factory(
        RoomStatusesForStream[MultiWriterStreamToken]
    )
=======
    rooms: RoomStatusMap = attr.Factory(RoomStatusMap)
>>>>>>> 5b6755a1

    def get_mutable(self) -> "MutablePerConnectionState":
        """Get a mutable copy of this state."""
        return MutablePerConnectionState(
            rooms=self.rooms.get_mutable(),
            receipts=self.receipts.get_mutable(),
        )


@attr.s(auto_attribs=True)
class MutablePerConnectionState(PerConnectionState):
    """A mutable version of `PerConnectionState`"""

<<<<<<< HEAD
    rooms: MutableRoomStatusesForStream[RoomStreamToken]
    receipts: MutableRoomStatusesForStream[MultiWriterStreamToken]
=======
    rooms: MutableRoomStatusMap
>>>>>>> 5b6755a1

    def has_updates(self) -> bool:
        return bool(self.rooms.get_updates()) or bool(self.receipts.get_updates())


@attr.s(auto_attribs=True)
class SlidingSyncConnectionStore:
    """In-memory store of per-connection state, including what rooms we have
    previously sent down a sliding sync connection.

    Note: This is NOT safe to run in a worker setup because connection positions will
    point to different sets of rooms on different workers. e.g. for the same connection,
    a connection position of 5 might have totally different states on worker A and
    worker B.

    One complication that we need to deal with here is needing to handle requests being
    resent, i.e. if we sent down a room in a response that the client received, we must
    consider the room *not* sent when we get the request again.

    This is handled by using an integer "token", which is returned to the client
    as part of the sync token. For each connection we store a mapping from
    tokens to the room states, and create a new entry when we send down new
    rooms.

    Note that for any given sliding sync connection we will only store a maximum
    of two different tokens: the previous token from the request and a new token
    sent in the response. When we receive a request with a given token, we then
    clear out all other entries with a different token.

    Attributes:
        _connections: Mapping from `(user_id, conn_id)` to mapping of `token`
            to mapping of room ID to `HaveSentRoom`.
    """

    # `(user_id, conn_id)` -> `connection_position` -> `PerConnectionState`
    _connections: Dict[Tuple[str, str], Dict[int, PerConnectionState]] = attr.Factory(
        dict
    )

    async def is_valid_token(
        self, sync_config: SlidingSyncConfig, connection_token: int
    ) -> bool:
        """Return whether the connection token is valid/recognized"""
        if connection_token == 0:
            return True

        conn_key = self._get_connection_key(sync_config)
        return connection_token in self._connections.get(conn_key, {})

    async def get_per_connection_state(
        self,
        sync_config: SlidingSyncConfig,
        from_token: Optional[SlidingSyncStreamToken],
    ) -> PerConnectionState:
        """Fetch the per-connection state for the token.

        Raises:
            SlidingSyncUnknownPosition if the connection_token is unknown
        """
        if from_token is None:
            return PerConnectionState()

        connection_position = from_token.connection_position
        if connection_position == 0:
            # Initial sync (request without a `from_token`) starts at `0` so
            # there is no existing per-connection state
            return PerConnectionState()

        conn_key = self._get_connection_key(sync_config)
        sync_statuses = self._connections.get(conn_key, {})
        connection_state = sync_statuses.get(connection_position)

        if connection_state is None:
            raise SlidingSyncUnknownPosition()

        return connection_state

    @trace
    async def record_new_state(
        self,
        sync_config: SlidingSyncConfig,
        from_token: Optional[SlidingSyncStreamToken],
        per_connection_state: MutablePerConnectionState,
    ) -> int:
        """Record updated per-connection state, returning the connection
        position associated with the new state.

        If there are no changes to the state this may return the same token as
        the existing per-connection state.
        """
        prev_connection_token = 0
        if from_token is not None:
            prev_connection_token = from_token.connection_position

        if not per_connection_state.has_updates():
            return prev_connection_token

        conn_key = self._get_connection_key(sync_config)
        sync_statuses = self._connections.setdefault(conn_key, {})

        # Generate a new token, removing any existing entries in that token
        # (which can happen if requests get resent).
        new_store_token = prev_connection_token + 1
        sync_statuses.pop(new_store_token, None)

        sync_statuses[new_store_token] = PerConnectionState(
            rooms=per_connection_state.rooms.copy(),
            receipts=per_connection_state.receipts.copy(),
        )

        return new_store_token

    @trace
    async def mark_token_seen(
        self,
        sync_config: SlidingSyncConfig,
        from_token: Optional[SlidingSyncStreamToken],
    ) -> None:
        """We have received a request with the given token, so we can clear out
        any other tokens associated with the connection.

        If there is no from token then we have started afresh, and so we delete
        all tokens associated with the device.
        """
        # Clear out any tokens for the connection that doesn't match the one
        # from the request.

        conn_key = self._get_connection_key(sync_config)
        sync_statuses = self._connections.pop(conn_key, {})
        if from_token is None:
            return

        sync_statuses = {
            connection_token: room_statuses
            for connection_token, room_statuses in sync_statuses.items()
            if connection_token == from_token.connection_position
        }
        if sync_statuses:
            self._connections[conn_key] = sync_statuses

    @staticmethod
    def _get_connection_key(sync_config: SlidingSyncConfig) -> Tuple[str, str]:
        """Return a unique identifier for this connection.

        The first part is simply the user ID.

        The second part is generally a combination of device ID and conn_id.
        However, both these two are optional (e.g. puppet access tokens don't
        have device IDs), so this handles those edge cases.

        We use this over the raw `conn_id` to avoid clashes between different
        clients that use the same `conn_id`. Imagine a user uses a web client
        that uses `conn_id: main_sync_loop` and an Android client that also has
        a `conn_id: main_sync_loop`.
        """

        user_id = sync_config.user.to_string()

        # Only one sliding sync connection is allowed per given conn_id (empty
        # or not).
        conn_id = sync_config.conn_id or ""

        if sync_config.requester.device_id:
            return (user_id, f"D/{sync_config.requester.device_id}/{conn_id}")

        if sync_config.requester.access_token_id:
            # If we don't have a device, then the access token ID should be a
            # stable ID.
            return (user_id, f"A/{sync_config.requester.access_token_id}/{conn_id}")

        # If we have neither then its likely an AS or some weird token. Either
        # way we can just fail here.
        raise Exception("Cannot use sliding sync with access token type")<|MERGE_RESOLUTION|>--- conflicted
+++ resolved
@@ -842,12 +842,12 @@
             with start_active_span("sliding_sync.generate_room_entries"):
                 await concurrently_execute(handle_room, relevant_rooms_to_send_map, 10)
 
-        new_connection_state = per_connection_state.get_mutable()
+        new_connection_state = previous_connection_state.get_mutable()
 
         extensions = await self.get_extensions_response(
             sync_config=sync_config,
             actual_lists=lists,
-            per_connection_state=per_connection_state,
+            per_connection_state=previous_connection_state,
             mutable_per_connection_state=new_connection_state,
             # We're purposely using `relevant_room_map` instead of
             # `relevant_rooms_to_send_map` here. This needs to be all room_ids we could
@@ -861,11 +861,6 @@
         )
 
         if has_lists or has_room_subscriptions:
-<<<<<<< HEAD
-=======
-            new_connection_state = previous_connection_state.get_mutable()
-
->>>>>>> 5b6755a1
             # We now calculate if any rooms outside the range have had updates,
             # which we are not sending down.
             #
@@ -3142,53 +3137,32 @@
 
 
 @attr.s(auto_attribs=True, slots=True, frozen=True)
-<<<<<<< HEAD
-class RoomStatusesForStream(Generic[T]):
+class RoomStatusMap(Generic[T]):
     """For a given stream, e.g. events, records what we have or have not sent
     down for that stream in a given room."""
 
+    # `room_id` -> `HaveSentRoom`
     _statuses: Mapping[str, HaveSentRoom[T]] = attr.Factory(dict)
-=======
-class RoomStatusMap:
-    """For a given stream, e.g. events, records what we have or have not sent
-    down for that stream in a given room."""
-
-    # `room_id` -> `HaveSentRoom`
-    _statuses: Mapping[str, HaveSentRoom] = attr.Factory(dict)
->>>>>>> 5b6755a1
 
     def have_sent_room(self, room_id: str) -> HaveSentRoom[T]:
         """Return whether we have previously sent the room down"""
         return self._statuses.get(room_id, HaveSentRoom.never())
 
-<<<<<<< HEAD
-    def get_mutable(self) -> "MutableRoomStatusesForStream[T]":
-=======
-    def get_mutable(self) -> "MutableRoomStatusMap":
->>>>>>> 5b6755a1
+    def get_mutable(self) -> "MutableRoomStatusMap[T]":
         """Get a mutable copy of this state."""
         return MutableRoomStatusMap(
             statuses=self._statuses,
         )
 
-<<<<<<< HEAD
-    def copy(self) -> "RoomStatusesForStream[T]":
-=======
-    def copy(self) -> "RoomStatusMap":
->>>>>>> 5b6755a1
+    def copy(self) -> "RoomStatusMap[T]":
         """Make a copy of the class. Useful for converting from a mutable to
         immutable version."""
 
         return RoomStatusMap(statuses=dict(self._statuses))
 
 
-<<<<<<< HEAD
-class MutableRoomStatusesForStream(RoomStatusesForStream[T]):
-    """A mutable version of `RoomStatusesForStream`"""
-=======
-class MutableRoomStatusMap(RoomStatusMap):
+class MutableRoomStatusMap(RoomStatusMap[T]):
     """A mutable version of `RoomStatusMap`"""
->>>>>>> 5b6755a1
 
     _statuses: typing.ChainMap[str, HaveSentRoom[T]]
 
@@ -3211,7 +3185,7 @@
     def record_sent_rooms(self, room_ids: StrCollection) -> None:
         """Record that we have sent these rooms in the response"""
         for room_id in room_ids:
-            current_status = self._statuses.get(room_id, HAVE_SENT_ROOM_NEVER)
+            current_status = self._statuses.get(room_id, HaveSentRoom.never())
             if current_status.status == HaveSentRoomFlag.LIVE:
                 continue
 
@@ -3232,7 +3206,7 @@
         #     sent anything down this time either so we leave it as NEVER.
 
         for room_id in room_ids:
-            current_status = self._statuses.get(room_id, HAVE_SENT_ROOM_NEVER)
+            current_status = self._statuses.get(room_id, HaveSentRoom.never())
             if current_status.status != HaveSentRoomFlag.LIVE:
                 continue
 
@@ -3253,14 +3227,8 @@
         rooms: The status of each room for the events stream.
     """
 
-<<<<<<< HEAD
-    rooms: RoomStatusesForStream = attr.Factory(RoomStatusesForStream[RoomStreamToken])
-    receipts: RoomStatusesForStream = attr.Factory(
-        RoomStatusesForStream[MultiWriterStreamToken]
-    )
-=======
-    rooms: RoomStatusMap = attr.Factory(RoomStatusMap)
->>>>>>> 5b6755a1
+    rooms: RoomStatusMap[RoomStreamToken] = attr.Factory(RoomStatusMap)
+    receipts: RoomStatusMap[MultiWriterStreamToken] = attr.Factory(RoomStatusMap)
 
     def get_mutable(self) -> "MutablePerConnectionState":
         """Get a mutable copy of this state."""
@@ -3274,12 +3242,8 @@
 class MutablePerConnectionState(PerConnectionState):
     """A mutable version of `PerConnectionState`"""
 
-<<<<<<< HEAD
-    rooms: MutableRoomStatusesForStream[RoomStreamToken]
-    receipts: MutableRoomStatusesForStream[MultiWriterStreamToken]
-=======
-    rooms: MutableRoomStatusMap
->>>>>>> 5b6755a1
+    rooms: MutableRoomStatusMap[RoomStreamToken]
+    receipts: MutableRoomStatusMap[MultiWriterStreamToken]
 
     def has_updates(self) -> bool:
         return bool(self.rooms.get_updates()) or bool(self.receipts.get_updates())
