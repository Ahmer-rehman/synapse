#
# This file is licensed under the Affero General Public License (AGPL) version 3.
#
# Copyright (C) 2024 New Vector, Ltd
#
# This program is free software: you can redistribute it and/or modify
# it under the terms of the GNU Affero General Public License as
# published by the Free Software Foundation, either version 3 of the
# License, or (at your option) any later version.
#
# See the GNU Affero General Public License for more details:
# <https://www.gnu.org/licenses/agpl-3.0.html>.
#
# Originally licensed under the Apache License, Version 2.0:
# <http://www.apache.org/licenses/LICENSE-2.0>.
#
# [This file includes modifications made by New Vector Limited]
#
#
import enum
import logging
from enum import Enum
from itertools import chain
from typing import (
    TYPE_CHECKING,
    Any,
    Dict,
    Final,
    List,
    Literal,
    Mapping,
    Optional,
    Sequence,
    Set,
    Tuple,
    Union,
)

import attr
from immutabledict import immutabledict
from typing_extensions import assert_never

from synapse.api.constants import (
    AccountDataTypes,
    Direction,
    EventContentFields,
    EventTypes,
    Membership,
)
from synapse.events import EventBase, StrippedStateEvent
from synapse.events.utils import parse_stripped_state_event, strip_event
from synapse.handlers.relations import BundledAggregations
from synapse.logging.opentracing import log_kv, start_active_span, tag_args, trace
from synapse.storage.databases.main.roommember import extract_heroes_from_room_summary
from synapse.storage.databases.main.state import (
    ROOM_UNKNOWN_SENTINEL,
    Sentinel as StateSentinel,
)
from synapse.storage.databases.main.stream import CurrentStateDeltaMembership
from synapse.storage.roommember import MemberSummary
from synapse.types import (
    DeviceListUpdates,
    JsonDict,
    JsonMapping,
<<<<<<< HEAD
    MutableStateMap,
=======
    MultiWriterStreamToken,
>>>>>>> b221f0b8
    PersistedEventPosition,
    Requester,
    RoomStreamToken,
    SlidingSyncStreamToken,
    StateMap,
    StrCollection,
    StreamKeyType,
    StreamToken,
    UserID,
)
from synapse.types.handlers import OperationType, SlidingSyncConfig, SlidingSyncResult
from synapse.types.state import StateFilter
from synapse.util.async_helpers import concurrently_execute
from synapse.visibility import filter_events_for_client

if TYPE_CHECKING:
    from synapse.server import HomeServer

logger = logging.getLogger(__name__)


class Sentinel(enum.Enum):
    # defining a sentinel in this way allows mypy to correctly handle the
    # type of a dictionary lookup and subsequent type narrowing.
    UNSET_SENTINEL = object()


# The event types that clients should consider as new activity.
DEFAULT_BUMP_EVENT_TYPES = {
    EventTypes.Create,
    EventTypes.Message,
    EventTypes.Encrypted,
    EventTypes.Sticker,
    EventTypes.CallInvite,
    EventTypes.PollStart,
    EventTypes.LiveLocationShareStart,
}


@attr.s(slots=True, frozen=True, auto_attribs=True)
class _RoomMembershipForUser:
    """
    Attributes:
        room_id: The room ID of the membership event
        event_id: The event ID of the membership event
        event_pos: The stream position of the membership event
        membership: The membership state of the user in the room
        sender: The person who sent the membership event
        newly_joined: Whether the user newly joined the room during the given token
            range and is still joined to the room at the end of this range.
        newly_left: Whether the user newly left (or kicked) the room during the given
            token range and is still "leave" at the end of this range.
        is_dm: Whether this user considers this room as a direct-message (DM) room
    """

    room_id: str
    # Optional because state resets can affect room membership without a corresponding event.
    event_id: Optional[str]
    # Even during a state reset which removes the user from the room, we expect this to
    # be set because `current_state_delta_stream` will note the position that the reset
    # happened.
    event_pos: PersistedEventPosition
    # Even during a state reset which removes the user from the room, we expect this to
    # be set to `LEAVE` because we can make that assumption based on the situaton (see
    # `get_current_state_delta_membership_changes_for_user(...)`)
    membership: str
    # Optional because state resets can affect room membership without a corresponding event.
    sender: Optional[str]
    newly_joined: bool
    newly_left: bool
    is_dm: bool

    def copy_and_replace(self, **kwds: Any) -> "_RoomMembershipForUser":
        return attr.evolve(self, **kwds)


def filter_membership_for_sync(
    *, user_id: str, room_membership_for_user: _RoomMembershipForUser
) -> bool:
    """
    Returns True if the membership event should be included in the sync response,
    otherwise False.

    Attributes:
        user_id: The user ID that the membership applies to
        room_membership_for_user: Membership information for the user in the room
    """

    membership = room_membership_for_user.membership
    sender = room_membership_for_user.sender
    newly_left = room_membership_for_user.newly_left

    # We want to allow everything except rooms the user has left unless `newly_left`
    # because we want everything that's *still* relevant to the user. We include
    # `newly_left` rooms because the last event that the user should see is their own
    # leave event.
    #
    # A leave != kick. This logic includes kicks (leave events where the sender is not
    # the same user).
    #
    # When `sender=None`, it means that a state reset happened that removed the user
    # from the room without a corresponding leave event. We can just remove the rooms
    # since they are no longer relevant to the user but will still appear if they are
    # `newly_left`.
    return (
        # Anything except leave events
        membership != Membership.LEAVE
        # Unless...
        or newly_left
        # Allow kicks
        or (membership == Membership.LEAVE and sender not in (user_id, None))
    )


# We can't freeze this class because we want to update it in place with the
# de-duplicated data.
@attr.s(slots=True, auto_attribs=True)
class RoomSyncConfig:
    """
    Holds the config for what data we should fetch for a room in the sync response.

    Attributes:
        timeline_limit: The maximum number of events to return in the timeline.

        required_state_map: Map from state event type to state_keys requested for the
            room. The values are close to `StateKey` but actually use a syntax where you
            can provide `*` wildcard and `$LAZY` for lazy-loading room members.
    """

    timeline_limit: int
    required_state_map: Dict[str, Set[str]]

    @classmethod
    def from_room_config(
        cls,
        room_params: SlidingSyncConfig.CommonRoomParameters,
    ) -> "RoomSyncConfig":
        """
        Create a `RoomSyncConfig` from a `SlidingSyncList`/`RoomSubscription` config.

        Args:
            room_params: `SlidingSyncConfig.SlidingSyncList` or `SlidingSyncConfig.RoomSubscription`
        """
        required_state_map: Dict[str, Set[str]] = {}
        for (
            state_type,
            state_key,
        ) in room_params.required_state:
            # If we already have a wildcard for this specific `state_key`, we don't need
            # to add it since the wildcard already covers it.
            if state_key in required_state_map.get(StateValues.WILDCARD, set()):
                continue

            # If we already have a wildcard `state_key` for this `state_type`, we don't need
            # to add anything else
            if StateValues.WILDCARD in required_state_map.get(state_type, set()):
                continue

            # If we're getting wildcards for the `state_type` and `state_key`, that's
            # all that matters so get rid of any other entries
            if state_type == StateValues.WILDCARD and state_key == StateValues.WILDCARD:
                required_state_map = {StateValues.WILDCARD: {StateValues.WILDCARD}}
                # We can break, since we don't need to add anything else
                break

            # If we're getting a wildcard for the `state_type`, get rid of any other
            # entries with the same `state_key`, since the wildcard will cover it already.
            elif state_type == StateValues.WILDCARD:
                # Get rid of any entries that match the `state_key`
                #
                # Make a copy so we don't run into an error: `dictionary changed size
                # during iteration`, when we remove items
                for (
                    existing_state_type,
                    existing_state_key_set,
                ) in list(required_state_map.items()):
                    # Make a copy so we don't run into an error: `Set changed size during
                    # iteration`, when we filter out and remove items
                    for existing_state_key in existing_state_key_set.copy():
                        if existing_state_key == state_key:
                            existing_state_key_set.remove(state_key)

                    # If we've the left the `set()` empty, remove it from the map
                    if existing_state_key_set == set():
                        required_state_map.pop(existing_state_type, None)

            # If we're getting a wildcard `state_key`, get rid of any other state_keys
            # for this `state_type` since the wildcard will cover it already.
            if state_key == StateValues.WILDCARD:
                required_state_map[state_type] = {state_key}
            # Otherwise, just add it to the set
            else:
                if required_state_map.get(state_type) is None:
                    required_state_map[state_type] = {state_key}
                else:
                    required_state_map[state_type].add(state_key)

        return cls(
            timeline_limit=room_params.timeline_limit,
            required_state_map=required_state_map,
        )

    def deep_copy(self) -> "RoomSyncConfig":
        required_state_map: Dict[str, Set[str]] = {
            state_type: state_key_set.copy()
            for state_type, state_key_set in self.required_state_map.items()
        }

        return RoomSyncConfig(
            timeline_limit=self.timeline_limit,
            required_state_map=required_state_map,
        )

    def combine_room_sync_config(
        self, other_room_sync_config: "RoomSyncConfig"
    ) -> None:
        """
        Combine this `RoomSyncConfig` with another `RoomSyncConfig` and take the
        superset union of the two.
        """
        # Take the highest timeline limit
        if self.timeline_limit < other_room_sync_config.timeline_limit:
            self.timeline_limit = other_room_sync_config.timeline_limit

        # Union the required state
        for (
            state_type,
            state_key_set,
        ) in other_room_sync_config.required_state_map.items():
            # If we already have a wildcard for everything, we don't need to add
            # anything else
            if StateValues.WILDCARD in self.required_state_map.get(
                StateValues.WILDCARD, set()
            ):
                break

            # If we already have a wildcard `state_key` for this `state_type`, we don't need
            # to add anything else
            if StateValues.WILDCARD in self.required_state_map.get(state_type, set()):
                continue

            # If we're getting wildcards for the `state_type` and `state_key`, that's
            # all that matters so get rid of any other entries
            if (
                state_type == StateValues.WILDCARD
                and StateValues.WILDCARD in state_key_set
            ):
                self.required_state_map = {state_type: {StateValues.WILDCARD}}
                # We can break, since we don't need to add anything else
                break

            for state_key in state_key_set:
                # If we already have a wildcard for this specific `state_key`, we don't need
                # to add it since the wildcard already covers it.
                if state_key in self.required_state_map.get(
                    StateValues.WILDCARD, set()
                ):
                    continue

                # If we're getting a wildcard for the `state_type`, get rid of any other
                # entries with the same `state_key`, since the wildcard will cover it already.
                if state_type == StateValues.WILDCARD:
                    # Get rid of any entries that match the `state_key`
                    #
                    # Make a copy so we don't run into an error: `dictionary changed size
                    # during iteration`, when we remove items
                    for existing_state_type, existing_state_key_set in list(
                        self.required_state_map.items()
                    ):
                        # Make a copy so we don't run into an error: `Set changed size during
                        # iteration`, when we filter out and remove items
                        for existing_state_key in existing_state_key_set.copy():
                            if existing_state_key == state_key:
                                existing_state_key_set.remove(state_key)

                        # If we've the left the `set()` empty, remove it from the map
                        if existing_state_key_set == set():
                            self.required_state_map.pop(existing_state_type, None)

                # If we're getting a wildcard `state_key`, get rid of any other state_keys
                # for this `state_type` since the wildcard will cover it already.
                if state_key == StateValues.WILDCARD:
                    self.required_state_map[state_type] = {state_key}
                    break
                # Otherwise, just add it to the set
                else:
                    if self.required_state_map.get(state_type) is None:
                        self.required_state_map[state_type] = {state_key}
                    else:
                        self.required_state_map[state_type].add(state_key)


class StateValues:
    """
    Understood values of the (type, state_key) tuple in `required_state`.
    """

    # Include all state events of the given type
    WILDCARD: Final = "*"
    # Lazy-load room membership events (include room membership events for any event
    # `sender` in the timeline). We only give special meaning to this value when it's a
    # `state_key`.
    LAZY: Final = "$LAZY"
    # Subsitute with the requester's user ID. Typically used by clients to get
    # the user's membership.
    ME: Final = "$ME"


class SlidingSyncHandler:
    def __init__(self, hs: "HomeServer"):
        self.clock = hs.get_clock()
        self.store = hs.get_datastores().main
        self.storage_controllers = hs.get_storage_controllers()
        self.auth_blocking = hs.get_auth_blocking()
        self.notifier = hs.get_notifier()
        self.event_sources = hs.get_event_sources()
        self.relations_handler = hs.get_relations_handler()
        self.device_handler = hs.get_device_handler()
        self.push_rules_handler = hs.get_push_rules_handler()
        self.rooms_to_exclude_globally = hs.config.server.rooms_to_exclude_from_sync

        self.connection_store = SlidingSyncConnectionStore()

    async def wait_for_sync_for_user(
        self,
        requester: Requester,
        sync_config: SlidingSyncConfig,
        from_token: Optional[SlidingSyncStreamToken] = None,
        timeout_ms: int = 0,
    ) -> SlidingSyncResult:
        """
        Get the sync for a client if we have new data for it now. Otherwise
        wait for new data to arrive on the server. If the timeout expires, then
        return an empty sync result.

        Args:
            requester: The user making the request
            sync_config: Sync configuration
            from_token: The point in the stream to sync from. Token of the end of the
                previous batch. May be `None` if this is the initial sync request.
            timeout_ms: The time in milliseconds to wait for new data to arrive. If 0,
                we will immediately but there might not be any new data so we just return an
                empty response.
        """
        # If the user is not part of the mau group, then check that limits have
        # not been exceeded (if not part of the group by this point, almost certain
        # auth_blocking will occur)
        await self.auth_blocking.check_auth_blocking(requester=requester)

        # If we're working with a user-provided token, we need to make sure to wait for
        # this worker to catch up with the token so we don't skip past any incoming
        # events or future events if the user is nefariously, manually modifying the
        # token.
        if from_token is not None:
            # We need to make sure this worker has caught up with the token. If
            # this returns false, it means we timed out waiting, and we should
            # just return an empty response.
            before_wait_ts = self.clock.time_msec()
            if not await self.notifier.wait_for_stream_token(from_token.stream_token):
                logger.warning(
                    "Timed out waiting for worker to catch up. Returning empty response"
                )
                return SlidingSyncResult.empty(from_token)

            # If we've spent significant time waiting to catch up, take it off
            # the timeout.
            after_wait_ts = self.clock.time_msec()
            if after_wait_ts - before_wait_ts > 1_000:
                timeout_ms -= after_wait_ts - before_wait_ts
                timeout_ms = max(timeout_ms, 0)

        # We're going to respond immediately if the timeout is 0 or if this is an
        # initial sync (without a `from_token`) so we can avoid calling
        # `notifier.wait_for_events()`.
        if timeout_ms == 0 or from_token is None:
            now_token = self.event_sources.get_current_token()
            result = await self.current_sync_for_user(
                sync_config,
                from_token=from_token,
                to_token=now_token,
            )
        else:
            # Otherwise, we wait for something to happen and report it to the user.
            async def current_sync_callback(
                before_token: StreamToken, after_token: StreamToken
            ) -> SlidingSyncResult:
                return await self.current_sync_for_user(
                    sync_config,
                    from_token=from_token,
                    to_token=after_token,
                )

            result = await self.notifier.wait_for_events(
                sync_config.user.to_string(),
                timeout_ms,
                current_sync_callback,
                from_token=from_token.stream_token,
            )

        return result

    @trace
    async def current_sync_for_user(
        self,
        sync_config: SlidingSyncConfig,
        to_token: StreamToken,
        from_token: Optional[SlidingSyncStreamToken] = None,
    ) -> SlidingSyncResult:
        """
        Generates the response body of a Sliding Sync result, represented as a
        `SlidingSyncResult`.

        We fetch data according to the token range (> `from_token` and <= `to_token`).

        Args:
            sync_config: Sync configuration
            to_token: The point in the stream to sync up to.
            from_token: The point in the stream to sync from. Token of the end of the
                previous batch. May be `None` if this is the initial sync request.
        """
        user_id = sync_config.user.to_string()
        app_service = self.store.get_app_service_by_user_id(user_id)
        if app_service:
            # We no longer support AS users using /sync directly.
            # See https://github.com/matrix-org/matrix-doc/issues/1144
            raise NotImplementedError()

        await self.connection_store.mark_token_seen(
            sync_config=sync_config,
            from_token=from_token,
        )

        # Get all of the room IDs that the user should be able to see in the sync
        # response
        has_lists = sync_config.lists is not None and len(sync_config.lists) > 0
        has_room_subscriptions = (
            sync_config.room_subscriptions is not None
            and len(sync_config.room_subscriptions) > 0
        )
        if has_lists or has_room_subscriptions:
            room_membership_for_user_map = (
                await self.get_room_membership_for_user_at_to_token(
                    user=sync_config.user,
                    to_token=to_token,
                    from_token=from_token.stream_token if from_token else None,
                )
            )

        # Assemble sliding window lists
        lists: Dict[str, SlidingSyncResult.SlidingWindowList] = {}
        # Keep track of the rooms that we can display and need to fetch more info about
        relevant_room_map: Dict[str, RoomSyncConfig] = {}
        if has_lists and sync_config.lists is not None:
            sync_room_map = await self.filter_rooms_relevant_for_sync(
                user=sync_config.user,
                room_membership_for_user_map=room_membership_for_user_map,
            )

            for list_key, list_config in sync_config.lists.items():
                # Apply filters
                filtered_sync_room_map = sync_room_map
                if list_config.filters is not None:
                    filtered_sync_room_map = await self.filter_rooms(
                        sync_config.user, sync_room_map, list_config.filters, to_token
                    )

                # Sort the list
                sorted_room_info = await self.sort_rooms(
                    filtered_sync_room_map, to_token
                )

                # Find which rooms are partially stated and may need to be filtered out
                # depending on the `required_state` requested (see below).
                partial_state_room_map = await self.store.is_partial_state_room_batched(
                    filtered_sync_room_map.keys()
                )

                # Since creating the `RoomSyncConfig` takes some work, let's just do it
                # once and make a copy whenever we need it.
                room_sync_config = RoomSyncConfig.from_room_config(list_config)
                membership_state_keys = room_sync_config.required_state_map.get(
                    EventTypes.Member
                )
                # Also see `StateFilter.must_await_full_state(...)` for comparison
                lazy_loading = (
                    membership_state_keys is not None
                    and StateValues.LAZY in membership_state_keys
                )

                ops: List[SlidingSyncResult.SlidingWindowList.Operation] = []
                if list_config.ranges:
                    for range in list_config.ranges:
                        room_ids_in_list: List[str] = []

                        # We're going to loop through the sorted list of rooms starting
                        # at the range start index and keep adding rooms until we fill
                        # up the range or run out of rooms.
                        #
                        # Both sides of range are inclusive so we `+ 1`
                        max_num_rooms = range[1] - range[0] + 1
                        for room_membership in sorted_room_info[range[0] :]:
                            room_id = room_membership.room_id

                            if len(room_ids_in_list) >= max_num_rooms:
                                break

                            # Exclude partially-stated rooms unless the `required_state`
                            # only has `["m.room.member", "$LAZY"]` for membership
                            # (lazy-loading room members).
                            if partial_state_room_map.get(room_id) and not lazy_loading:
                                continue

                            # Take the superset of the `RoomSyncConfig` for each room.
                            #
                            # Update our `relevant_room_map` with the room we're going
                            # to display and need to fetch more info about.
                            existing_room_sync_config = relevant_room_map.get(room_id)
                            if existing_room_sync_config is not None:
                                existing_room_sync_config.combine_room_sync_config(
                                    room_sync_config
                                )
                            else:
                                # Make a copy so if we modify it later, it doesn't
                                # affect all references.
                                relevant_room_map[room_id] = (
                                    room_sync_config.deep_copy()
                                )

                            room_ids_in_list.append(room_id)

                        ops.append(
                            SlidingSyncResult.SlidingWindowList.Operation(
                                op=OperationType.SYNC,
                                range=range,
                                room_ids=room_ids_in_list,
                            )
                        )

                lists[list_key] = SlidingSyncResult.SlidingWindowList(
                    count=len(sorted_room_info),
                    ops=ops,
                )

        # Handle room subscriptions
        if has_room_subscriptions and sync_config.room_subscriptions is not None:
            for room_id, room_subscription in sync_config.room_subscriptions.items():
                room_membership_for_user_at_to_token = (
                    await self.check_room_subscription_allowed_for_user(
                        room_id=room_id,
                        room_membership_for_user_map=room_membership_for_user_map,
                        to_token=to_token,
                    )
                )

                # Skip this room if the user isn't allowed to see it
                if not room_membership_for_user_at_to_token:
                    continue

                room_membership_for_user_map[room_id] = (
                    room_membership_for_user_at_to_token
                )

                # Take the superset of the `RoomSyncConfig` for each room.
                #
                # Update our `relevant_room_map` with the room we're going to display
                # and need to fetch more info about.
                room_sync_config = RoomSyncConfig.from_room_config(room_subscription)
                existing_room_sync_config = relevant_room_map.get(room_id)
                if existing_room_sync_config is not None:
                    existing_room_sync_config.combine_room_sync_config(room_sync_config)
                else:
                    relevant_room_map[room_id] = room_sync_config

        # Fetch room data
        rooms: Dict[str, SlidingSyncResult.RoomResult] = {}

        # Filter out rooms that haven't received updates and we've sent down
        # previously.
        # Keep track of the rooms that we're going to display and need to fetch more info about
        relevant_rooms_to_send_map = relevant_room_map
        if from_token:
            rooms_should_send = set()

            # First we check if there are rooms that match a list/room
            # subscription and have updates we need to send (i.e. either because
            # we haven't sent the room down, or we have but there are missing
            # updates).
            for room_id in relevant_room_map:
                status = await self.connection_store.have_sent_room(
                    sync_config,
                    from_token.connection_position,
                    room_id,
                )
                if (
                    # The room was never sent down before so the client needs to know
                    # about it regardless of any updates.
                    status.status == HaveSentRoomFlag.NEVER
                    # `PREVIOUSLY` literally means the "room was sent down before *AND*
                    # there are updates we haven't sent down" so we already know this
                    # room has updates.
                    or status.status == HaveSentRoomFlag.PREVIOUSLY
                ):
                    rooms_should_send.add(room_id)
                elif status.status == HaveSentRoomFlag.LIVE:
                    # We know that we've sent all updates up until `from_token`,
                    # so we just need to check if there have been updates since
                    # then.
                    pass
                else:
                    assert_never(status.status)

            # We only need to check for new events since any state changes
            # will also come down as new events.
            rooms_that_have_updates = self.store.get_rooms_that_might_have_updates(
                relevant_room_map.keys(), from_token.stream_token.room_key
            )
            rooms_should_send.update(rooms_that_have_updates)
            relevant_rooms_to_send_map = {
                room_id: room_sync_config
                for room_id, room_sync_config in relevant_room_map.items()
                if room_id in rooms_should_send
            }

        @trace
        @tag_args
        async def handle_room(room_id: str) -> None:
            room_sync_result = await self.get_room_sync_data(
                sync_config=sync_config,
                room_id=room_id,
                room_sync_config=relevant_rooms_to_send_map[room_id],
                room_membership_for_user_at_to_token=room_membership_for_user_map[
                    room_id
                ],
                from_token=from_token,
                to_token=to_token,
            )

            # Filter out empty room results during incremental sync
            if room_sync_result or not from_token:
                rooms[room_id] = room_sync_result

        if relevant_rooms_to_send_map:
            with start_active_span("sliding_sync.generate_room_entries"):
                await concurrently_execute(handle_room, relevant_rooms_to_send_map, 10)

        extensions = await self.get_extensions_response(
            sync_config=sync_config,
            actual_lists=lists,
            # We're purposely using `relevant_room_map` instead of
            # `relevant_rooms_to_send_map` here. This needs to be all room_ids we could
            # send regardless of whether they have an event update or not. The
            # extensions care about more than just normal events in the rooms (like
            # account data, read receipts, typing indicators, to-device messages, etc).
            actual_room_ids=set(relevant_room_map.keys()),
            actual_room_response_map=rooms,
            from_token=from_token,
            to_token=to_token,
        )

        if has_lists or has_room_subscriptions:
            connection_position = await self.connection_store.record_rooms(
                sync_config=sync_config,
                from_token=from_token,
                sent_room_ids=relevant_rooms_to_send_map.keys(),
                # TODO: We need to calculate which rooms have had updates since the `from_token` but were not included in the `sent_room_ids`
                unsent_room_ids=[],
            )
        elif from_token:
            connection_position = from_token.connection_position
        else:
            # Initial sync without a `from_token` starts at `0`
            connection_position = 0

        return SlidingSyncResult(
            next_pos=SlidingSyncStreamToken(to_token, connection_position),
            lists=lists,
            rooms=rooms,
            extensions=extensions,
        )

    async def get_room_membership_for_user_at_to_token(
        self,
        user: UserID,
        to_token: StreamToken,
        from_token: Optional[StreamToken],
    ) -> Dict[str, _RoomMembershipForUser]:
        """
        Fetch room IDs that the user has had membership in (the full room list including
        long-lost left rooms that will be filtered, sorted, and sliced).

        We're looking for rooms where the user has had any sort of membership in the
        token range (> `from_token` and <= `to_token`)

        In order for bans/kicks to not show up, you need to `/forget` those rooms. This
        doesn't modify the event itself though and only adds the `forgotten` flag to the
        `room_memberships` table in Synapse. There isn't a way to tell when a room was
        forgotten at the moment so we can't factor it into the token range.

        Args:
            user: User to fetch rooms for
            to_token: The token to fetch rooms up to.
            from_token: The point in the stream to sync from.

        Returns:
            A dictionary of room IDs that the user has had membership in along with
            membership information in that room at the time of `to_token`.
        """
        user_id = user.to_string()

        # First grab a current snapshot rooms for the user
        # (also handles forgotten rooms)
        room_for_user_list = await self.store.get_rooms_for_local_user_where_membership_is(
            user_id=user_id,
            # We want to fetch any kind of membership (joined and left rooms) in order
            # to get the `event_pos` of the latest room membership event for the
            # user.
            membership_list=Membership.LIST,
            excluded_rooms=self.rooms_to_exclude_globally,
        )

        # If the user has never joined any rooms before, we can just return an empty list
        if not room_for_user_list:
            return {}

        # Our working list of rooms that can show up in the sync response
        sync_room_id_set = {
            # Note: The `room_for_user` we're assigning here will need to be fixed up
            # (below) because they are potentially from the current snapshot time
            # instead from the time of the `to_token`.
            room_for_user.room_id: _RoomMembershipForUser(
                room_id=room_for_user.room_id,
                event_id=room_for_user.event_id,
                event_pos=room_for_user.event_pos,
                membership=room_for_user.membership,
                sender=room_for_user.sender,
                # We will update these fields below to be accurate
                newly_joined=False,
                newly_left=False,
                is_dm=False,
            )
            for room_for_user in room_for_user_list
        }

        # Get the `RoomStreamToken` that represents the spot we queried up to when we got
        # our membership snapshot from `get_rooms_for_local_user_where_membership_is()`.
        #
        # First, we need to get the max stream_ordering of each event persister instance
        # that we queried events from.
        instance_to_max_stream_ordering_map: Dict[str, int] = {}
        for room_for_user in room_for_user_list:
            instance_name = room_for_user.event_pos.instance_name
            stream_ordering = room_for_user.event_pos.stream

            current_instance_max_stream_ordering = (
                instance_to_max_stream_ordering_map.get(instance_name)
            )
            if (
                current_instance_max_stream_ordering is None
                or stream_ordering > current_instance_max_stream_ordering
            ):
                instance_to_max_stream_ordering_map[instance_name] = stream_ordering

        # Then assemble the `RoomStreamToken`
        min_stream_pos = min(instance_to_max_stream_ordering_map.values())
        membership_snapshot_token = RoomStreamToken(
            # Minimum position in the `instance_map`
            stream=min_stream_pos,
            instance_map=immutabledict(
                {
                    instance_name: stream_pos
                    for instance_name, stream_pos in instance_to_max_stream_ordering_map.items()
                    if stream_pos > min_stream_pos
                }
            ),
        )

        # Since we fetched the users room list at some point in time after the from/to
        # tokens, we need to revert/rewind some membership changes to match the point in
        # time of the `to_token`. In particular, we need to make these fixups:
        #
        # - 1a) Remove rooms that the user joined after the `to_token`
        # - 1b) Add back rooms that the user left after the `to_token`
        # - 1c) Update room membership events to the point in time of the `to_token`
        # - 2) Figure out which rooms are `newly_left` rooms (> `from_token` and <= `to_token`)
        # - 3) Figure out which rooms are `newly_joined` (> `from_token` and <= `to_token`)
        # - 4) Figure out which rooms are DM's

        # 1) Fetch membership changes that fall in the range from `to_token` up to
        # `membership_snapshot_token`
        #
        # If our `to_token` is already the same or ahead of the latest room membership
        # for the user, we don't need to do any "2)" fix-ups and can just straight-up
        # use the room list from the snapshot as a base (nothing has changed)
        current_state_delta_membership_changes_after_to_token = []
        if not membership_snapshot_token.is_before_or_eq(to_token.room_key):
            current_state_delta_membership_changes_after_to_token = (
                await self.store.get_current_state_delta_membership_changes_for_user(
                    user_id,
                    from_key=to_token.room_key,
                    to_key=membership_snapshot_token,
                    excluded_room_ids=self.rooms_to_exclude_globally,
                )
            )

        # 1) Assemble a list of the first membership event after the `to_token` so we can
        # step backward to the previous membership that would apply to the from/to
        # range.
        first_membership_change_by_room_id_after_to_token: Dict[
            str, CurrentStateDeltaMembership
        ] = {}
        for membership_change in current_state_delta_membership_changes_after_to_token:
            # Only set if we haven't already set it
            first_membership_change_by_room_id_after_to_token.setdefault(
                membership_change.room_id, membership_change
            )

        # 1) Fixup
        #
        # Since we fetched a snapshot of the users room list at some point in time after
        # the from/to tokens, we need to revert/rewind some membership changes to match
        # the point in time of the `to_token`.
        for (
            room_id,
            first_membership_change_after_to_token,
        ) in first_membership_change_by_room_id_after_to_token.items():
            # 1a) Remove rooms that the user joined after the `to_token`
            if first_membership_change_after_to_token.prev_event_id is None:
                sync_room_id_set.pop(room_id, None)
            # 1b) 1c) From the first membership event after the `to_token`, step backward to the
            # previous membership that would apply to the from/to range.
            else:
                # We don't expect these fields to be `None` if we have a `prev_event_id`
                # but we're being defensive since it's possible that the prev event was
                # culled from the database.
                if (
                    first_membership_change_after_to_token.prev_event_pos is not None
                    and first_membership_change_after_to_token.prev_membership
                    is not None
                ):
                    sync_room_id_set[room_id] = _RoomMembershipForUser(
                        room_id=room_id,
                        event_id=first_membership_change_after_to_token.prev_event_id,
                        event_pos=first_membership_change_after_to_token.prev_event_pos,
                        membership=first_membership_change_after_to_token.prev_membership,
                        sender=first_membership_change_after_to_token.prev_sender,
                        # We will update these fields below to be accurate
                        newly_joined=False,
                        newly_left=False,
                        is_dm=False,
                    )
                else:
                    # If we can't find the previous membership event, we shouldn't
                    # include the room in the sync response since we can't determine the
                    # exact membership state and shouldn't rely on the current snapshot.
                    sync_room_id_set.pop(room_id, None)

        # 2) Fetch membership changes that fall in the range from `from_token` up to `to_token`
        current_state_delta_membership_changes_in_from_to_range = []
        if from_token:
            current_state_delta_membership_changes_in_from_to_range = (
                await self.store.get_current_state_delta_membership_changes_for_user(
                    user_id,
                    from_key=from_token.room_key,
                    to_key=to_token.room_key,
                    excluded_room_ids=self.rooms_to_exclude_globally,
                )
            )

        # 2) Assemble a list of the last membership events in some given ranges. Someone
        # could have left and joined multiple times during the given range but we only
        # care about end-result so we grab the last one.
        last_membership_change_by_room_id_in_from_to_range: Dict[
            str, CurrentStateDeltaMembership
        ] = {}
        # We also want to assemble a list of the first membership events during the token
        # range so we can step backward to the previous membership that would apply to
        # before the token range to see if we have `newly_joined` the room.
        first_membership_change_by_room_id_in_from_to_range: Dict[
            str, CurrentStateDeltaMembership
        ] = {}
        # Keep track if the room has a non-join event in the token range so we can later
        # tell if it was a `newly_joined` room. If the last membership event in the
        # token range is a join and there is also some non-join in the range, we know
        # they `newly_joined`.
        has_non_join_event_by_room_id_in_from_to_range: Dict[str, bool] = {}
        for (
            membership_change
        ) in current_state_delta_membership_changes_in_from_to_range:
            room_id = membership_change.room_id

            last_membership_change_by_room_id_in_from_to_range[room_id] = (
                membership_change
            )
            # Only set if we haven't already set it
            first_membership_change_by_room_id_in_from_to_range.setdefault(
                room_id, membership_change
            )

            if membership_change.membership != Membership.JOIN:
                has_non_join_event_by_room_id_in_from_to_range[room_id] = True

        # 2) Fixup
        #
        # 3) We also want to assemble a list of possibly newly joined rooms. Someone
        # could have left and joined multiple times during the given range but we only
        # care about whether they are joined at the end of the token range so we are
        # working with the last membership even in the token range.
        possibly_newly_joined_room_ids = set()
        for (
            last_membership_change_in_from_to_range
        ) in last_membership_change_by_room_id_in_from_to_range.values():
            room_id = last_membership_change_in_from_to_range.room_id

            # 3)
            if last_membership_change_in_from_to_range.membership == Membership.JOIN:
                possibly_newly_joined_room_ids.add(room_id)

            # 2) Figure out newly_left rooms (> `from_token` and <= `to_token`).
            if last_membership_change_in_from_to_range.membership == Membership.LEAVE:
                # 2) Mark this room as `newly_left`

                # If we're seeing a membership change here, we should expect to already
                # have it in our snapshot but if a state reset happens, it wouldn't have
                # shown up in our snapshot but appear as a change here.
                existing_sync_entry = sync_room_id_set.get(room_id)
                if existing_sync_entry is not None:
                    # Normal expected case
                    sync_room_id_set[room_id] = existing_sync_entry.copy_and_replace(
                        newly_left=True
                    )
                else:
                    # State reset!
                    logger.warn(
                        "State reset detected for room_id %s with %s who is no longer in the room",
                        room_id,
                        user_id,
                    )
                    # Even though a state reset happened which removed the person from
                    # the room, we still add it the list so the user knows they left the
                    # room. Downstream code can check for a state reset by looking for
                    # `event_id=None and membership is not None`.
                    sync_room_id_set[room_id] = _RoomMembershipForUser(
                        room_id=room_id,
                        event_id=last_membership_change_in_from_to_range.event_id,
                        event_pos=last_membership_change_in_from_to_range.event_pos,
                        membership=last_membership_change_in_from_to_range.membership,
                        sender=last_membership_change_in_from_to_range.sender,
                        newly_joined=False,
                        newly_left=True,
                        is_dm=False,
                    )

        # 3) Figure out `newly_joined`
        for room_id in possibly_newly_joined_room_ids:
            has_non_join_in_from_to_range = (
                has_non_join_event_by_room_id_in_from_to_range.get(room_id, False)
            )
            # If the last membership event in the token range is a join and there is
            # also some non-join in the range, we know they `newly_joined`.
            if has_non_join_in_from_to_range:
                # We found a `newly_joined` room (we left and joined within the token range)
                sync_room_id_set[room_id] = sync_room_id_set[room_id].copy_and_replace(
                    newly_joined=True
                )
            else:
                prev_event_id = first_membership_change_by_room_id_in_from_to_range[
                    room_id
                ].prev_event_id
                prev_membership = first_membership_change_by_room_id_in_from_to_range[
                    room_id
                ].prev_membership

                if prev_event_id is None:
                    # We found a `newly_joined` room (we are joining the room for the
                    # first time within the token range)
                    sync_room_id_set[room_id] = sync_room_id_set[
                        room_id
                    ].copy_and_replace(newly_joined=True)
                # Last resort, we need to step back to the previous membership event
                # just before the token range to see if we're joined then or not.
                elif prev_membership != Membership.JOIN:
                    # We found a `newly_joined` room (we left before the token range
                    # and joined within the token range)
                    sync_room_id_set[room_id] = sync_room_id_set[
                        room_id
                    ].copy_and_replace(newly_joined=True)

        # 4) Figure out which rooms the user considers to be direct-message (DM) rooms
        #
        # We're using global account data (`m.direct`) instead of checking for
        # `is_direct` on membership events because that property only appears for
        # the invitee membership event (doesn't show up for the inviter).
        #
        # We're unable to take `to_token` into account for global account data since
        # we only keep track of the latest account data for the user.
        dm_map = await self.store.get_global_account_data_by_type_for_user(
            user_id, AccountDataTypes.DIRECT
        )

        # Flatten out the map. Account data is set by the client so it needs to be
        # scrutinized.
        dm_room_id_set = set()
        if isinstance(dm_map, dict):
            for room_ids in dm_map.values():
                # Account data should be a list of room IDs. Ignore anything else
                if isinstance(room_ids, list):
                    for room_id in room_ids:
                        if isinstance(room_id, str):
                            dm_room_id_set.add(room_id)

        # 4) Fixup
        for room_id in sync_room_id_set:
            sync_room_id_set[room_id] = sync_room_id_set[room_id].copy_and_replace(
                is_dm=room_id in dm_room_id_set
            )

        return sync_room_id_set

    async def filter_rooms_relevant_for_sync(
        self,
        user: UserID,
        room_membership_for_user_map: Dict[str, _RoomMembershipForUser],
    ) -> Dict[str, _RoomMembershipForUser]:
        """
        Filter room IDs that should/can be listed for this user in the sync response (the
        full room list that will be further filtered, sorted, and sliced).

        We're looking for rooms where the user has the following state in the token
        range (> `from_token` and <= `to_token`):

        - `invite`, `join`, `knock`, `ban` membership events
        - Kicks (`leave` membership events where `sender` is different from the
          `user_id`/`state_key`)
        - `newly_left` (rooms that were left during the given token range)
        - In order for bans/kicks to not show up in sync, you need to `/forget` those
          rooms. This doesn't modify the event itself though and only adds the
          `forgotten` flag to the `room_memberships` table in Synapse. There isn't a way
          to tell when a room was forgotten at the moment so we can't factor it into the
          from/to range.

        Args:
            user: User that is syncing
            room_membership_for_user_map: Room membership for the user

        Returns:
            A dictionary of room IDs that should be listed in the sync response along
            with membership information in that room at the time of `to_token`.
        """
        user_id = user.to_string()

        # Filter rooms to only what we're interested to sync with
        filtered_sync_room_map = {
            room_id: room_membership_for_user
            for room_id, room_membership_for_user in room_membership_for_user_map.items()
            if filter_membership_for_sync(
                user_id=user_id,
                room_membership_for_user=room_membership_for_user,
            )
        }

        return filtered_sync_room_map

    async def check_room_subscription_allowed_for_user(
        self,
        room_id: str,
        room_membership_for_user_map: Dict[str, _RoomMembershipForUser],
        to_token: StreamToken,
    ) -> Optional[_RoomMembershipForUser]:
        """
        Check whether the user is allowed to see the room based on whether they have
        ever had membership in the room or if the room is `world_readable`.

        Similar to `check_user_in_room_or_world_readable(...)`

        Args:
            room_id: Room to check
            room_membership_for_user_map: Room membership for the user at the time of
                the `to_token` (<= `to_token`).
            to_token: The token to fetch rooms up to.

        Returns:
            The room membership for the user if they are allowed to subscribe to the
            room else `None`.
        """

        # We can first check if they are already allowed to see the room based
        # on our previous work to assemble the `room_membership_for_user_map`.
        #
        # If they have had any membership in the room over time (up to the `to_token`),
        # let them subscribe and see what they can.
        existing_membership_for_user = room_membership_for_user_map.get(room_id)
        if existing_membership_for_user is not None:
            return existing_membership_for_user

        # TODO: Handle `world_readable` rooms
        return None

        # If the room is `world_readable`, it doesn't matter whether they can join,
        # everyone can see the room.
        # not_in_room_membership_for_user = _RoomMembershipForUser(
        #     room_id=room_id,
        #     event_id=None,
        #     event_pos=None,
        #     membership=None,
        #     sender=None,
        #     newly_joined=False,
        #     newly_left=False,
        #     is_dm=False,
        # )
        # room_state = await self.get_current_state_at(
        #     room_id=room_id,
        #     room_membership_for_user_at_to_token=not_in_room_membership_for_user,
        #     state_filter=StateFilter.from_types(
        #         [(EventTypes.RoomHistoryVisibility, "")]
        #     ),
        #     to_token=to_token,
        # )

        # visibility_event = room_state.get((EventTypes.RoomHistoryVisibility, ""))
        # if (
        #     visibility_event is not None
        #     and visibility_event.content.get("history_visibility")
        #     == HistoryVisibility.WORLD_READABLE
        # ):
        #     return not_in_room_membership_for_user

        # return None

<<<<<<< HEAD
    async def _bulk_get_stripped_state_for_rooms_from_sync_room_map(
        self,
        room_ids: StrCollection,
        sync_room_map: Dict[str, _RoomMembershipForUser],
    ) -> Dict[str, Optional[StateMap[StrippedStateEvent]]]:
        """
        Fetch stripped state for a list of room IDs. Stripped state is only
        applicable to invite/knock rooms. Other rooms will have `None` as their
        stripped state.

        For invite rooms, we pull from `unsigned.invite_room_state`.
        For knock rooms, we pull from `unsigned.knock_room_state`.

        Args:
            room_ids: Room IDs to fetch stripped state for
            sync_room_map: Dictionary of room IDs to sort along with membership
                information in the room at the time of `to_token`.

        Returns:
            Mapping from room_id to mapping of (type, state_key) to stripped state
            event.
        """
        room_id_to_stripped_state_map: Dict[
            str, Optional[StateMap[StrippedStateEvent]]
        ] = {}

        # Fetch what we haven't before
        room_ids_to_fetch = [
            room_id
            for room_id in room_ids
            if room_id not in room_id_to_stripped_state_map
        ]

        # Gather a list of event IDs we can grab stripped state from
        invite_or_knock_event_ids: List[str] = []
        for room_id in room_ids_to_fetch:
            if sync_room_map[room_id].membership in (
                Membership.INVITE,
                Membership.KNOCK,
            ):
                event_id = sync_room_map[room_id].event_id
                # If this is an invite/knock then there should be an event_id
                assert event_id is not None
                invite_or_knock_event_ids.append(event_id)
            else:
                room_id_to_stripped_state_map[room_id] = None

        invite_or_knock_events = await self.store.get_events(invite_or_knock_event_ids)
        for invite_or_knock_event in invite_or_knock_events.values():
            room_id = invite_or_knock_event.room_id
            membership = invite_or_knock_event.membership

            raw_stripped_state_events = None
            if membership == Membership.INVITE:
                invite_room_state = invite_or_knock_event.unsigned.get(
                    "invite_room_state"
                )
                raw_stripped_state_events = invite_room_state
            elif membership == Membership.KNOCK:
                knock_room_state = invite_or_knock_event.unsigned.get(
                    "knock_room_state"
                )
                raw_stripped_state_events = knock_room_state
            else:
                raise AssertionError(
                    f"Unexpected membership {membership} (this is a problem with Synapse itself)"
                )

            stripped_state_map: Optional[MutableStateMap[StrippedStateEvent]] = None
            # Scrutinize unsigned things. `raw_stripped_state_events` should be a list
            # of stripped events
            if raw_stripped_state_events is not None:
                stripped_state_map = {}
                if isinstance(raw_stripped_state_events, list):
                    for raw_stripped_event in raw_stripped_state_events:
                        stripped_state_event = parse_stripped_state_event(
                            raw_stripped_event
                        )
                        if stripped_state_event is not None:
                            stripped_state_map[
                                (
                                    stripped_state_event.type,
                                    stripped_state_event.state_key,
                                )
                            ] = stripped_state_event

            room_id_to_stripped_state_map[room_id] = stripped_state_map

        return room_id_to_stripped_state_map

    async def _bulk_get_partial_current_state_content_for_rooms(
        self,
        content_type: Literal[
            # `content.type` from `EventTypes.Create``
            "room_type",
            # `content.algorithm` from `EventTypes.RoomEncryption`
            "room_encryption",
        ],
        room_ids: Set[str],
        sync_room_map: Dict[str, _RoomMembershipForUser],
        to_token: StreamToken,
        room_id_to_stripped_state_map: Dict[
            str, Optional[StateMap[StrippedStateEvent]]
        ],
    ) -> Mapping[str, Union[Optional[str], StateSentinel]]:
        """
        Get the given state event content for a list of rooms. First we check the
        current state of the room, then fallback to stripped state if available, then
        historical state.

        Args:
            content_type: Which content to grab
            room_ids: Room IDs to fetch the given content field for.
            sync_room_map: Dictionary of room IDs to sort along with membership
                information in the room at the time of `to_token`.
            to_token: We filter based on the state of the room at this token
            room_id_to_stripped_state_map: This does not need to be filled in before
                calling this function. Mapping from room_id to mapping of (type, state_key)
                to stripped state event. Modified in place when we fetch new rooms so we can
                save work next time this function is called.

        Returns:
            A mapping from room ID to the state event content if the room has
            the given state event (event_type, ""), otherwise `None`. Rooms unknown to
            this server will return `ROOM_UNKNOWN_SENTINEL`.
        """
        room_id_to_content: Dict[str, Union[Optional[str], StateSentinel]] = {}

        # As a bulk shortcut, use the current state if the server is particpating in the
        # room (meaning we have current state). Ideally, for leave/ban rooms, we would
        # want the state at the time of the membership instead of current state to not
        # leak anything but we consider the create/encryption stripped state events to
        # not be a secret given they are often set at the start of the room and they are
        # normally handed out on invite/knock.
        #
        # Be mindful to only use this for non-sensitive details. For example, even
        # though the room name/avatar/topic are also stripped state, they seem a lot
        # more senstive to leak the current state value of.
        #
        # Since this function is cached, we need to make a mutable copy via
        # `dict(...)`.
        event_type = ""
        event_content_field = ""
        if content_type == "room_type":
            event_type = EventTypes.Create
            event_content_field = EventContentFields.ROOM_TYPE
            room_id_to_content = dict(await self.store.bulk_get_room_type(room_ids))
        elif content_type == "room_encryption":
            event_type = EventTypes.RoomEncryption
            event_content_field = EventContentFields.ENCRYPTION_ALGORITHM
            room_id_to_content = dict(
                await self.store.bulk_get_room_encryption(room_ids)
            )
        else:
            assert_never(content_type)

        room_ids_with_results = [
            room_id
            for room_id, content_field in room_id_to_content.items()
            if content_field is not ROOM_UNKNOWN_SENTINEL
        ]

        # We might not have current room state for remote invite/knocks if we are
        # the first person on our server to see the room. The best we can do is look
        # in the optional stripped state from the invite/knock event.
        room_ids_without_results = room_ids.difference(
            chain(
                room_ids_with_results,
                [
                    room_id
                    for room_id, stripped_state_map in room_id_to_stripped_state_map.items()
                    if stripped_state_map is not None
                ],
            )
        )
        room_id_to_stripped_state_map.update(
            await self._bulk_get_stripped_state_for_rooms_from_sync_room_map(
                room_ids_without_results, sync_room_map
            )
        )

        # Update our `room_id_to_content` map based on the stripped state
        # (applies to invite/knock rooms)
        rooms_ids_without_stripped_state: Set[str] = set()
        for room_id in room_ids_without_results:
            stripped_state_map = room_id_to_stripped_state_map.get(
                room_id, Sentinel.UNSET_SENTINEL
            )
            assert stripped_state_map is not Sentinel.UNSET_SENTINEL, (
                f"Stripped state left unset for room {room_id}. "
                + "Make sure you're calling `_bulk_get_stripped_state_for_rooms_from_sync_room_map(...)` "
                + "with that room_id. (this is a problem with Synapse itself)"
            )

            # If there is some stripped state, we assume the remote server passed *all*
            # of the potential stripped state events for the room.
            if stripped_state_map is not None:
                create_stripped_event = stripped_state_map.get((EventTypes.Create, ""))
                stripped_event = stripped_state_map.get((event_type, ""))
                # Sanity check that we at-least have the create event
                if create_stripped_event is not None:
                    if stripped_event is not None:
                        room_id_to_content[room_id] = stripped_event.content.get(
                            event_content_field
                        )
                    else:
                        # Didn't see the state event we're looking for in the stripped
                        # state so we can assume relevant content field is `None`.
                        room_id_to_content[room_id] = None
            else:
                rooms_ids_without_stripped_state.add(room_id)

        # Last resort, we might not have current room state for rooms that the
        # server has left (no one local is in the room) but we can look at the
        # historical state.
        #
        # Update our `room_id_to_content` map based on the state at the time of
        # the membership event.
        for room_id in rooms_ids_without_stripped_state:
            # TODO: It would be nice to look this up in a bulk way (N+1 queries)
            #
            # TODO: `get_state_at(...)` doesn't take into account the "current state".
            room_state = await self.storage_controllers.state.get_state_at(
                room_id=room_id,
                stream_position=to_token.copy_and_replace(
                    StreamKeyType.ROOM,
                    sync_room_map[room_id].event_pos.to_room_stream_token(),
                ),
                state_filter=StateFilter.from_types(
                    [
                        (EventTypes.Create, ""),
                        (event_type, ""),
                    ]
                ),
                # Partially-stated rooms should have all state events except for
                # remote membership events so we don't need to wait at all because
                # we only want the create event and some non-member event.
                await_full_state=False,
            )
            # We can use the create event as a canary to tell whether the server has
            # seen the room before
            create_event = room_state.get((EventTypes.Create, ""))
            state_event = room_state.get((event_type, ""))

            if create_event is None:
                # Skip for unknown rooms
                continue

            if state_event is not None:
                room_id_to_content[room_id] = state_event.content.get(
                    event_content_field
                )
            else:
                # Didn't see the state event we're looking for in the stripped
                # state so we can assume relevant content field is `None`.
                room_id_to_content[room_id] = None

        return room_id_to_content

=======
    @trace
>>>>>>> b221f0b8
    async def filter_rooms(
        self,
        user: UserID,
        sync_room_map: Dict[str, _RoomMembershipForUser],
        filters: SlidingSyncConfig.SlidingSyncList.Filters,
        to_token: StreamToken,
    ) -> Dict[str, _RoomMembershipForUser]:
        """
        Filter rooms based on the sync request.

        Args:
            user: User to filter rooms for
            sync_room_map: Dictionary of room IDs to sort along with membership
                information in the room at the time of `to_token`.
            filters: Filters to apply
            to_token: We filter based on the state of the room at this token

        Returns:
            A filtered dictionary of room IDs along with membership information in the
            room at the time of `to_token`.
        """
        room_id_to_stripped_state_map: Dict[
            str, Optional[StateMap[StrippedStateEvent]]
        ] = {}

        filtered_room_id_set = set(sync_room_map.keys())

        # Filter for Direct-Message (DM) rooms
        if filters.is_dm is not None:
            if filters.is_dm:
                # Only DM rooms please
                filtered_room_id_set = {
                    room_id
                    for room_id in filtered_room_id_set
                    if sync_room_map[room_id].is_dm
                }
            else:
                # Only non-DM rooms please
                filtered_room_id_set = {
                    room_id
                    for room_id in filtered_room_id_set
                    if not sync_room_map[room_id].is_dm
                }

        if filters.spaces is not None:
            raise NotImplementedError()

        # Filter for encrypted rooms
        if filters.is_encrypted is not None:
            room_id_to_encryption = (
                await self._bulk_get_partial_current_state_content_for_rooms(
                    content_type="room_encryption",
                    room_ids=filtered_room_id_set,
                    to_token=to_token,
                    sync_room_map=sync_room_map,
                    room_id_to_stripped_state_map=room_id_to_stripped_state_map,
                )
            )

            # Make a copy so we don't run into an error: `Set changed size during
            # iteration`, when we filter out and remove items
            for room_id in filtered_room_id_set.copy():
                encryption = room_id_to_encryption.get(room_id, ROOM_UNKNOWN_SENTINEL)

                # Just remove rooms if we can't determine their encryption status
                if encryption is ROOM_UNKNOWN_SENTINEL:
                    filtered_room_id_set.remove(room_id)
                    continue

                # If we're looking for encrypted rooms, filter out rooms that are not
                # encrypted and vice versa
                is_encrypted = encryption is not None
                if (filters.is_encrypted and not is_encrypted) or (
                    not filters.is_encrypted and is_encrypted
                ):
                    filtered_room_id_set.remove(room_id)

        # Filter for rooms that the user has been invited to
        if filters.is_invite is not None:
            # Make a copy so we don't run into an error: `Set changed size during
            # iteration`, when we filter out and remove items
            for room_id in filtered_room_id_set.copy():
                room_for_user = sync_room_map[room_id]
                # If we're looking for invite rooms, filter out rooms that the user is
                # not invited to and vice versa
                if (
                    filters.is_invite and room_for_user.membership != Membership.INVITE
                ) or (
                    not filters.is_invite
                    and room_for_user.membership == Membership.INVITE
                ):
                    filtered_room_id_set.remove(room_id)

        # Filter by room type (space vs room, etc). A room must match one of the types
        # provided in the list. `None` is a valid type for rooms which do not have a
        # room type.
        if filters.room_types is not None or filters.not_room_types is not None:
            room_id_to_type = (
                await self._bulk_get_partial_current_state_content_for_rooms(
                    content_type="room_type",
                    room_ids=filtered_room_id_set,
                    to_token=to_token,
                    sync_room_map=sync_room_map,
                    room_id_to_stripped_state_map=room_id_to_stripped_state_map,
                )
            )

            # Make a copy so we don't run into an error: `Set changed size during
            # iteration`, when we filter out and remove items
            for room_id in filtered_room_id_set.copy():
                room_type = room_id_to_type.get(room_id, ROOM_UNKNOWN_SENTINEL)

                # Just remove rooms if we can't determine their type
                if room_type is ROOM_UNKNOWN_SENTINEL:
                    filtered_room_id_set.remove(room_id)
                    continue

                if (
                    filters.room_types is not None
                    and room_type not in filters.room_types
                ):
                    filtered_room_id_set.remove(room_id)

                if (
                    filters.not_room_types is not None
                    and room_type in filters.not_room_types
                ):
                    filtered_room_id_set.remove(room_id)

        if filters.room_name_like is not None:
            # TODO: The room name is a bit more sensitive to leak than the
            # create/encryption event. Maybe we should consider a better way to fetch
            # historical state before implementing this.
            #
            # room_id_to_create_content = await self._bulk_get_partial_current_state_content_for_rooms(
            #     content_type="room_name",
            #     room_ids=filtered_room_id_set,
            #     to_token=to_token,
            #     sync_room_map=sync_room_map,
            #     room_id_to_stripped_state_map=room_id_to_stripped_state_map,
            # )
            raise NotImplementedError()

        if filters.tags is not None:
            raise NotImplementedError()

        if filters.not_tags is not None:
            raise NotImplementedError()

        # Assemble a new sync room map but only with the `filtered_room_id_set`
        return {room_id: sync_room_map[room_id] for room_id in filtered_room_id_set}

    @trace
    async def sort_rooms(
        self,
        sync_room_map: Dict[str, _RoomMembershipForUser],
        to_token: StreamToken,
    ) -> List[_RoomMembershipForUser]:
        """
        Sort by `stream_ordering` of the last event that the user should see in the
        room. `stream_ordering` is unique so we get a stable sort.

        Args:
            sync_room_map: Dictionary of room IDs to sort along with membership
                information in the room at the time of `to_token`.
            to_token: We sort based on the events in the room at this token (<= `to_token`)

        Returns:
            A sorted list of room IDs by `stream_ordering` along with membership information.
        """

        # Assemble a map of room ID to the `stream_ordering` of the last activity that the
        # user should see in the room (<= `to_token`)
        last_activity_in_room_map: Dict[str, int] = {}

        for room_id, room_for_user in sync_room_map.items():
            if room_for_user.membership != Membership.JOIN:
                # If the user has left/been invited/knocked/been banned from a
                # room, they shouldn't see anything past that point.
                #
                # FIXME: It's possible that people should see beyond this point
                # in invited/knocked cases if for example the room has
                # `invite`/`world_readable` history visibility, see
                # https://github.com/matrix-org/matrix-spec-proposals/pull/3575#discussion_r1653045932
                last_activity_in_room_map[room_id] = room_for_user.event_pos.stream

        # For fully-joined rooms, we find the latest activity at/before the
        # `to_token`.
        joined_room_positions = (
            await self.store.bulk_get_last_event_pos_in_room_before_stream_ordering(
                [
                    room_id
                    for room_id, room_for_user in sync_room_map.items()
                    if room_for_user.membership == Membership.JOIN
                ],
                to_token.room_key,
            )
        )

        last_activity_in_room_map.update(joined_room_positions)

        return sorted(
            sync_room_map.values(),
            # Sort by the last activity (stream_ordering) in the room
            key=lambda room_info: last_activity_in_room_map[room_info.room_id],
            # We want descending order
            reverse=True,
        )

    async def get_current_state_ids_at(
        self,
        room_id: str,
        room_membership_for_user_at_to_token: _RoomMembershipForUser,
        state_filter: StateFilter,
        to_token: StreamToken,
    ) -> StateMap[str]:
        """
        Get current state IDs for the user in the room according to their membership. This
        will be the current state at the time of their LEAVE/BAN, otherwise will be the
        current state <= to_token.

        Args:
            room_id: The room ID to fetch data for
            room_membership_for_user_at_token: Membership information for the user
                in the room at the time of `to_token`.
            to_token: The point in the stream to sync up to.
        """
        state_ids: StateMap[str]
        # People shouldn't see past their leave/ban event
        if room_membership_for_user_at_to_token.membership in (
            Membership.LEAVE,
            Membership.BAN,
        ):
            # TODO: `get_state_ids_at(...)` doesn't take into account the "current
            # state". Maybe we need to use
            # `get_forward_extremities_for_room_at_stream_ordering(...)` to "Fetch the
            # current state at the time."
            state_ids = await self.storage_controllers.state.get_state_ids_at(
                room_id,
                stream_position=to_token.copy_and_replace(
                    StreamKeyType.ROOM,
                    room_membership_for_user_at_to_token.event_pos.to_room_stream_token(),
                ),
                state_filter=state_filter,
                # Partially-stated rooms should have all state events except for
                # remote membership events. Since we've already excluded
                # partially-stated rooms unless `required_state` only has
                # `["m.room.member", "$LAZY"]` for membership, we should be able to
                # retrieve everything requested. When we're lazy-loading, if there
                # are some remote senders in the timeline, we should also have their
                # membership event because we had to auth that timeline event. Plus
                # we don't want to block the whole sync waiting for this one room.
                await_full_state=False,
            )
        # Otherwise, we can get the latest current state in the room
        else:
            state_ids = await self.storage_controllers.state.get_current_state_ids(
                room_id,
                state_filter,
                # Partially-stated rooms should have all state events except for
                # remote membership events. Since we've already excluded
                # partially-stated rooms unless `required_state` only has
                # `["m.room.member", "$LAZY"]` for membership, we should be able to
                # retrieve everything requested. When we're lazy-loading, if there
                # are some remote senders in the timeline, we should also have their
                # membership event because we had to auth that timeline event. Plus
                # we don't want to block the whole sync waiting for this one room.
                await_full_state=False,
            )
            # TODO: Query `current_state_delta_stream` and reverse/rewind back to the `to_token`

        return state_ids

    async def get_current_state_at(
        self,
        room_id: str,
        room_membership_for_user_at_to_token: _RoomMembershipForUser,
        state_filter: StateFilter,
        to_token: StreamToken,
    ) -> StateMap[EventBase]:
        """
        Get current state for the user in the room according to their membership. This
        will be the current state at the time of their LEAVE/BAN, otherwise will be the
        current state <= to_token.

        Args:
            room_id: The room ID to fetch data for
            room_membership_for_user_at_token: Membership information for the user
                in the room at the time of `to_token`.
            to_token: The point in the stream to sync up to.
        """
        state_ids = await self.get_current_state_ids_at(
            room_id=room_id,
            room_membership_for_user_at_to_token=room_membership_for_user_at_to_token,
            state_filter=state_filter,
            to_token=to_token,
        )

        event_map = await self.store.get_events(list(state_ids.values()))

        state_map = {}
        for key, event_id in state_ids.items():
            event = event_map.get(event_id)
            if event:
                state_map[key] = event

        return state_map

    async def get_room_sync_data(
        self,
        sync_config: SlidingSyncConfig,
        room_id: str,
        room_sync_config: RoomSyncConfig,
        room_membership_for_user_at_to_token: _RoomMembershipForUser,
        from_token: Optional[SlidingSyncStreamToken],
        to_token: StreamToken,
    ) -> SlidingSyncResult.RoomResult:
        """
        Fetch room data for the sync response.

        We fetch data according to the token range (> `from_token` and <= `to_token`).

        Args:
            user: User to fetch data for
            room_id: The room ID to fetch data for
            room_sync_config: Config for what data we should fetch for a room in the
                sync response.
            room_membership_for_user_at_to_token: Membership information for the user
                in the room at the time of `to_token`.
            from_token: The point in the stream to sync from.
            to_token: The point in the stream to sync up to.
        """
        user = sync_config.user

        # Determine whether we should limit the timeline to the token range.
        #
        # We should return historical messages (before token range) in the
        # following cases because we want clients to be able to show a basic
        # screen of information:
        #  - Initial sync (because no `from_token` to limit us anyway)
        #  - When users `newly_joined`
        #  - For an incremental sync where we haven't sent it down this
        #    connection before
        from_bound = None
        initial = True
        if from_token and not room_membership_for_user_at_to_token.newly_joined:
            room_status = await self.connection_store.have_sent_room(
                sync_config=sync_config,
                connection_token=from_token.connection_position,
                room_id=room_id,
            )
            if room_status.status == HaveSentRoomFlag.LIVE:
                from_bound = from_token.stream_token.room_key
                initial = False
            elif room_status.status == HaveSentRoomFlag.PREVIOUSLY:
                assert room_status.last_token is not None
                from_bound = room_status.last_token
                initial = False
            elif room_status.status == HaveSentRoomFlag.NEVER:
                from_bound = None
                initial = True
            else:
                assert_never(room_status.status)

            log_kv({"sliding_sync.room_status": room_status})

        log_kv({"sliding_sync.from_bound": from_bound, "sliding_sync.initial": initial})

        # Assemble the list of timeline events
        #
        # FIXME: It would be nice to make the `rooms` response more uniform regardless of
        # membership. Currently, we have to make all of these optional because
        # `invite`/`knock` rooms only have `stripped_state`. See
        # https://github.com/matrix-org/matrix-spec-proposals/pull/3575#discussion_r1653045932
        timeline_events: List[EventBase] = []
        bundled_aggregations: Optional[Dict[str, BundledAggregations]] = None
        limited: Optional[bool] = None
        prev_batch_token: Optional[StreamToken] = None
        num_live: Optional[int] = None
        if (
            room_sync_config.timeline_limit > 0
            # No timeline for invite/knock rooms (just `stripped_state`)
            and room_membership_for_user_at_to_token.membership
            not in (Membership.INVITE, Membership.KNOCK)
        ):
            limited = False
            # We want to start off using the `to_token` (vs `from_token`) because we look
            # backwards from the `to_token` up to the `timeline_limit` and we might not
            # reach the `from_token` before we hit the limit. We will update the room stream
            # position once we've fetched the events to point to the earliest event fetched.
            prev_batch_token = to_token

            # We're going to paginate backwards from the `to_token`
            to_bound = to_token.room_key
            # People shouldn't see past their leave/ban event
            if room_membership_for_user_at_to_token.membership in (
                Membership.LEAVE,
                Membership.BAN,
            ):
                to_bound = (
                    room_membership_for_user_at_to_token.event_pos.to_room_stream_token()
                )

            timeline_events, new_room_key = await self.store.paginate_room_events(
                room_id=room_id,
                # The bounds are reversed so we can paginate backwards
                # (from newer to older events) starting at to_bound.
                # This ensures we fill the `limit` with the newest events first,
                from_key=to_bound,
                to_key=from_bound,
                direction=Direction.BACKWARDS,
                # We add one so we can determine if there are enough events to saturate
                # the limit or not (see `limited`)
                limit=room_sync_config.timeline_limit + 1,
                event_filter=None,
            )

            # We want to return the events in ascending order (the last event is the
            # most recent).
            timeline_events.reverse()

            # Determine our `limited` status based on the timeline. We do this before
            # filtering the events so we can accurately determine if there is more to
            # paginate even if we filter out some/all events.
            if len(timeline_events) > room_sync_config.timeline_limit:
                limited = True
                # Get rid of that extra "+ 1" event because we only used it to determine
                # if we hit the limit or not
                timeline_events = timeline_events[-room_sync_config.timeline_limit :]
                assert timeline_events[0].internal_metadata.stream_ordering
                new_room_key = RoomStreamToken(
                    stream=timeline_events[0].internal_metadata.stream_ordering - 1
                )

            # Make sure we don't expose any events that the client shouldn't see
            timeline_events = await filter_events_for_client(
                self.storage_controllers,
                user.to_string(),
                timeline_events,
                is_peeking=room_membership_for_user_at_to_token.membership
                != Membership.JOIN,
                filter_send_to_client=True,
            )
            # TODO: Filter out `EventTypes.CallInvite` in public rooms,
            # see https://github.com/element-hq/synapse/issues/17359

            # TODO: Handle timeline gaps (`get_timeline_gaps()`)

            # Determine how many "live" events we have (events within the given token range).
            #
            # This is mostly useful to determine whether a given @mention event should
            # make a noise or not. Clients cannot rely solely on the absence of
            # `initial: true` to determine live events because if a room not in the
            # sliding window bumps into the window because of an @mention it will have
            # `initial: true` yet contain a single live event (with potentially other
            # old events in the timeline)
            num_live = 0
            if from_token is not None:
                for timeline_event in reversed(timeline_events):
                    # This fields should be present for all persisted events
                    assert timeline_event.internal_metadata.stream_ordering is not None
                    assert timeline_event.internal_metadata.instance_name is not None

                    persisted_position = PersistedEventPosition(
                        instance_name=timeline_event.internal_metadata.instance_name,
                        stream=timeline_event.internal_metadata.stream_ordering,
                    )
                    if persisted_position.persisted_after(
                        from_token.stream_token.room_key
                    ):
                        num_live += 1
                    else:
                        # Since we're iterating over the timeline events in
                        # reverse-chronological order, we can break once we hit an event
                        # that's not live. In the future, we could potentially optimize
                        # this more with a binary search (bisect).
                        break

            # If the timeline is `limited=True`, the client does not have all events
            # necessary to calculate aggregations themselves.
            if limited:
                bundled_aggregations = (
                    await self.relations_handler.get_bundled_aggregations(
                        timeline_events, user.to_string()
                    )
                )

            # Update the `prev_batch_token` to point to the position that allows us to
            # keep paginating backwards from the oldest event we return in the timeline.
            prev_batch_token = prev_batch_token.copy_and_replace(
                StreamKeyType.ROOM, new_room_key
            )

        # Figure out any stripped state events for invite/knocks. This allows the
        # potential joiner to identify the room.
        stripped_state: List[JsonDict] = []
        if room_membership_for_user_at_to_token.membership in (
            Membership.INVITE,
            Membership.KNOCK,
        ):
            # This should never happen. If someone is invited/knocked on room, then
            # there should be an event for it.
            assert room_membership_for_user_at_to_token.event_id is not None

            invite_or_knock_event = await self.store.get_event(
                room_membership_for_user_at_to_token.event_id
            )

            stripped_state = []
            if invite_or_knock_event.membership == Membership.INVITE:
                stripped_state.extend(
                    invite_or_knock_event.unsigned.get("invite_room_state", [])
                )
            elif invite_or_knock_event.membership == Membership.KNOCK:
                stripped_state.extend(
                    invite_or_knock_event.unsigned.get("knock_room_state", [])
                )

            stripped_state.append(strip_event(invite_or_knock_event))

        # TODO: Handle state resets. For example, if we see
        # `room_membership_for_user_at_to_token.event_id=None and
        # room_membership_for_user_at_to_token.membership is not None`, we should
        # indicate to the client that a state reset happened. Perhaps we should indicate
        # this by setting `initial: True` and empty `required_state`.

        # Check whether the room has a name set
        name_state_ids = await self.get_current_state_ids_at(
            room_id=room_id,
            room_membership_for_user_at_to_token=room_membership_for_user_at_to_token,
            state_filter=StateFilter.from_types([(EventTypes.Name, "")]),
            to_token=to_token,
        )
        name_event_id = name_state_ids.get((EventTypes.Name, ""))

        room_membership_summary: Mapping[str, MemberSummary]
        empty_membership_summary = MemberSummary([], 0)
        if room_membership_for_user_at_to_token.membership in (
            Membership.LEAVE,
            Membership.BAN,
        ):
            # TODO: Figure out how to get the membership summary for left/banned rooms
            room_membership_summary = {}
        else:
            room_membership_summary = await self.store.get_room_summary(room_id)
            # TODO: Reverse/rewind back to the `to_token`

        # `heroes` are required if the room name is not set.
        #
        # Note: When you're the first one on your server to be invited to a new room
        # over federation, we only have access to some stripped state in
        # `event.unsigned.invite_room_state` which currently doesn't include `heroes`,
        # see https://github.com/matrix-org/matrix-spec/issues/380. This means that
        # clients won't be able to calculate the room name when necessary and just a
        # pitfall we have to deal with until that spec issue is resolved.
        hero_user_ids: List[str] = []
        # TODO: Should we also check for `EventTypes.CanonicalAlias`
        # (`m.room.canonical_alias`) as a fallback for the room name? see
        # https://github.com/matrix-org/matrix-spec-proposals/pull/3575#discussion_r1671260153
        if name_event_id is None:
            hero_user_ids = extract_heroes_from_room_summary(
                room_membership_summary, me=user.to_string()
            )

        # Fetch the `required_state` for the room
        #
        # No `required_state` for invite/knock rooms (just `stripped_state`)
        #
        # FIXME: It would be nice to make the `rooms` response more uniform regardless
        # of membership. Currently, we have to make this optional because
        # `invite`/`knock` rooms only have `stripped_state`. See
        # https://github.com/matrix-org/matrix-spec-proposals/pull/3575#discussion_r1653045932
        #
        # Calculate the `StateFilter` based on the `required_state` for the room
        required_state_filter = StateFilter.none()
        if room_membership_for_user_at_to_token.membership not in (
            Membership.INVITE,
            Membership.KNOCK,
        ):
            # If we have a double wildcard ("*", "*") in the `required_state`, we need
            # to fetch all state for the room
            #
            # Note: MSC3575 describes different behavior to how we're handling things
            # here but since it's not wrong to return more state than requested
            # (`required_state` is just the minimum requested), it doesn't matter if we
            # include more than client wanted. This complexity is also under scrutiny,
            # see
            # https://github.com/matrix-org/matrix-spec-proposals/pull/3575#discussion_r1185109050
            #
            # > One unique exception is when you request all state events via ["*", "*"]. When used,
            # > all state events are returned by default, and additional entries FILTER OUT the returned set
            # > of state events. These additional entries cannot use '*' themselves.
            # > For example, ["*", "*"], ["m.room.member", "@alice:example.com"] will _exclude_ every m.room.member
            # > event _except_ for @alice:example.com, and include every other state event.
            # > In addition, ["*", "*"], ["m.space.child", "*"] is an error, the m.space.child filter is not
            # > required as it would have been returned anyway.
            # >
            # > -- MSC3575 (https://github.com/matrix-org/matrix-spec-proposals/pull/3575)
            if StateValues.WILDCARD in room_sync_config.required_state_map.get(
                StateValues.WILDCARD, set()
            ):
                required_state_filter = StateFilter.all()
            # TODO: `StateFilter` currently doesn't support wildcard event types. We're
            # currently working around this by returning all state to the client but it
            # would be nice to fetch less from the database and return just what the
            # client wanted.
            elif (
                room_sync_config.required_state_map.get(StateValues.WILDCARD)
                is not None
            ):
                required_state_filter = StateFilter.all()
            else:
                required_state_types: List[Tuple[str, Optional[str]]] = []
                for (
                    state_type,
                    state_key_set,
                ) in room_sync_config.required_state_map.items():
                    for state_key in state_key_set:
                        if state_key == StateValues.WILDCARD:
                            # `None` is a wildcard in the `StateFilter`
                            required_state_types.append((state_type, None))
                        # We need to fetch all relevant people when we're lazy-loading membership
                        elif (
                            state_type == EventTypes.Member
                            and state_key == StateValues.LAZY
                        ):
                            # Everyone in the timeline is relevant
                            timeline_membership: Set[str] = set()
                            if timeline_events is not None:
                                for timeline_event in timeline_events:
                                    timeline_membership.add(timeline_event.sender)

                            for user_id in timeline_membership:
                                required_state_types.append(
                                    (EventTypes.Member, user_id)
                                )

                            # FIXME: We probably also care about invite, ban, kick, targets, etc
                            # but the spec only mentions "senders".
                        elif state_key == StateValues.ME:
                            required_state_types.append((state_type, user.to_string()))
                        else:
                            required_state_types.append((state_type, state_key))

                required_state_filter = StateFilter.from_types(required_state_types)

        # We need this base set of info for the response so let's just fetch it along
        # with the `required_state` for the room
        meta_room_state = [(EventTypes.Name, ""), (EventTypes.RoomAvatar, "")] + [
            (EventTypes.Member, hero_user_id) for hero_user_id in hero_user_ids
        ]
        state_filter = StateFilter.all()
        if required_state_filter != StateFilter.all():
            state_filter = StateFilter(
                types=StateFilter.from_types(
                    chain(meta_room_state, required_state_filter.to_types())
                ).types,
                include_others=required_state_filter.include_others,
            )

        # We can return all of the state that was requested if this was the first
        # time we've sent the room down this connection.
        room_state: StateMap[EventBase] = {}
        if initial:
            room_state = await self.get_current_state_at(
                room_id=room_id,
                room_membership_for_user_at_to_token=room_membership_for_user_at_to_token,
                state_filter=state_filter,
                to_token=to_token,
            )
        else:
            assert from_bound is not None

            # TODO: Limit the number of state events we're about to send down
            # the room, if its too many we should change this to an
            # `initial=True`?
            deltas = await self.store.get_current_state_deltas_for_room(
                room_id=room_id,
                from_token=from_bound,
                to_token=to_token.room_key,
            )
            # TODO: Filter room state before fetching events
            # TODO: Handle state resets where event_id is None
            events = await self.store.get_events(
                [d.event_id for d in deltas if d.event_id]
            )
            room_state = {(s.type, s.state_key): s for s in events.values()}

        required_room_state: StateMap[EventBase] = {}
        if required_state_filter != StateFilter.none():
            required_room_state = required_state_filter.filter_state(room_state)

        # Find the room name and avatar from the state
        room_name: Optional[str] = None
        # TODO: Should we also check for `EventTypes.CanonicalAlias`
        # (`m.room.canonical_alias`) as a fallback for the room name? see
        # https://github.com/matrix-org/matrix-spec-proposals/pull/3575#discussion_r1671260153
        name_event = room_state.get((EventTypes.Name, ""))
        if name_event is not None:
            room_name = name_event.content.get("name")

        room_avatar: Optional[str] = None
        avatar_event = room_state.get((EventTypes.RoomAvatar, ""))
        if avatar_event is not None:
            room_avatar = avatar_event.content.get("url")

        # Assemble heroes: extract the info from the state we just fetched
        heroes: List[SlidingSyncResult.RoomResult.StrippedHero] = []
        for hero_user_id in hero_user_ids:
            member_event = room_state.get((EventTypes.Member, hero_user_id))
            if member_event is not None:
                heroes.append(
                    SlidingSyncResult.RoomResult.StrippedHero(
                        user_id=hero_user_id,
                        display_name=member_event.content.get("displayname"),
                        avatar_url=member_event.content.get("avatar_url"),
                    )
                )

        # Figure out the last bump event in the room
        last_bump_event_result = (
            await self.store.get_last_event_pos_in_room_before_stream_ordering(
                room_id, to_token.room_key, event_types=DEFAULT_BUMP_EVENT_TYPES
            )
        )

        # By default, just choose the membership event position
        bump_stamp = room_membership_for_user_at_to_token.event_pos.stream
        # But if we found a bump event, use that instead
        if last_bump_event_result is not None:
            _, new_bump_event_pos = last_bump_event_result

            # If we've just joined a remote room, then the last bump event may
            # have been backfilled (and so have a negative stream ordering).
            # These negative stream orderings can't sensibly be compared, so
            # instead we use the membership event position.
            if new_bump_event_pos.stream > 0:
                bump_stamp = new_bump_event_pos.stream

        return SlidingSyncResult.RoomResult(
            name=room_name,
            avatar=room_avatar,
            heroes=heroes,
            is_dm=room_membership_for_user_at_to_token.is_dm,
            initial=initial,
            required_state=list(required_room_state.values()),
            timeline_events=timeline_events,
            bundled_aggregations=bundled_aggregations,
            stripped_state=stripped_state,
            prev_batch=prev_batch_token,
            limited=limited,
            num_live=num_live,
            bump_stamp=bump_stamp,
            joined_count=room_membership_summary.get(
                Membership.JOIN, empty_membership_summary
            ).count,
            invited_count=room_membership_summary.get(
                Membership.INVITE, empty_membership_summary
            ).count,
            # TODO: These are just dummy values. We could potentially just remove these
            # since notifications can only really be done correctly on the client anyway
            # (encrypted rooms).
            notification_count=0,
            highlight_count=0,
        )

    @trace
    async def get_extensions_response(
        self,
        sync_config: SlidingSyncConfig,
        actual_lists: Dict[str, SlidingSyncResult.SlidingWindowList],
        actual_room_ids: Set[str],
        actual_room_response_map: Dict[str, SlidingSyncResult.RoomResult],
        to_token: StreamToken,
        from_token: Optional[SlidingSyncStreamToken],
    ) -> SlidingSyncResult.Extensions:
        """Handle extension requests.

        Args:
            sync_config: Sync configuration
            actual_lists: Sliding window API. A map of list key to list results in the
                Sliding Sync response.
            actual_room_ids: The actual room IDs in the the Sliding Sync response.
            actual_room_response_map: A map of room ID to room results in the the
                Sliding Sync response.
            to_token: The point in the stream to sync up to.
            from_token: The point in the stream to sync from.
        """

        if sync_config.extensions is None:
            return SlidingSyncResult.Extensions()

        to_device_response = None
        if sync_config.extensions.to_device is not None:
            to_device_response = await self.get_to_device_extension_response(
                sync_config=sync_config,
                to_device_request=sync_config.extensions.to_device,
                to_token=to_token,
            )

        e2ee_response = None
        if sync_config.extensions.e2ee is not None:
            e2ee_response = await self.get_e2ee_extension_response(
                sync_config=sync_config,
                e2ee_request=sync_config.extensions.e2ee,
                to_token=to_token,
                from_token=from_token,
            )

        account_data_response = None
        if sync_config.extensions.account_data is not None:
            account_data_response = await self.get_account_data_extension_response(
                sync_config=sync_config,
                actual_lists=actual_lists,
                actual_room_ids=actual_room_ids,
                account_data_request=sync_config.extensions.account_data,
                to_token=to_token,
                from_token=from_token,
            )

        receipts_response = None
        if sync_config.extensions.receipts is not None:
            receipts_response = await self.get_receipts_extension_response(
                sync_config=sync_config,
                actual_lists=actual_lists,
                actual_room_ids=actual_room_ids,
                actual_room_response_map=actual_room_response_map,
                receipts_request=sync_config.extensions.receipts,
                to_token=to_token,
                from_token=from_token,
            )

        return SlidingSyncResult.Extensions(
            to_device=to_device_response,
            e2ee=e2ee_response,
            account_data=account_data_response,
            receipts=receipts_response,
        )

    def find_relevant_room_ids_for_extension(
        self,
        requested_lists: Optional[List[str]],
        requested_room_ids: Optional[List[str]],
        actual_lists: Dict[str, SlidingSyncResult.SlidingWindowList],
        actual_room_ids: Set[str],
    ) -> Set[str]:
        """
        Handle the reserved `lists`/`rooms` keys for extensions. Extensions should only
        return results for rooms in the Sliding Sync response. This matches up the
        requested rooms/lists with the actual lists/rooms in the Sliding Sync response.

        {"lists": []}                    // Do not process any lists.
        {"lists": ["rooms", "dms"]}      // Process only a subset of lists.
        {"lists": ["*"]}                 // Process all lists defined in the Sliding Window API. (This is the default.)

        {"rooms": []}                    // Do not process any specific rooms.
        {"rooms": ["!a:b", "!c:d"]}      // Process only a subset of room subscriptions.
        {"rooms": ["*"]}                 // Process all room subscriptions defined in the Room Subscription API. (This is the default.)

        Args:
            requested_lists: The `lists` from the extension request.
            requested_room_ids: The `rooms` from the extension request.
            actual_lists: The actual lists from the Sliding Sync response.
            actual_room_ids: The actual room subscriptions from the Sliding Sync request.
        """

        # We only want to include account data for rooms that are already in the sliding
        # sync response AND that were requested in the account data request.
        relevant_room_ids: Set[str] = set()

        # See what rooms from the room subscriptions we should get account data for
        if requested_room_ids is not None:
            for room_id in requested_room_ids:
                # A wildcard means we process all rooms from the room subscriptions
                if room_id == "*":
                    relevant_room_ids.update(actual_room_ids)
                    break

                if room_id in actual_room_ids:
                    relevant_room_ids.add(room_id)

        # See what rooms from the sliding window lists we should get account data for
        if requested_lists is not None:
            for list_key in requested_lists:
                # Just some typing because we share the variable name in multiple places
                actual_list: Optional[SlidingSyncResult.SlidingWindowList] = None

                # A wildcard means we process rooms from all lists
                if list_key == "*":
                    for actual_list in actual_lists.values():
                        # We only expect a single SYNC operation for any list
                        assert len(actual_list.ops) == 1
                        sync_op = actual_list.ops[0]
                        assert sync_op.op == OperationType.SYNC

                        relevant_room_ids.update(sync_op.room_ids)

                    break

                actual_list = actual_lists.get(list_key)
                if actual_list is not None:
                    # We only expect a single SYNC operation for any list
                    assert len(actual_list.ops) == 1
                    sync_op = actual_list.ops[0]
                    assert sync_op.op == OperationType.SYNC

                    relevant_room_ids.update(sync_op.room_ids)

        return relevant_room_ids

    @trace
    async def get_to_device_extension_response(
        self,
        sync_config: SlidingSyncConfig,
        to_device_request: SlidingSyncConfig.Extensions.ToDeviceExtension,
        to_token: StreamToken,
    ) -> Optional[SlidingSyncResult.Extensions.ToDeviceExtension]:
        """Handle to-device extension (MSC3885)

        Args:
            sync_config: Sync configuration
            to_device_request: The to-device extension from the request
            to_token: The point in the stream to sync up to.
        """
        user_id = sync_config.user.to_string()
        device_id = sync_config.requester.device_id

        # Skip if the extension is not enabled
        if not to_device_request.enabled:
            return None

        # Check that this request has a valid device ID (not all requests have
        # to belong to a device, and so device_id is None)
        if device_id is None:
            return SlidingSyncResult.Extensions.ToDeviceExtension(
                next_batch=f"{to_token.to_device_key}",
                events=[],
            )

        since_stream_id = 0
        if to_device_request.since is not None:
            # We've already validated this is an int.
            since_stream_id = int(to_device_request.since)

            if to_token.to_device_key < since_stream_id:
                # The since token is ahead of our current token, so we return an
                # empty response.
                logger.warning(
                    "Got to-device.since from the future. since token: %r is ahead of our current to_device stream position: %r",
                    since_stream_id,
                    to_token.to_device_key,
                )
                return SlidingSyncResult.Extensions.ToDeviceExtension(
                    next_batch=to_device_request.since,
                    events=[],
                )

            # Delete everything before the given since token, as we know the
            # device must have received them.
            deleted = await self.store.delete_messages_for_device(
                user_id=user_id,
                device_id=device_id,
                up_to_stream_id=since_stream_id,
            )

            logger.debug(
                "Deleted %d to-device messages up to %d for %s",
                deleted,
                since_stream_id,
                user_id,
            )

        messages, stream_id = await self.store.get_messages_for_device(
            user_id=user_id,
            device_id=device_id,
            from_stream_id=since_stream_id,
            to_stream_id=to_token.to_device_key,
            limit=min(to_device_request.limit, 100),  # Limit to at most 100 events
        )

        return SlidingSyncResult.Extensions.ToDeviceExtension(
            next_batch=f"{stream_id}",
            events=messages,
        )

    @trace
    async def get_e2ee_extension_response(
        self,
        sync_config: SlidingSyncConfig,
        e2ee_request: SlidingSyncConfig.Extensions.E2eeExtension,
        to_token: StreamToken,
        from_token: Optional[SlidingSyncStreamToken],
    ) -> Optional[SlidingSyncResult.Extensions.E2eeExtension]:
        """Handle E2EE device extension (MSC3884)

        Args:
            sync_config: Sync configuration
            e2ee_request: The e2ee extension from the request
            to_token: The point in the stream to sync up to.
            from_token: The point in the stream to sync from.
        """
        user_id = sync_config.user.to_string()
        device_id = sync_config.requester.device_id

        # Skip if the extension is not enabled
        if not e2ee_request.enabled:
            return None

        device_list_updates: Optional[DeviceListUpdates] = None
        if from_token is not None:
            # TODO: This should take into account the `from_token` and `to_token`
            device_list_updates = await self.device_handler.get_user_ids_changed(
                user_id=user_id,
                from_token=from_token.stream_token,
            )

        device_one_time_keys_count: Mapping[str, int] = {}
        device_unused_fallback_key_types: Sequence[str] = []
        if device_id:
            # TODO: We should have a way to let clients differentiate between the states of:
            #   * no change in OTK count since the provided since token
            #   * the server has zero OTKs left for this device
            #  Spec issue: https://github.com/matrix-org/matrix-doc/issues/3298
            device_one_time_keys_count = await self.store.count_e2e_one_time_keys(
                user_id, device_id
            )
            device_unused_fallback_key_types = (
                await self.store.get_e2e_unused_fallback_key_types(user_id, device_id)
            )

        return SlidingSyncResult.Extensions.E2eeExtension(
            device_list_updates=device_list_updates,
            device_one_time_keys_count=device_one_time_keys_count,
            device_unused_fallback_key_types=device_unused_fallback_key_types,
        )

    @trace
    async def get_account_data_extension_response(
        self,
        sync_config: SlidingSyncConfig,
        actual_lists: Dict[str, SlidingSyncResult.SlidingWindowList],
        actual_room_ids: Set[str],
        account_data_request: SlidingSyncConfig.Extensions.AccountDataExtension,
        to_token: StreamToken,
        from_token: Optional[SlidingSyncStreamToken],
    ) -> Optional[SlidingSyncResult.Extensions.AccountDataExtension]:
        """Handle Account Data extension (MSC3959)

        Args:
            sync_config: Sync configuration
            actual_lists: Sliding window API. A map of list key to list results in the
                Sliding Sync response.
            actual_room_ids: The actual room IDs in the the Sliding Sync response.
            account_data_request: The account_data extension from the request
            to_token: The point in the stream to sync up to.
            from_token: The point in the stream to sync from.
        """
        user_id = sync_config.user.to_string()

        # Skip if the extension is not enabled
        if not account_data_request.enabled:
            return None

        global_account_data_map: Mapping[str, JsonMapping] = {}
        if from_token is not None:
            # TODO: This should take into account the `from_token` and `to_token`
            global_account_data_map = (
                await self.store.get_updated_global_account_data_for_user(
                    user_id, from_token.stream_token.account_data_key
                )
            )

            have_push_rules_changed = await self.store.have_push_rules_changed_for_user(
                user_id, from_token.stream_token.push_rules_key
            )
            if have_push_rules_changed:
                global_account_data_map = dict(global_account_data_map)
                # TODO: This should take into account the `from_token` and `to_token`
                global_account_data_map[AccountDataTypes.PUSH_RULES] = (
                    await self.push_rules_handler.push_rules_for_user(sync_config.user)
                )
        else:
            # TODO: This should take into account the `to_token`
            all_global_account_data = await self.store.get_global_account_data_for_user(
                user_id
            )

            global_account_data_map = dict(all_global_account_data)
            # TODO: This should take into account the  `to_token`
            global_account_data_map[AccountDataTypes.PUSH_RULES] = (
                await self.push_rules_handler.push_rules_for_user(sync_config.user)
            )

        # Fetch room account data
        account_data_by_room_map: Mapping[str, Mapping[str, JsonMapping]] = {}
        relevant_room_ids = self.find_relevant_room_ids_for_extension(
            requested_lists=account_data_request.lists,
            requested_room_ids=account_data_request.rooms,
            actual_lists=actual_lists,
            actual_room_ids=actual_room_ids,
        )
        if len(relevant_room_ids) > 0:
            if from_token is not None:
                # TODO: This should take into account the `from_token` and `to_token`
                account_data_by_room_map = (
                    await self.store.get_updated_room_account_data_for_user(
                        user_id, from_token.stream_token.account_data_key
                    )
                )
            else:
                # TODO: This should take into account the `to_token`
                account_data_by_room_map = (
                    await self.store.get_room_account_data_for_user(user_id)
                )

        # Filter down to the relevant rooms
        account_data_by_room_map = {
            room_id: account_data_map
            for room_id, account_data_map in account_data_by_room_map.items()
            if room_id in relevant_room_ids
        }

        return SlidingSyncResult.Extensions.AccountDataExtension(
            global_account_data_map=global_account_data_map,
            account_data_by_room_map=account_data_by_room_map,
        )

    async def get_receipts_extension_response(
        self,
        sync_config: SlidingSyncConfig,
        actual_lists: Dict[str, SlidingSyncResult.SlidingWindowList],
        actual_room_ids: Set[str],
        actual_room_response_map: Dict[str, SlidingSyncResult.RoomResult],
        receipts_request: SlidingSyncConfig.Extensions.ReceiptsExtension,
        to_token: StreamToken,
        from_token: Optional[SlidingSyncStreamToken],
    ) -> Optional[SlidingSyncResult.Extensions.ReceiptsExtension]:
        """Handle Receipts extension (MSC3960)

        Args:
            sync_config: Sync configuration
            actual_lists: Sliding window API. A map of list key to list results in the
                Sliding Sync response.
            actual_room_ids: The actual room IDs in the the Sliding Sync response.
            actual_room_response_map: A map of room ID to room results in the the
                Sliding Sync response.
            account_data_request: The account_data extension from the request
            to_token: The point in the stream to sync up to.
            from_token: The point in the stream to sync from.
        """
        # Skip if the extension is not enabled
        if not receipts_request.enabled:
            return None

        relevant_room_ids = self.find_relevant_room_ids_for_extension(
            requested_lists=receipts_request.lists,
            requested_room_ids=receipts_request.rooms,
            actual_lists=actual_lists,
            actual_room_ids=actual_room_ids,
        )

        room_id_to_receipt_map: Dict[str, JsonMapping] = {}
        if len(relevant_room_ids) > 0:
            receipt_source = self.event_sources.sources.receipt
            receipts, _ = await receipt_source.get_new_events(
                user=sync_config.user,
                from_key=(
                    from_token.stream_token.receipt_key
                    if from_token
                    else MultiWriterStreamToken(stream=0)
                ),
                to_key=to_token.receipt_key,
                # This is a dummy value and isn't used in the function
                limit=0,
                room_ids=relevant_room_ids,
                is_guest=False,
            )

            for receipt in receipts:
                # These fields should exist for every receipt
                room_id = receipt["room_id"]
                type = receipt["type"]
                content = receipt["content"]

                room_result = actual_room_response_map.get(room_id)
                if room_result is not None:
                    if room_result.initial:
                        # TODO: In the future, it would be good to fetch less receipts
                        # out of the database in the first place but we would need to
                        # add a new `event_id` index to `receipts_linearized`.
                        relevant_event_ids = [
                            event.event_id for event in room_result.timeline_events
                        ]

                        assert isinstance(content, dict)
                        content = {
                            event_id: content_value
                            for event_id, content_value in content.items()
                            if event_id in relevant_event_ids
                        }

                room_id_to_receipt_map[room_id] = {"type": type, "content": content}

        return SlidingSyncResult.Extensions.ReceiptsExtension(
            room_id_to_receipt_map=room_id_to_receipt_map,
        )


class HaveSentRoomFlag(Enum):
    """Flag for whether we have sent the room down a sliding sync connection.

    The valid state changes here are:
        NEVER -> LIVE
        LIVE -> PREVIOUSLY
        PREVIOUSLY -> LIVE
    """

    # The room has never been sent down (or we have forgotten we have sent it
    # down).
    NEVER = 1

    # We have previously sent the room down, but there are updates that we
    # haven't sent down.
    PREVIOUSLY = 2

    # We have sent the room down and the client has received all updates.
    LIVE = 3


@attr.s(auto_attribs=True, slots=True, frozen=True)
class HaveSentRoom:
    """Whether we have sent the room down a sliding sync connection.

    Attributes:
        status: Flag of if we have or haven't sent down the room
        last_token: If the flag is `PREVIOUSLY` then this is non-null and
            contains the last stream token of the last updates we sent down
            the room, i.e. we still need to send everything since then to the
            client.
    """

    status: HaveSentRoomFlag
    last_token: Optional[RoomStreamToken]

    @staticmethod
    def previously(last_token: RoomStreamToken) -> "HaveSentRoom":
        """Constructor for `PREVIOUSLY` flag."""
        return HaveSentRoom(HaveSentRoomFlag.PREVIOUSLY, last_token)


HAVE_SENT_ROOM_NEVER = HaveSentRoom(HaveSentRoomFlag.NEVER, None)
HAVE_SENT_ROOM_LIVE = HaveSentRoom(HaveSentRoomFlag.LIVE, None)


@attr.s(auto_attribs=True)
class SlidingSyncConnectionStore:
    """In-memory store of per-connection state, including what rooms we have
    previously sent down a sliding sync connection.

    Note: This is NOT safe to run in a worker setup because connection positions will
    point to different sets of rooms on different workers. e.g. for the same connection,
    a connection position of 5 might have totally different states on worker A and
    worker B.

    One complication that we need to deal with here is needing to handle requests being
    resent, i.e. if we sent down a room in a response that the client received, we must
    consider the room *not* sent when we get the request again.

    This is handled by using an integer "token", which is returned to the client
    as part of the sync token. For each connection we store a mapping from
    tokens to the room states, and create a new entry when we send down new
    rooms.

    Note that for any given sliding sync connection we will only store a maximum
    of two different tokens: the previous token from the request and a new token
    sent in the response. When we receive a request with a given token, we then
    clear out all other entries with a different token.

    Attributes:
        _connections: Mapping from `(user_id, conn_id)` to mapping of `token`
            to mapping of room ID to `HaveSentRoom`.
    """

    # `(user_id, conn_id)` -> `token` -> `room_id` -> `HaveSentRoom`
    _connections: Dict[Tuple[str, str], Dict[int, Dict[str, HaveSentRoom]]] = (
        attr.Factory(dict)
    )

    async def have_sent_room(
        self, sync_config: SlidingSyncConfig, connection_token: int, room_id: str
    ) -> HaveSentRoom:
        """For the given user_id/conn_id/token, return whether we have
        previously sent the room down
        """

        conn_key = self._get_connection_key(sync_config)
        sync_statuses = self._connections.setdefault(conn_key, {})
        room_status = sync_statuses.get(connection_token, {}).get(
            room_id, HAVE_SENT_ROOM_NEVER
        )

        return room_status

    async def record_rooms(
        self,
        sync_config: SlidingSyncConfig,
        from_token: Optional[SlidingSyncStreamToken],
        *,
        sent_room_ids: StrCollection,
        unsent_room_ids: StrCollection,
    ) -> int:
        """Record which rooms we have/haven't sent down in a new response

        Attributes:
            sync_config
            from_token: The since token from the request, if any
            sent_room_ids: The set of room IDs that we have sent down as
                part of this request (only needs to be ones we didn't
                previously sent down).
            unsent_room_ids: The set of room IDs that have had updates
                since the `from_token`, but which were not included in
                this request
        """
        prev_connection_token = 0
        if from_token is not None:
            prev_connection_token = from_token.connection_position

        # If there are no changes then this is a noop.
        if not sent_room_ids and not unsent_room_ids:
            return prev_connection_token

        conn_key = self._get_connection_key(sync_config)
        sync_statuses = self._connections.setdefault(conn_key, {})

        # Generate a new token, removing any existing entries in that token
        # (which can happen if requests get resent).
        new_store_token = prev_connection_token + 1
        sync_statuses.pop(new_store_token, None)

        # Copy over and update the room mappings.
        new_room_statuses = dict(sync_statuses.get(prev_connection_token, {}))

        # Whether we have updated the `new_room_statuses`, if we don't by the
        # end we can treat this as a noop.
        have_updated = False
        for room_id in sent_room_ids:
            new_room_statuses[room_id] = HAVE_SENT_ROOM_LIVE
            have_updated = True

        # Whether we add/update the entries for unsent rooms depends on the
        # existing entry:
        #   - LIVE: We have previously sent down everything up to
        #     `last_room_token, so we update the entry to be `PREVIOUSLY` with
        #     `last_room_token`.
        #   - PREVIOUSLY: We have previously sent down everything up to *a*
        #     given token, so we don't need to update the entry.
        #   - NEVER: We have never previously sent down the room, and we haven't
        #     sent anything down this time either so we leave it as NEVER.

        # Work out the new state for unsent rooms that were `LIVE`.
        if from_token:
            new_unsent_state = HaveSentRoom.previously(from_token.stream_token.room_key)
        else:
            new_unsent_state = HAVE_SENT_ROOM_NEVER

        for room_id in unsent_room_ids:
            prev_state = new_room_statuses.get(room_id)
            if prev_state is not None and prev_state.status == HaveSentRoomFlag.LIVE:
                new_room_statuses[room_id] = new_unsent_state
                have_updated = True

        if not have_updated:
            return prev_connection_token

        sync_statuses[new_store_token] = new_room_statuses

        return new_store_token

    async def mark_token_seen(
        self,
        sync_config: SlidingSyncConfig,
        from_token: Optional[SlidingSyncStreamToken],
    ) -> None:
        """We have received a request with the given token, so we can clear out
        any other tokens associated with the connection.

        If there is no from token then we have started afresh, and so we delete
        all tokens associated with the device.
        """
        # Clear out any tokens for the connection that doesn't match the one
        # from the request.

        conn_key = self._get_connection_key(sync_config)
        sync_statuses = self._connections.pop(conn_key, {})
        if from_token is None:
            return

        sync_statuses = {
            connection_token: room_statuses
            for connection_token, room_statuses in sync_statuses.items()
            if connection_token == from_token.connection_position
        }
        if sync_statuses:
            self._connections[conn_key] = sync_statuses

    @staticmethod
    def _get_connection_key(sync_config: SlidingSyncConfig) -> Tuple[str, str]:
        """Return a unique identifier for this connection.

        The first part is simply the user ID.

        The second part is generally a combination of device ID and conn_id.
        However, both these two are optional (e.g. puppet access tokens don't
        have device IDs), so this handles those edge cases.

        We use this over the raw `conn_id` to avoid clashes between different
        clients that use the same `conn_id`. Imagine a user uses a web client
        that uses `conn_id: main_sync_loop` and an Android client that also has
        a `conn_id: main_sync_loop`.
        """

        user_id = sync_config.user.to_string()

        # Only one sliding sync connection is allowed per given conn_id (empty
        # or not).
        conn_id = sync_config.conn_id or ""

        if sync_config.requester.device_id:
            return (user_id, f"D/{sync_config.requester.device_id}/{conn_id}")

        if sync_config.requester.access_token_id:
            # If we don't have a device, then the access token ID should be a
            # stable ID.
            return (user_id, f"A/{sync_config.requester.access_token_id}/{conn_id}")

        # If we have neither then its likely an AS or some weird token. Either
        # way we can just fail here.
        raise Exception("Cannot use sliding sync with access token type")<|MERGE_RESOLUTION|>--- conflicted
+++ resolved
@@ -62,11 +62,8 @@
     DeviceListUpdates,
     JsonDict,
     JsonMapping,
-<<<<<<< HEAD
+    MultiWriterStreamToken,
     MutableStateMap,
-=======
-    MultiWriterStreamToken,
->>>>>>> b221f0b8
     PersistedEventPosition,
     Requester,
     RoomStreamToken,
@@ -1195,7 +1192,6 @@
 
         # return None
 
-<<<<<<< HEAD
     async def _bulk_get_stripped_state_for_rooms_from_sync_room_map(
         self,
         room_ids: StrCollection,
@@ -1455,9 +1451,7 @@
 
         return room_id_to_content
 
-=======
     @trace
->>>>>>> b221f0b8
     async def filter_rooms(
         self,
         user: UserID,
