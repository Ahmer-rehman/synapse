--- conflicted
+++ resolved
@@ -919,14 +919,11 @@
         """
         # mark_failed_as_stale is not sent. Ensure this doesn't break expectations.
         assert mark_failed_as_stale
-<<<<<<< HEAD
-=======
 
         if not user_ids:
             # Shortcut empty requests
             return {}
 
->>>>>>> f417fb84
         try:
             return await self._multi_user_device_resync_client(user_ids=user_ids)
         except SynapseError as err:
@@ -1260,11 +1257,8 @@
             - A dict with device info as under the "devices" in the result of this
               request:
               https://matrix.org/docs/spec/server_server/r0.1.2#get-matrix-federation-v1-user-devices-userid
-<<<<<<< HEAD
-=======
               None when we weren't able to fetch the device info for some reason,
               e.g. due to a connection problem.
->>>>>>> f417fb84
             - True iff the resync failed and the device list should be marked as stale.
         """
         logger.debug("Attempting to resync the device list for %s", user_id)
