# Copyright 2014-2021 The Matrix.org Foundation C.I.C.
# Copyright 2020 Sorunome
#
# Licensed under the Apache License, Version 2.0 (the "License");
# you may not use this file except in compliance with the License.
# You may obtain a copy of the License at
#
#     http://www.apache.org/licenses/LICENSE-2.0
#
# Unless required by applicable law or agreed to in writing, software
# distributed under the License is distributed on an "AS IS" BASIS,
# WITHOUT WARRANTIES OR CONDITIONS OF ANY KIND, either express or implied.
# See the License for the specific language governing permissions and
# limitations under the License.

"""Contains handlers for federation events."""

import itertools
import logging
from http import HTTPStatus
from typing import TYPE_CHECKING, Dict, Iterable, List, Optional, Tuple, Union

from signedjson.key import decode_verify_key_bytes
from signedjson.sign import verify_signed_json
from unpaddedbase64 import decode_base64

from twisted.internet import defer

from synapse import event_auth
from synapse.api.constants import EventTypes, Membership, RejectedReason
from synapse.api.errors import (
    AuthError,
    CodeMessageException,
    Codes,
    FederationDeniedError,
    HttpResponseException,
    NotFoundError,
    RequestSendFailed,
    SynapseError,
)
from synapse.api.room_versions import KNOWN_ROOM_VERSIONS, RoomVersion, RoomVersions
from synapse.crypto.event_signing import compute_event_signature
from synapse.events import EventBase
from synapse.events.snapshot import EventContext
from synapse.events.validator import EventValidator
from synapse.federation.federation_client import InvalidResponseError
from synapse.handlers._base import BaseHandler
from synapse.http.servlet import assert_params_in_dict
from synapse.logging.context import (
    make_deferred_yieldable,
    nested_logging_context,
    preserve_fn,
    run_in_background,
)
from synapse.logging.opentracing import start_active_span
from synapse.logging.utils import log_function
from synapse.replication.http.federation import (
    ReplicationCleanRoomRestServlet,
    ReplicationStoreRoomOnOutlierMembershipRestServlet,
)
from synapse.storage.databases.main.events_worker import EventRedactBehaviour
from synapse.types import JsonDict, StateMap, get_domain_from_id
from synapse.util.async_helpers import Linearizer
from synapse.util.retryutils import NotRetryingDestination
from synapse.visibility import filter_events_for_server

if TYPE_CHECKING:
    from synapse.server import HomeServer

logger = logging.getLogger(__name__)


class FederationHandler(BaseHandler):
    """Handles general incoming federation requests

    Incoming events are *not* handled here, for which see FederationEventHandler.
    """

    def __init__(self, hs: "HomeServer"):
        super().__init__(hs)

        self.hs = hs

        self.store = hs.get_datastore()
        self.storage = hs.get_storage()
        self.state_store = self.storage.state
        self.federation_client = hs.get_federation_client()
        self.state_handler = hs.get_state_handler()
        self.server_name = hs.hostname
        self.keyring = hs.get_keyring()
        self.is_mine_id = hs.is_mine_id
        self.spam_checker = hs.get_spam_checker()
        self.event_creation_handler = hs.get_event_creation_handler()
        self._event_auth_handler = hs.get_event_auth_handler()
        self._server_notices_mxid = hs.config.server_notices_mxid
        self.config = hs.config
        self.http_client = hs.get_proxied_blacklisted_http_client()
        self._replication = hs.get_replication_data_handler()
        self._federation_event_handler = hs.get_federation_event_handler()

        self._clean_room_for_join_client = ReplicationCleanRoomRestServlet.make_client(
            hs
        )

        if hs.config.worker_app:
            self._maybe_store_room_on_outlier_membership = (
                ReplicationStoreRoomOnOutlierMembershipRestServlet.make_client(hs)
            )
        else:
            self._maybe_store_room_on_outlier_membership = (
                self.store.maybe_store_room_on_outlier_membership
            )

        self._room_backfill = Linearizer("room_backfill")

        self.third_party_event_rules = hs.get_third_party_event_rules()

    async def maybe_backfill(
        self, room_id: str, current_depth: int, limit: int
    ) -> bool:
        """Checks the database to see if we should backfill before paginating,
        and if so do.

        Args:
            room_id
            current_depth: The depth from which we're paginating from. This is
                used to decide if we should backfill and what extremities to
                use.
            limit: The number of events that the pagination request will
                return. This is used as part of the heuristic to decide if we
                should back paginate.
        """
        with (await self._room_backfill.queue(room_id)):
            return await self._maybe_backfill_inner(room_id, current_depth, limit)

    async def _maybe_backfill_inner(
        self, room_id: str, current_depth: int, limit: int
    ) -> bool:
        oldest_events_with_depth = (
            await self.store.get_oldest_event_ids_with_depth_in_room(room_id)
        )
        insertion_events_to_be_backfilled = (
            await self.store.get_insertion_event_backwards_extremities_in_room(room_id)
        )
        logger.debug(
            "_maybe_backfill_inner: extremities oldest_events_with_depth=%s insertion_events_to_be_backfilled=%s",
            oldest_events_with_depth,
            insertion_events_to_be_backfilled,
        )

        if not oldest_events_with_depth and not insertion_events_to_be_backfilled:
            logger.debug("Not backfilling as no extremeties found.")
            return False

        # We only want to paginate if we can actually see the events we'll get,
        # as otherwise we'll just spend a lot of resources to get redacted
        # events.
        #
        # We do this by filtering all the backwards extremities and seeing if
        # any remain. Given we don't have the extremity events themselves, we
        # need to actually check the events that reference them.
        #
        # *Note*: the spec wants us to keep backfilling until we reach the start
        # of the room in case we are allowed to see some of the history. However
        # in practice that causes more issues than its worth, as a) its
        # relatively rare for there to be any visible history and b) even when
        # there is its often sufficiently long ago that clients would stop
        # attempting to paginate before backfill reached the visible history.
        #
        # TODO: If we do do a backfill then we should filter the backwards
        #   extremities to only include those that point to visible portions of
        #   history.
        #
        # TODO: Correctly handle the case where we are allowed to see the
        #   forward event but not the backward extremity, e.g. in the case of
        #   initial join of the server where we are allowed to see the join
        #   event but not anything before it. This would require looking at the
        #   state *before* the event, ignoring the special casing certain event
        #   types have.

        forward_event_ids = await self.store.get_successor_events(
            list(oldest_events_with_depth)
        )

        extremities_events = await self.store.get_events(
            forward_event_ids,
            redact_behaviour=EventRedactBehaviour.AS_IS,
            get_prev_content=False,
        )

        # We set `check_history_visibility_only` as we might otherwise get false
        # positives from users having been erased.
        filtered_extremities = await filter_events_for_server(
            self.storage,
            self.server_name,
            list(extremities_events.values()),
            redact=False,
            check_history_visibility_only=True,
        )
        logger.debug(
            "_maybe_backfill_inner: filtered_extremities %s", filtered_extremities
        )

        if not filtered_extremities and not insertion_events_to_be_backfilled:
            return False

        extremities = {
            **oldest_events_with_depth,
            # TODO: insertion_events_to_be_backfilled is currently skipping the filtered_extremities checks
            **insertion_events_to_be_backfilled,
        }

        # Check if we reached a point where we should start backfilling.
        sorted_extremeties_tuple = sorted(extremities.items(), key=lambda e: -int(e[1]))
        max_depth = sorted_extremeties_tuple[0][1]

        # If we're approaching an extremity we trigger a backfill, otherwise we
        # no-op.
        #
        # We chose twice the limit here as then clients paginating backwards
        # will send pagination requests that trigger backfill at least twice
        # using the most recent extremity before it gets removed (see below). We
        # chose more than one times the limit in case of failure, but choosing a
        # much larger factor will result in triggering a backfill request much
        # earlier than necessary.
        if current_depth - 2 * limit > max_depth:
            logger.debug(
                "Not backfilling as we don't need to. %d < %d - 2 * %d",
                max_depth,
                current_depth,
                limit,
            )
            return False

        logger.debug(
            "room_id: %s, backfill: current_depth: %s, max_depth: %s, extrems: %s",
            room_id,
            current_depth,
            max_depth,
            sorted_extremeties_tuple,
        )

        # We ignore extremities that have a greater depth than our current depth
        # as:
        #    1. we don't really care about getting events that have happened
        #       before our current position; and
        #    2. we have likely previously tried and failed to backfill from that
        #       extremity, so to avoid getting "stuck" requesting the same
        #       backfill repeatedly we drop those extremities.
        filtered_sorted_extremeties_tuple = [
            t for t in sorted_extremeties_tuple if int(t[1]) <= current_depth
        ]

        # However, we need to check that the filtered extremities are non-empty.
        # If they are empty then either we can a) bail or b) still attempt to
        # backill. We opt to try backfilling anyway just in case we do get
        # relevant events.
        if filtered_sorted_extremeties_tuple:
            sorted_extremeties_tuple = filtered_sorted_extremeties_tuple

        # We don't want to specify too many extremities as it causes the backfill
        # request URI to be too long.
        extremities = dict(sorted_extremeties_tuple[:5])

        # Now we need to decide which hosts to hit first.

        # First we try hosts that are already in the room
        # TODO: HEURISTIC ALERT.

        curr_state = await self.state_handler.get_current_state(room_id)

        def get_domains_from_state(state: StateMap[EventBase]) -> List[Tuple[str, int]]:
            """Get joined domains from state

            Args:
                state: State map from type/state key to event.

            Returns:
                Returns a list of servers with the lowest depth of their joins.
                 Sorted by lowest depth first.
            """
            joined_users = [
                (state_key, int(event.depth))
                for (e_type, state_key), event in state.items()
                if e_type == EventTypes.Member and event.membership == Membership.JOIN
            ]

            joined_domains: Dict[str, int] = {}
            for u, d in joined_users:
                try:
                    dom = get_domain_from_id(u)
                    old_d = joined_domains.get(dom)
                    if old_d:
                        joined_domains[dom] = min(d, old_d)
                    else:
                        joined_domains[dom] = d
                except Exception:
                    pass

            return sorted(joined_domains.items(), key=lambda d: d[1])

        curr_domains = get_domains_from_state(curr_state)

        likely_domains = [
            domain for domain, depth in curr_domains if domain != self.server_name
        ]

        async def try_backfill(domains: List[str]) -> bool:
            # TODO: Should we try multiple of these at a time?
            for dom in domains:
                try:
                    await self._federation_event_handler.backfill(
                        dom, room_id, limit=100, extremities=extremities
                    )
                    # If this succeeded then we probably already have the
                    # appropriate stuff.
                    # TODO: We can probably do something more intelligent here.
                    return True
                except (SynapseError, InvalidResponseError) as e:
                    logger.info("Failed to backfill from %s because %s", dom, e)
                    continue
                except HttpResponseException as e:
                    if 400 <= e.code < 500:
                        raise e.to_synapse_error()

                    logger.info("Failed to backfill from %s because %s", dom, e)
                    continue
                except CodeMessageException as e:
                    if 400 <= e.code < 500:
                        raise

                    logger.info("Failed to backfill from %s because %s", dom, e)
                    continue
                except NotRetryingDestination as e:
                    logger.info(str(e))
                    continue
                except RequestSendFailed as e:
                    logger.info("Failed to get backfill from %s because %s", dom, e)
                    continue
                except FederationDeniedError as e:
                    logger.info(e)
                    continue
                except Exception as e:
                    logger.exception("Failed to backfill from %s because %s", dom, e)
                    continue

            return False

        success = await try_backfill(likely_domains)
        if success:
            return True

        # Huh, well *those* domains didn't work out. Lets try some domains
        # from the time.

        tried_domains = set(likely_domains)
        tried_domains.add(self.server_name)

        event_ids = list(extremities.keys())

        logger.debug("calling resolve_state_groups in _maybe_backfill")
        resolve = preserve_fn(self.state_handler.resolve_state_groups_for_events)
        states = await make_deferred_yieldable(
            defer.gatherResults(
                [resolve(room_id, [e]) for e in event_ids], consumeErrors=True
            )
        )

        # dict[str, dict[tuple, str]], a map from event_id to state map of
        # event_ids.
        states = dict(zip(event_ids, [s.state for s in states]))

        state_map = await self.store.get_events(
            [e_id for ids in states.values() for e_id in ids.values()],
            get_prev_content=False,
        )
        states = {
            key: {
                k: state_map[e_id]
                for k, e_id in state_dict.items()
                if e_id in state_map
            }
            for key, state_dict in states.items()
        }

        for e_id, _ in sorted_extremeties_tuple:
            likely_extremeties_domains = get_domains_from_state(states[e_id])

            success = await try_backfill(
                [
                    dom
                    for dom, _ in likely_extremeties_domains
                    if dom not in tried_domains
                ]
            )
            if success:
                return True

            tried_domains.update(dom for dom, _ in likely_extremeties_domains)

        return False

    async def send_invite(self, target_host: str, event: EventBase) -> EventBase:
        """Sends the invite to the remote server for signing.

        Invites must be signed by the invitee's server before distribution.
        """
        try:
            pdu = await self.federation_client.send_invite(
                destination=target_host,
                room_id=event.room_id,
                event_id=event.event_id,
                pdu=event,
            )
        except RequestSendFailed:
            raise SynapseError(502, f"Can't connect to server {target_host}")

        return pdu

    async def on_event_auth(self, event_id: str) -> List[EventBase]:
        event = await self.store.get_event(event_id)
        auth = await self.store.get_auth_chain(
            event.room_id, list(event.auth_event_ids()), include_given=True
        )
        return list(auth)

    async def do_invite_join(
        self, target_hosts: Iterable[str], room_id: str, joinee: str, content: JsonDict
    ) -> Tuple[str, int]:
        """Attempts to join the `joinee` to the room `room_id` via the
        servers contained in `target_hosts`.

        This first triggers a /make_join/ request that returns a partial
        event that we can fill out and sign. This is then sent to the
        remote server via /send_join/ which responds with the state at that
        event and the auth_chains.

        We suspend processing of any received events from this room until we
        have finished processing the join.

        Args:
            target_hosts: List of servers to attempt to join the room with.

            room_id: The ID of the room to join.

            joinee: The User ID of the joining user.

            content: The event content to use for the join event.
        """
        # TODO: We should be able to call this on workers, but the upgrading of
        # room stuff after join currently doesn't work on workers.
        assert self.config.worker.worker_app is None

        logger.debug("Joining %s to %s", joinee, room_id)

        with start_active_span("make_join"):
            origin, event, room_version_obj = await self._make_and_verify_event(
                target_hosts,
                room_id,
                joinee,
                "join",
                content,
                params={"ver": KNOWN_ROOM_VERSIONS},
            )

        # This shouldn't happen, because the RoomMemberHandler has a
        # linearizer lock which only allows one operation per user per room
        # at a time - so this is just paranoia.
        assert room_id not in self._federation_event_handler.room_queues

        self._federation_event_handler.room_queues[room_id] = []

        await self._clean_room_for_join(room_id)

        try:
            # Try the host we successfully got a response to /make_join/
            # request first.
            host_list = list(target_hosts)
            try:
                host_list.remove(origin)
                host_list.insert(0, origin)
            except ValueError:
                pass

            with start_active_span("send_join"):
                ret = await self.federation_client.send_join(
                    host_list, event, room_version_obj
                )

            event = ret.event
            origin = ret.origin
            state = ret.state
            auth_chain = ret.auth_chain
            auth_chain.sort(key=lambda e: e.depth)

            logger.debug("do_invite_join auth_chain: %s", auth_chain)
            logger.debug("do_invite_join state: %s", state)

            logger.debug("do_invite_join event: %s", event)

            # if this is the first time we've joined this room, it's time to add
            # a row to `rooms` with the correct room version. If there's already a
            # row there, we should override it, since it may have been populated
            # based on an invite request which lied about the room version.
            #
            # federation_client.send_join has already checked that the room
            # version in the received create event is the same as room_version_obj,
            # so we can rely on it now.
            #
            await self.store.upsert_room_on_join(
                room_id=room_id,
                room_version=room_version_obj,
                auth_events=auth_chain,
            )

            with start_active_span("_persist_auth_tree"):
                max_stream_id = await self._persist_auth_tree(
                    origin, room_id, auth_chain, state, event, room_version_obj
                )

            # We wait here until this instance has seen the events come down
            # replication (if we're using replication) as the below uses caches.
            await self._replication.wait_for_stream_position(
                self.config.worker.events_shard_config.get_instance(room_id),
                "events",
                max_stream_id,
            )

            # Check whether this room is the result of an upgrade of a room we already know
            # about. If so, migrate over user information
            predecessor = await self.store.get_room_predecessor(room_id)
            if not predecessor or not isinstance(predecessor.get("room_id"), str):
                return event.event_id, max_stream_id
            old_room_id = predecessor["room_id"]
            logger.debug(
                "Found predecessor for %s during remote join: %s", room_id, old_room_id
            )

            # We retrieve the room member handler here as to not cause a cyclic dependency
            member_handler = self.hs.get_room_member_handler()
            await member_handler.transfer_room_state_on_room_upgrade(
                old_room_id, room_id
            )

            logger.debug("Finished joining %s to %s", joinee, room_id)
            return event.event_id, max_stream_id
        finally:
            room_queue = self._federation_event_handler.room_queues[room_id]
            del self._federation_event_handler.room_queues[room_id]

            # we don't need to wait for the queued events to be processed -
            # it's just a best-effort thing at this point. We do want to do
            # them roughly in order, though, otherwise we'll end up making
            # lots of requests for missing prev_events which we do actually
            # have. Hence we fire off the background task, but don't wait for it.

            run_in_background(self._handle_queued_pdus, room_queue)

    @log_function
    async def do_knock(
        self,
        target_hosts: List[str],
        room_id: str,
        knockee: str,
        content: JsonDict,
    ) -> Tuple[str, int]:
        """Sends the knock to the remote server.

        This first triggers a make_knock request that returns a partial
        event that we can fill out and sign. This is then sent to the
        remote server via send_knock.

        Knock events must be signed by the knockee's server before distributing.

        Args:
            target_hosts: A list of hosts that we want to try knocking through.
            room_id: The ID of the room to knock on.
            knockee: The ID of the user who is knocking.
            content: The content of the knock event.

        Returns:
            A tuple of (event ID, stream ID).

        Raises:
            SynapseError: If the chosen remote server returns a 3xx/4xx code.
            RuntimeError: If no servers were reachable.
        """
        logger.debug("Knocking on room %s on behalf of user %s", room_id, knockee)

        # Inform the remote server of the room versions we support
        supported_room_versions = list(KNOWN_ROOM_VERSIONS.keys())

        # Ask the remote server to create a valid knock event for us. Once received,
        # we sign the event
        params: Dict[str, Iterable[str]] = {"ver": supported_room_versions}
        origin, event, event_format_version = await self._make_and_verify_event(
            target_hosts, room_id, knockee, Membership.KNOCK, content, params=params
        )

        # Record the room ID and its version so that we have a record of the room
        await self._maybe_store_room_on_outlier_membership(
            room_id=event.room_id, room_version=event_format_version
        )

        # Initially try the host that we successfully called /make_knock on
        try:
            target_hosts.remove(origin)
            target_hosts.insert(0, origin)
        except ValueError:
            pass

        # Send the signed event back to the room, and potentially receive some
        # further information about the room in the form of partial state events
        stripped_room_state = await self.federation_client.send_knock(
            target_hosts, event
        )

        # Store any stripped room state events in the "unsigned" key of the event.
        # This is a bit of a hack and is cribbing off of invites. Basically we
        # store the room state here and retrieve it again when this event appears
        # in the invitee's sync stream. It is stripped out for all other local users.
        event.unsigned["knock_room_state"] = stripped_room_state["knock_state_events"]

        context = await self.state_handler.compute_event_context(event)
        stream_id = await self._federation_event_handler.persist_events_and_notify(
            event.room_id, [(event, context)]
        )
        return event.event_id, stream_id

    async def _handle_queued_pdus(
        self, room_queue: List[Tuple[EventBase, str]]
    ) -> None:
        """Process PDUs which got queued up while we were busy send_joining.

        Args:
            room_queue: list of PDUs to be processed and the servers that sent them
        """
        for p, origin in room_queue:
            try:
                logger.info(
                    "Processing queued PDU %s which was received while we were joining",
                    p,
                )
                with nested_logging_context(p.event_id):
                    await self._federation_event_handler.on_receive_pdu(origin, p)
            except Exception as e:
                logger.warning(
                    "Error handling queued PDU %s from %s: %s", p.event_id, origin, e
                )

    async def on_make_join_request(
        self, origin: str, room_id: str, user_id: str
    ) -> EventBase:
        """We've received a /make_join/ request, so we create a partial
        join event for the room and return that. We do *not* persist or
        process it until the other server has signed it and sent it back.

        Args:
            origin: The (verified) server name of the requesting server.
            room_id: Room to create join event in
            user_id: The user to create the join for
        """
        if get_domain_from_id(user_id) != origin:
            logger.info(
                "Got /make_join request for user %r from different origin %s, ignoring",
                user_id,
                origin,
            )
            raise SynapseError(403, "User not from origin", Codes.FORBIDDEN)

        # checking the room version will check that we've actually heard of the room
        # (and return a 404 otherwise)
        room_version = await self.store.get_room_version(room_id)

        # now check that we are *still* in the room
        is_in_room = await self._event_auth_handler.check_host_in_room(
            room_id, self.server_name
        )
        if not is_in_room:
            logger.info(
                "Got /make_join request for room %s we are no longer in",
                room_id,
            )
            raise NotFoundError("Not an active room on this server")

        event_content = {"membership": Membership.JOIN}

        # If the current room is using restricted join rules, additional information
        # may need to be included in the event content in order to efficiently
        # validate the event.
        #
        # Note that this requires the /send_join request to come back to the
        # same server.
        if room_version.msc3083_join_rules:
            state_ids = await self.store.get_current_state_ids(room_id)
            if await self._event_auth_handler.has_restricted_join_rules(
                state_ids, room_version
            ):
                prev_member_event_id = state_ids.get((EventTypes.Member, user_id), None)
                # If the user is invited or joined to the room already, then
                # no additional info is needed.
                include_auth_user_id = True
                if prev_member_event_id:
                    prev_member_event = await self.store.get_event(prev_member_event_id)
                    include_auth_user_id = prev_member_event.membership not in (
                        Membership.JOIN,
                        Membership.INVITE,
                    )

                if include_auth_user_id:
                    event_content[
                        "join_authorised_via_users_server"
                    ] = await self._event_auth_handler.get_user_which_could_invite(
                        room_id,
                        state_ids,
                    )

        builder = self.event_builder_factory.new(
            room_version.identifier,
            {
                "type": EventTypes.Member,
                "content": event_content,
                "room_id": room_id,
                "sender": user_id,
                "state_key": user_id,
            },
        )

        try:
            event, context = await self.event_creation_handler.create_new_client_event(
                builder=builder
            )
        except SynapseError as e:
            logger.warning("Failed to create join to %s because %s", room_id, e)
            raise

        # Ensure the user can even join the room.
        await self._federation_event_handler.check_join_restrictions(context, event)

        # The remote hasn't signed it yet, obviously. We'll do the full checks
        # when we get the event back in `on_send_join_request`
        await self._event_auth_handler.check_from_context(
            room_version.identifier, event, context, do_sig_check=False
        )

        return event

    async def on_invite_request(
        self, origin: str, event: EventBase, room_version: RoomVersion
    ) -> EventBase:
        """We've got an invite event. Process and persist it. Sign it.

        Respond with the now signed event.
        """
        if event.state_key is None:
            raise SynapseError(400, "The invite event did not have a state key")

        is_blocked = await self.store.is_room_blocked(event.room_id)
        if is_blocked:
            raise SynapseError(403, "This room has been blocked on this server")

        if self.hs.config.block_non_admin_invites:
            raise SynapseError(403, "This server does not accept room invites")

        if not await self.spam_checker.user_may_invite(
            event.sender, event.state_key, event.room_id
        ):
            raise SynapseError(
                403, "This user is not permitted to send invites to this server/user"
            )

        membership = event.content.get("membership")
        if event.type != EventTypes.Member or membership != Membership.INVITE:
            raise SynapseError(400, "The event was not an m.room.member invite event")

        sender_domain = get_domain_from_id(event.sender)
        if sender_domain != origin:
            raise SynapseError(
                400, "The invite event was not from the server sending it"
            )

        if not self.is_mine_id(event.state_key):
            raise SynapseError(400, "The invite event must be for this server")

        # block any attempts to invite the server notices mxid
        if event.state_key == self._server_notices_mxid:
            raise SynapseError(HTTPStatus.FORBIDDEN, "Cannot invite this user")

        # We retrieve the room member handler here as to not cause a cyclic dependency
        member_handler = self.hs.get_room_member_handler()
        # We don't rate limit based on room ID, as that should be done by
        # sending server.
        await member_handler.ratelimit_invite(None, None, event.state_key)

        # keep a record of the room version, if we don't yet know it.
        # (this may get overwritten if we later get a different room version in a
        # join dance).
        await self._maybe_store_room_on_outlier_membership(
            room_id=event.room_id, room_version=room_version
        )

        event.internal_metadata.outlier = True
        event.internal_metadata.out_of_band_membership = True

        event.signatures.update(
            compute_event_signature(
                room_version,
                event.get_pdu_json(),
                self.hs.hostname,
                self.hs.signing_key,
            )
        )

        context = await self.state_handler.compute_event_context(event)
        await self._federation_event_handler.persist_events_and_notify(
            event.room_id, [(event, context)]
        )

        return event

    async def do_remotely_reject_invite(
        self, target_hosts: Iterable[str], room_id: str, user_id: str, content: JsonDict
    ) -> Tuple[EventBase, int]:
        origin, event, room_version = await self._make_and_verify_event(
            target_hosts, room_id, user_id, "leave", content=content
        )
        # Mark as outlier as we don't have any state for this event; we're not
        # even in the room.
        event.internal_metadata.outlier = True
        event.internal_metadata.out_of_band_membership = True

        # Try the host that we successfully called /make_leave/ on first for
        # the /send_leave/ request.
        host_list = list(target_hosts)
        try:
            host_list.remove(origin)
            host_list.insert(0, origin)
        except ValueError:
            pass

        await self.federation_client.send_leave(host_list, event)

        context = await self.state_handler.compute_event_context(event)
        stream_id = await self._federation_event_handler.persist_events_and_notify(
            event.room_id, [(event, context)]
        )

        return event, stream_id

    async def _make_and_verify_event(
        self,
        target_hosts: Iterable[str],
        room_id: str,
        user_id: str,
        membership: str,
        content: JsonDict,
        params: Optional[Dict[str, Union[str, Iterable[str]]]] = None,
    ) -> Tuple[str, EventBase, RoomVersion]:
        (
            origin,
            event,
            room_version,
        ) = await self.federation_client.make_membership_event(
            target_hosts, room_id, user_id, membership, content, params=params
        )

        logger.debug("Got response to make_%s: %s", membership, event)

        # We should assert some things.
        # FIXME: Do this in a nicer way
        assert event.type == EventTypes.Member
        assert event.user_id == user_id
        assert event.state_key == user_id
        assert event.room_id == room_id
        return origin, event, room_version

    async def on_make_leave_request(
        self, origin: str, room_id: str, user_id: str
    ) -> EventBase:
        """We've received a /make_leave/ request, so we create a partial
        leave event for the room and return that. We do *not* persist or
        process it until the other server has signed it and sent it back.

        Args:
            origin: The (verified) server name of the requesting server.
            room_id: Room to create leave event in
            user_id: The user to create the leave for
        """
        if get_domain_from_id(user_id) != origin:
            logger.info(
                "Got /make_leave request for user %r from different origin %s, ignoring",
                user_id,
                origin,
            )
            raise SynapseError(403, "User not from origin", Codes.FORBIDDEN)

        room_version = await self.store.get_room_version_id(room_id)
        builder = self.event_builder_factory.new(
            room_version,
            {
                "type": EventTypes.Member,
                "content": {"membership": Membership.LEAVE},
                "room_id": room_id,
                "sender": user_id,
                "state_key": user_id,
            },
        )

        event, context = await self.event_creation_handler.create_new_client_event(
            builder=builder
        )

        try:
            # The remote hasn't signed it yet, obviously. We'll do the full checks
            # when we get the event back in `on_send_leave_request`
            await self._event_auth_handler.check_from_context(
                room_version, event, context, do_sig_check=False
            )
        except AuthError as e:
            logger.warning("Failed to create new leave %r because %s", event, e)
            raise e

        return event

    @log_function
    async def on_make_knock_request(
        self, origin: str, room_id: str, user_id: str
    ) -> EventBase:
        """We've received a make_knock request, so we create a partial
        knock event for the room and return that. We do *not* persist or
        process it until the other server has signed it and sent it back.

        Args:
            origin: The (verified) server name of the requesting server.
            room_id: The room to create the knock event in.
            user_id: The user to create the knock for.

        Returns:
            The partial knock event.
        """
        if get_domain_from_id(user_id) != origin:
            logger.info(
                "Get /make_knock request for user %r from different origin %s, ignoring",
                user_id,
                origin,
            )
            raise SynapseError(403, "User not from origin", Codes.FORBIDDEN)

        room_version = await self.store.get_room_version_id(room_id)

        builder = self.event_builder_factory.new(
            room_version,
            {
                "type": EventTypes.Member,
                "content": {"membership": Membership.KNOCK},
                "room_id": room_id,
                "sender": user_id,
                "state_key": user_id,
            },
        )

        event, context = await self.event_creation_handler.create_new_client_event(
            builder=builder
        )

        event_allowed, _ = await self.third_party_event_rules.check_event_allowed(
            event, context
        )
        if not event_allowed:
            logger.warning("Creation of knock %s forbidden by third-party rules", event)
            raise SynapseError(
                403, "This event is not allowed in this context", Codes.FORBIDDEN
            )

        try:
            # The remote hasn't signed it yet, obviously. We'll do the full checks
            # when we get the event back in `on_send_knock_request`
            await self._event_auth_handler.check_from_context(
                room_version, event, context, do_sig_check=False
            )
        except AuthError as e:
            logger.warning("Failed to create new knock %r because %s", event, e)
            raise e

        return event

    async def get_state_for_pdu(self, room_id: str, event_id: str) -> List[EventBase]:
        """Returns the state at the event. i.e. not including said event."""

        event = await self.store.get_event(event_id, check_room_id=room_id)

        state_groups = await self.state_store.get_state_groups(room_id, [event_id])

        if state_groups:
            _, state = list(state_groups.items()).pop()
            results = {(e.type, e.state_key): e for e in state}

            if event.is_state():
                # Get previous state
                if "replaces_state" in event.unsigned:
                    prev_id = event.unsigned["replaces_state"]
                    if prev_id != event.event_id:
                        prev_event = await self.store.get_event(prev_id)
                        results[(event.type, event.state_key)] = prev_event
                else:
                    del results[(event.type, event.state_key)]

            res = list(results.values())
            return res
        else:
            return []

    async def get_state_ids_for_pdu(self, room_id: str, event_id: str) -> List[str]:
        """Returns the state at the event. i.e. not including said event."""
        event = await self.store.get_event(event_id, check_room_id=room_id)

        state_groups = await self.state_store.get_state_groups_ids(room_id, [event_id])

        if state_groups:
            _, state = list(state_groups.items()).pop()
            results = state

            if event.is_state():
                # Get previous state
                if "replaces_state" in event.unsigned:
                    prev_id = event.unsigned["replaces_state"]
                    if prev_id != event.event_id:
                        results[(event.type, event.state_key)] = prev_id
                else:
                    results.pop((event.type, event.state_key), None)

            return list(results.values())
        else:
            return []

    @log_function
    async def on_backfill_request(
        self, origin: str, room_id: str, pdu_list: List[str], limit: int
    ) -> List[EventBase]:
        in_room = await self._event_auth_handler.check_host_in_room(room_id, origin)
        if not in_room:
            raise AuthError(403, "Host not in room.")

        # Synapse asks for 100 events per backfill request. Do not allow more.
        limit = min(limit, 100)

        events = await self.store.get_backfill_events(room_id, pdu_list, limit)

        events = await filter_events_for_server(self.storage, origin, events)

        return events

    @log_function
    async def get_persisted_pdu(
        self, origin: str, event_id: str
    ) -> Optional[EventBase]:
        """Get an event from the database for the given server.

        Args:
            origin: hostname of server which is requesting the event; we
               will check that the server is allowed to see it.
            event_id: id of the event being requested

        Returns:
            None if we know nothing about the event; otherwise the (possibly-redacted) event.

        Raises:
            AuthError if the server is not currently in the room
        """
        event = await self.store.get_event(
            event_id, allow_none=True, allow_rejected=True
        )

        if event:
            in_room = await self._event_auth_handler.check_host_in_room(
                event.room_id, origin
            )
            if not in_room:
                raise AuthError(403, "Host not in room.")

            events = await filter_events_for_server(self.storage, origin, [event])
            event = events[0]
            return event
        else:
            return None

    async def _persist_auth_tree(
        self,
        origin: str,
        room_id: str,
        auth_events: List[EventBase],
        state: List[EventBase],
        event: EventBase,
        room_version: RoomVersion,
    ) -> int:
        """Checks the auth chain is valid (and passes auth checks) for the
        state and event. Then persists the auth chain and state atomically.
        Persists the event separately. Notifies about the persisted events
        where appropriate.

        Will attempt to fetch missing auth events.

        Args:
            origin: Where the events came from
            room_id,
            auth_events
            state
            event
            room_version: The room version we expect this room to have, and
                will raise if it doesn't match the version in the create event.
        """
        events_to_context = {}
        for e in itertools.chain(auth_events, state):
            e.internal_metadata.outlier = True
            ctx = await self.state_handler.compute_event_context(e)
            events_to_context[e.event_id] = ctx

        event_map = {
            e.event_id: e for e in itertools.chain(auth_events, state, [event])
        }

        create_event = None
        for e in auth_events:
            if (e.type, e.state_key) == (EventTypes.Create, ""):
                create_event = e
                break

        if create_event is None:
            # If the state doesn't have a create event then the room is
            # invalid, and it would fail auth checks anyway.
            raise SynapseError(400, "No create event in state")

        room_version_id = create_event.content.get(
            "room_version", RoomVersions.V1.identifier
        )

        if room_version.identifier != room_version_id:
            raise SynapseError(400, "Room version mismatch")

        missing_auth_events = set()
        for e in itertools.chain(auth_events, state, [event]):
            for e_id in e.auth_event_ids():
                if e_id not in event_map:
                    missing_auth_events.add(e_id)

        with start_active_span("fetching.missing_auth_events"):
            for e_id in missing_auth_events:
                m_ev = await self.federation_client.get_pdu(
                    [origin],
                    e_id,
                    room_version=room_version,
                    outlier=True,
                    timeout=10000,
                )
                if m_ev and m_ev.event_id == e_id:
                    event_map[e_id] = m_ev
                else:
                    logger.info("Failed to find auth event %r", e_id)

        with start_active_span("authing_events"):
            for e in itertools.chain(auth_events, state, [event]):
                auth_for_e = {
                    (event_map[e_id].type, event_map[e_id].state_key): event_map[e_id]
                    for e_id in e.auth_event_ids()
                    if e_id in event_map
                }
                if create_event:
                    auth_for_e[(EventTypes.Create, "")] = create_event

                try:
                    event_auth.check(room_version, e, auth_events=auth_for_e)
                except SynapseError as err:
                    # we may get SynapseErrors here as well as AuthErrors. For
                    # instance, there are a couple of (ancient) events in some
                    # rooms whose senders do not have the correct sigil; these
                    # cause SynapseErrors in auth.check. We don't want to give up
                    # the attempt to federate altogether in such cases.

                    logger.warning("Rejecting %s because %s", e.event_id, err.msg)

                    if e == event:
                        raise
                    events_to_context[e.event_id].rejected = RejectedReason.AUTH_ERROR

        if auth_events or state:
<<<<<<< HEAD
            with start_active_span("persist_events_and_notify.state"):
                await self.persist_events_and_notify(
                    room_id,
                    [
                        (e, events_to_context[e.event_id])
                        for e in itertools.chain(auth_events, state)
                    ],
                )
=======
            await self._federation_event_handler.persist_events_and_notify(
                room_id,
                [
                    (e, events_to_context[e.event_id])
                    for e in itertools.chain(auth_events, state)
                ],
            )
>>>>>>> a23f3abb

        new_event_context = await self.state_handler.compute_event_context(
            event, old_state=state
        )

        return await self._federation_event_handler.persist_events_and_notify(
            room_id, [(event, new_event_context)]
        )

    async def on_get_missing_events(
        self,
        origin: str,
        room_id: str,
        earliest_events: List[str],
        latest_events: List[str],
        limit: int,
    ) -> List[EventBase]:
        in_room = await self._event_auth_handler.check_host_in_room(room_id, origin)
        if not in_room:
            raise AuthError(403, "Host not in room.")

        # Only allow up to 20 events to be retrieved per request.
        limit = min(limit, 20)

        missing_events = await self.store.get_missing_events(
            room_id=room_id,
            earliest_events=earliest_events,
            latest_events=latest_events,
            limit=limit,
        )

        missing_events = await filter_events_for_server(
            self.storage, origin, missing_events
        )

        return missing_events

    async def construct_auth_difference(
        self, local_auth: Iterable[EventBase], remote_auth: Iterable[EventBase]
    ) -> Dict:
        """Given a local and remote auth chain, find the differences. This
        assumes that we have already processed all events in remote_auth

        Params:
            local_auth
            remote_auth

        Returns:
            dict
        """

        logger.debug("construct_auth_difference Start!")

        # TODO: Make sure we are OK with local_auth or remote_auth having more
        # auth events in them than strictly necessary.

        def sort_fun(ev):
            return ev.depth, ev.event_id

        logger.debug("construct_auth_difference after sort_fun!")

        # We find the differences by starting at the "bottom" of each list
        # and iterating up on both lists. The lists are ordered by depth and
        # then event_id, we iterate up both lists until we find the event ids
        # don't match. Then we look at depth/event_id to see which side is
        # missing that event, and iterate only up that list. Repeat.

        remote_list = list(remote_auth)
        remote_list.sort(key=sort_fun)

        local_list = list(local_auth)
        local_list.sort(key=sort_fun)

        local_iter = iter(local_list)
        remote_iter = iter(remote_list)

        logger.debug("construct_auth_difference before get_next!")

        def get_next(it, opt=None):
            try:
                return next(it)
            except Exception:
                return opt

        current_local = get_next(local_iter)
        current_remote = get_next(remote_iter)

        logger.debug("construct_auth_difference before while")

        missing_remotes = []
        missing_locals = []
        while current_local or current_remote:
            if current_remote is None:
                missing_locals.append(current_local)
                current_local = get_next(local_iter)
                continue

            if current_local is None:
                missing_remotes.append(current_remote)
                current_remote = get_next(remote_iter)
                continue

            if current_local.event_id == current_remote.event_id:
                current_local = get_next(local_iter)
                current_remote = get_next(remote_iter)
                continue

            if current_local.depth < current_remote.depth:
                missing_locals.append(current_local)
                current_local = get_next(local_iter)
                continue

            if current_local.depth > current_remote.depth:
                missing_remotes.append(current_remote)
                current_remote = get_next(remote_iter)
                continue

            # They have the same depth, so we fall back to the event_id order
            if current_local.event_id < current_remote.event_id:
                missing_locals.append(current_local)
                current_local = get_next(local_iter)

            if current_local.event_id > current_remote.event_id:
                missing_remotes.append(current_remote)
                current_remote = get_next(remote_iter)
                continue

        logger.debug("construct_auth_difference after while")

        # missing locals should be sent to the server
        # We should find why we are missing remotes, as they will have been
        # rejected.

        # Remove events from missing_remotes if they are referencing a missing
        # remote. We only care about the "root" rejected ones.
        missing_remote_ids = [e.event_id for e in missing_remotes]
        base_remote_rejected = list(missing_remotes)
        for e in missing_remotes:
            for e_id in e.auth_event_ids():
                if e_id in missing_remote_ids:
                    try:
                        base_remote_rejected.remove(e)
                    except ValueError:
                        pass

        reason_map = {}

        for e in base_remote_rejected:
            reason = await self.store.get_rejection_reason(e.event_id)
            if reason is None:
                # TODO: e is not in the current state, so we should
                # construct some proof of that.
                continue

            reason_map[e.event_id] = reason

        logger.debug("construct_auth_difference returning")

        return {
            "auth_chain": local_auth,
            "rejects": {
                e.event_id: {"reason": reason_map[e.event_id], "proof": None}
                for e in base_remote_rejected
            },
            "missing": [e.event_id for e in missing_locals],
        }

    @log_function
    async def exchange_third_party_invite(
        self, sender_user_id: str, target_user_id: str, room_id: str, signed: JsonDict
    ) -> None:
        third_party_invite = {"signed": signed}

        event_dict = {
            "type": EventTypes.Member,
            "content": {
                "membership": Membership.INVITE,
                "third_party_invite": third_party_invite,
            },
            "room_id": room_id,
            "sender": sender_user_id,
            "state_key": target_user_id,
        }

        if await self._event_auth_handler.check_host_in_room(room_id, self.hs.hostname):
            room_version = await self.store.get_room_version_id(room_id)
            builder = self.event_builder_factory.new(room_version, event_dict)

            EventValidator().validate_builder(builder)
            event, context = await self.event_creation_handler.create_new_client_event(
                builder=builder
            )

            event, context = await self.add_display_name_to_third_party_invite(
                room_version, event_dict, event, context
            )

            EventValidator().validate_new(event, self.config)

            # We need to tell the transaction queue to send this out, even
            # though the sender isn't a local user.
            event.internal_metadata.send_on_behalf_of = self.hs.hostname

            try:
                await self._event_auth_handler.check_from_context(
                    room_version, event, context
                )
            except AuthError as e:
                logger.warning("Denying new third party invite %r because %s", event, e)
                raise e

            await self._check_signature(event, context)

            # We retrieve the room member handler here as to not cause a cyclic dependency
            member_handler = self.hs.get_room_member_handler()
            await member_handler.send_membership_event(None, event, context)
        else:
            destinations = {x.split(":", 1)[-1] for x in (sender_user_id, room_id)}

            try:
                await self.federation_client.forward_third_party_invite(
                    destinations, room_id, event_dict
                )
            except (RequestSendFailed, HttpResponseException):
                raise SynapseError(502, "Failed to forward third party invite")

    async def on_exchange_third_party_invite_request(
        self, event_dict: JsonDict
    ) -> None:
        """Handle an exchange_third_party_invite request from a remote server

        The remote server will call this when it wants to turn a 3pid invite
        into a normal m.room.member invite.

        Args:
            event_dict: Dictionary containing the event body.

        """
        assert_params_in_dict(event_dict, ["room_id"])
        room_version = await self.store.get_room_version_id(event_dict["room_id"])

        # NB: event_dict has a particular specced format we might need to fudge
        # if we change event formats too much.
        builder = self.event_builder_factory.new(room_version, event_dict)

        event, context = await self.event_creation_handler.create_new_client_event(
            builder=builder
        )
        event, context = await self.add_display_name_to_third_party_invite(
            room_version, event_dict, event, context
        )

        try:
            await self._event_auth_handler.check_from_context(
                room_version, event, context
            )
        except AuthError as e:
            logger.warning("Denying third party invite %r because %s", event, e)
            raise e
        await self._check_signature(event, context)

        # We need to tell the transaction queue to send this out, even
        # though the sender isn't a local user.
        event.internal_metadata.send_on_behalf_of = get_domain_from_id(event.sender)

        # We retrieve the room member handler here as to not cause a cyclic dependency
        member_handler = self.hs.get_room_member_handler()
        await member_handler.send_membership_event(None, event, context)

    async def add_display_name_to_third_party_invite(
        self,
        room_version: str,
        event_dict: JsonDict,
        event: EventBase,
        context: EventContext,
    ) -> Tuple[EventBase, EventContext]:
        key = (
            EventTypes.ThirdPartyInvite,
            event.content["third_party_invite"]["signed"]["token"],
        )
        original_invite = None
        prev_state_ids = await context.get_prev_state_ids()
        original_invite_id = prev_state_ids.get(key)
        if original_invite_id:
            original_invite = await self.store.get_event(
                original_invite_id, allow_none=True
            )
        if original_invite:
            # If the m.room.third_party_invite event's content is empty, it means the
            # invite has been revoked. In this case, we don't have to raise an error here
            # because the auth check will fail on the invite (because it's not able to
            # fetch public keys from the m.room.third_party_invite event's content, which
            # is empty).
            display_name = original_invite.content.get("display_name")
            event_dict["content"]["third_party_invite"]["display_name"] = display_name
        else:
            logger.info(
                "Could not find invite event for third_party_invite: %r", event_dict
            )
            # We don't discard here as this is not the appropriate place to do
            # auth checks. If we need the invite and don't have it then the
            # auth check code will explode appropriately.

        builder = self.event_builder_factory.new(room_version, event_dict)
        EventValidator().validate_builder(builder)
        event, context = await self.event_creation_handler.create_new_client_event(
            builder=builder
        )
        EventValidator().validate_new(event, self.config)
        return (event, context)

    async def _check_signature(self, event: EventBase, context: EventContext) -> None:
        """
        Checks that the signature in the event is consistent with its invite.

        Args:
            event: The m.room.member event to check
            context:

        Raises:
            AuthError: if signature didn't match any keys, or key has been
                revoked,
            SynapseError: if a transient error meant a key couldn't be checked
                for revocation.
        """
        signed = event.content["third_party_invite"]["signed"]
        token = signed["token"]

        prev_state_ids = await context.get_prev_state_ids()
        invite_event_id = prev_state_ids.get((EventTypes.ThirdPartyInvite, token))

        invite_event = None
        if invite_event_id:
            invite_event = await self.store.get_event(invite_event_id, allow_none=True)

        if not invite_event:
            raise AuthError(403, "Could not find invite")

        logger.debug("Checking auth on event %r", event.content)

        last_exception: Optional[Exception] = None

        # for each public key in the 3pid invite event
        for public_key_object in event_auth.get_public_keys(invite_event):
            try:
                # for each sig on the third_party_invite block of the actual invite
                for server, signature_block in signed["signatures"].items():
                    for key_name in signature_block.keys():
                        if not key_name.startswith("ed25519:"):
                            continue

                        logger.debug(
                            "Attempting to verify sig with key %s from %r "
                            "against pubkey %r",
                            key_name,
                            server,
                            public_key_object,
                        )

                        try:
                            public_key = public_key_object["public_key"]
                            verify_key = decode_verify_key_bytes(
                                key_name, decode_base64(public_key)
                            )
                            verify_signed_json(signed, server, verify_key)
                            logger.debug(
                                "Successfully verified sig with key %s from %r "
                                "against pubkey %r",
                                key_name,
                                server,
                                public_key_object,
                            )
                        except Exception:
                            logger.info(
                                "Failed to verify sig with key %s from %r "
                                "against pubkey %r",
                                key_name,
                                server,
                                public_key_object,
                            )
                            raise
                        try:
                            if "key_validity_url" in public_key_object:
                                await self._check_key_revocation(
                                    public_key, public_key_object["key_validity_url"]
                                )
                        except Exception:
                            logger.info(
                                "Failed to query key_validity_url %s",
                                public_key_object["key_validity_url"],
                            )
                            raise
                        return
            except Exception as e:
                last_exception = e

        if last_exception is None:
            # we can only get here if get_public_keys() returned an empty list
            # TODO: make this better
            raise RuntimeError("no public key in invite event")

        raise last_exception

    async def _check_key_revocation(self, public_key: str, url: str) -> None:
        """
        Checks whether public_key has been revoked.

        Args:
            public_key: base-64 encoded public key.
            url: Key revocation URL.

        Raises:
            AuthError: if they key has been revoked.
            SynapseError: if a transient error meant a key couldn't be checked
                for revocation.
        """
        try:
            response = await self.http_client.get_json(url, {"public_key": public_key})
        except Exception:
            raise SynapseError(502, "Third party certificate could not be checked")
        if "valid" not in response or not response["valid"]:
            raise AuthError(403, "Third party certificate was invalid")

    async def _clean_room_for_join(self, room_id: str) -> None:
        """Called to clean up any data in DB for a given room, ready for the
        server to join the room.

        Args:
            room_id
        """
        if self.config.worker_app:
            await self._clean_room_for_join_client(room_id)
        else:
            await self.store.clean_room_for_join(room_id)

    async def get_room_complexity(
        self, remote_room_hosts: List[str], room_id: str
    ) -> Optional[dict]:
        """
        Fetch the complexity of a remote room over federation.

        Args:
            remote_room_hosts (list[str]): The remote servers to ask.
            room_id (str): The room ID to ask about.

        Returns:
            Dict contains the complexity
            metric versions, while None means we could not fetch the complexity.
        """

        for host in remote_room_hosts:
            res = await self.federation_client.get_room_complexity(host, room_id)

            # We got a result, return it.
            if res:
                return res

        # We fell off the bottom, couldn't get the complexity from anyone. Oh
        # well.
        return None<|MERGE_RESOLUTION|>--- conflicted
+++ resolved
@@ -1183,24 +1183,14 @@
                     events_to_context[e.event_id].rejected = RejectedReason.AUTH_ERROR
 
         if auth_events or state:
-<<<<<<< HEAD
             with start_active_span("persist_events_and_notify.state"):
-                await self.persist_events_and_notify(
+                await self._federation_event_handler.persist_events_and_notify(
                     room_id,
                     [
                         (e, events_to_context[e.event_id])
                         for e in itertools.chain(auth_events, state)
                     ],
                 )
-=======
-            await self._federation_event_handler.persist_events_and_notify(
-                room_id,
-                [
-                    (e, events_to_context[e.event_id])
-                    for e in itertools.chain(auth_events, state)
-                ],
-            )
->>>>>>> a23f3abb
 
         new_event_context = await self.state_handler.compute_event_context(
             event, old_state=state
