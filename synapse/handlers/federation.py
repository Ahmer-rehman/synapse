# Copyright 2014-2022 The Matrix.org Foundation C.I.C.
# Copyright 2020 Sorunome
#
# Licensed under the Apache License, Version 2.0 (the "License");
# you may not use this file except in compliance with the License.
# You may obtain a copy of the License at
#
#     http://www.apache.org/licenses/LICENSE-2.0
#
# Unless required by applicable law or agreed to in writing, software
# distributed under the License is distributed on an "AS IS" BASIS,
# WITHOUT WARRANTIES OR CONDITIONS OF ANY KIND, either express or implied.
# See the License for the specific language governing permissions and
# limitations under the License.

"""Contains handlers for federation events."""

import enum
import itertools
import logging
from enum import Enum
from http import HTTPStatus
from typing import (
    TYPE_CHECKING,
    Collection,
    Dict,
    Iterable,
    List,
    Optional,
    Tuple,
    Union,
)

import attr
from prometheus_client import Histogram
from signedjson.key import decode_verify_key_bytes
from signedjson.sign import verify_signed_json
from unpaddedbase64 import decode_base64

from synapse import event_auth
from synapse.api.constants import EventContentFields, EventTypes, Membership
from synapse.api.errors import (
    AuthError,
    CodeMessageException,
    Codes,
    FederationDeniedError,
    FederationError,
    HttpResponseException,
    LimitExceededError,
    NotFoundError,
    RequestSendFailed,
    SynapseError,
)
from synapse.api.room_versions import KNOWN_ROOM_VERSIONS, RoomVersion
from synapse.crypto.event_signing import compute_event_signature
from synapse.event_auth import validate_event_for_room_version
from synapse.events import EventBase
from synapse.events.snapshot import EventContext
from synapse.events.validator import EventValidator
from synapse.federation.federation_client import InvalidResponseError
from synapse.http.servlet import assert_params_in_dict
from synapse.logging.context import nested_logging_context
<<<<<<< HEAD
from synapse.logging.tracing import trace
=======
from synapse.logging.opentracing import SynapseTags, set_tag, tag_args, trace
>>>>>>> 2c42673a
from synapse.metrics.background_process_metrics import run_as_background_process
from synapse.module_api import NOT_SPAM
from synapse.replication.http.federation import (
    ReplicationCleanRoomRestServlet,
    ReplicationStoreRoomOnOutlierMembershipRestServlet,
)
from synapse.storage.databases.main.events import PartialStateConflictError
from synapse.storage.databases.main.events_worker import EventRedactBehaviour
from synapse.storage.state import StateFilter
from synapse.types import JsonDict, StateMap, get_domain_from_id
from synapse.util.async_helpers import Linearizer
from synapse.util.retryutils import NotRetryingDestination
from synapse.visibility import filter_events_for_server

if TYPE_CHECKING:
    from synapse.server import HomeServer

logger = logging.getLogger(__name__)

# Added to debug performance and track progress on optimizations
backfill_processing_before_timer = Histogram(
    "synapse_federation_backfill_processing_before_time_seconds",
    "sec",
    [],
    buckets=(
        1.0,
        5.0,
        10.0,
        20.0,
        30.0,
        40.0,
        60.0,
        80.0,
        "+Inf",
    ),
)


def get_domains_from_state(state: StateMap[EventBase]) -> List[Tuple[str, int]]:
    """Get joined domains from state

    Args:
        state: State map from type/state key to event.

    Returns:
        Returns a list of servers with the lowest depth of their joins.
            Sorted by lowest depth first.
    """
    joined_users = [
        (state_key, int(event.depth))
        for (e_type, state_key), event in state.items()
        if e_type == EventTypes.Member and event.membership == Membership.JOIN
    ]

    joined_domains: Dict[str, int] = {}
    for u, d in joined_users:
        try:
            dom = get_domain_from_id(u)
            old_d = joined_domains.get(dom)
            if old_d:
                joined_domains[dom] = min(d, old_d)
            else:
                joined_domains[dom] = d
        except Exception:
            pass

    return sorted(joined_domains.items(), key=lambda d: d[1])


class _BackfillPointType(Enum):
    # a regular backwards extremity (ie, an event which we don't yet have, but which
    # is referred to by other events in the DAG)
    BACKWARDS_EXTREMITY = enum.auto()

    # an MSC2716 "insertion event"
    INSERTION_PONT = enum.auto()


@attr.s(slots=True, auto_attribs=True, frozen=True)
class _BackfillPoint:
    """A potential point we might backfill from"""

    event_id: str
    depth: int
    type: _BackfillPointType


class FederationHandler:
    """Handles general incoming federation requests

    Incoming events are *not* handled here, for which see FederationEventHandler.
    """

    def __init__(self, hs: "HomeServer"):
        self.hs = hs

        self.clock = hs.get_clock()
        self.store = hs.get_datastores().main
        self._storage_controllers = hs.get_storage_controllers()
        self._state_storage_controller = self._storage_controllers.state
        self.federation_client = hs.get_federation_client()
        self.state_handler = hs.get_state_handler()
        self.server_name = hs.hostname
        self.keyring = hs.get_keyring()
        self.is_mine_id = hs.is_mine_id
        self.spam_checker = hs.get_spam_checker()
        self.event_creation_handler = hs.get_event_creation_handler()
        self.event_builder_factory = hs.get_event_builder_factory()
        self._event_auth_handler = hs.get_event_auth_handler()
        self._server_notices_mxid = hs.config.servernotices.server_notices_mxid
        self.config = hs.config
        self.http_client = hs.get_proxied_blacklisted_http_client()
        self._replication = hs.get_replication_data_handler()
        self._federation_event_handler = hs.get_federation_event_handler()

        self._clean_room_for_join_client = ReplicationCleanRoomRestServlet.make_client(
            hs
        )

        if hs.config.worker.worker_app:
            self._maybe_store_room_on_outlier_membership = (
                ReplicationStoreRoomOnOutlierMembershipRestServlet.make_client(hs)
            )
        else:
            self._maybe_store_room_on_outlier_membership = (
                self.store.maybe_store_room_on_outlier_membership
            )

        self._room_backfill = Linearizer("room_backfill")

        self.third_party_event_rules = hs.get_third_party_event_rules()

        # if this is the main process, fire off a background process to resume
        # any partial-state-resync operations which were in flight when we
        # were shut down.
        if not hs.config.worker.worker_app:
            run_as_background_process(
                "resume_sync_partial_state_room", self._resume_sync_partial_state_room
            )

    @trace
    async def maybe_backfill(
        self, room_id: str, current_depth: int, limit: int
    ) -> bool:
        """Checks the database to see if we should backfill before paginating,
        and if so do.

        Args:
            room_id
            current_depth: The depth from which we're paginating from. This is
                used to decide if we should backfill and what extremities to
                use.
            limit: The number of events that the pagination request will
                return. This is used as part of the heuristic to decide if we
                should back paginate.
        """
        # Starting the processing time here so we can include the room backfill
        # linearizer lock queue in the timing
        processing_start_time = self.clock.time_msec()

        async with self._room_backfill.queue(room_id):
            return await self._maybe_backfill_inner(
                room_id,
                current_depth,
                limit,
                processing_start_time=processing_start_time,
            )

    async def _maybe_backfill_inner(
        self,
        room_id: str,
        current_depth: int,
        limit: int,
        *,
        processing_start_time: int,
    ) -> bool:
        """
        Checks whether the `current_depth` is at or approaching any backfill
        points in the room and if so, will backfill. We only care about
        checking backfill points that happened before the `current_depth`
        (meaning less than or equal to the `current_depth`).

        Args:
            room_id: The room to backfill in.
            current_depth: The depth to check at for any upcoming backfill points.
            limit: The max number of events to request from the remote federated server.
            processing_start_time: The time when `maybe_backfill` started
                processing. Only used for timing.
        """
        backwards_extremities = [
            _BackfillPoint(event_id, depth, _BackfillPointType.BACKWARDS_EXTREMITY)
            for event_id, depth in await self.store.get_oldest_event_ids_with_depth_in_room(
                room_id
            )
        ]

        insertion_events_to_be_backfilled: List[_BackfillPoint] = []
        if self.hs.config.experimental.msc2716_enabled:
            insertion_events_to_be_backfilled = [
                _BackfillPoint(event_id, depth, _BackfillPointType.INSERTION_PONT)
                for event_id, depth in await self.store.get_insertion_event_backward_extremities_in_room(
                    room_id
                )
            ]
        logger.debug(
            "_maybe_backfill_inner: backwards_extremities=%s insertion_events_to_be_backfilled=%s",
            backwards_extremities,
            insertion_events_to_be_backfilled,
        )

        if not backwards_extremities and not insertion_events_to_be_backfilled:
            logger.debug("Not backfilling as no extremeties found.")
            return False

        # we now have a list of potential places to backpaginate from. We prefer to
        # start with the most recent (ie, max depth), so let's sort the list.
        sorted_backfill_points: List[_BackfillPoint] = sorted(
            itertools.chain(
                backwards_extremities,
                insertion_events_to_be_backfilled,
            ),
            key=lambda e: -int(e.depth),
        )

        logger.debug(
            "_maybe_backfill_inner: room_id: %s: current_depth: %s, limit: %s, "
            "backfill points (%d): %s",
            room_id,
            current_depth,
            limit,
            len(sorted_backfill_points),
            sorted_backfill_points,
        )

        # If we're approaching an extremity we trigger a backfill, otherwise we
        # no-op.
        #
        # We chose twice the limit here as then clients paginating backwards
        # will send pagination requests that trigger backfill at least twice
        # using the most recent extremity before it gets removed (see below). We
        # chose more than one times the limit in case of failure, but choosing a
        # much larger factor will result in triggering a backfill request much
        # earlier than necessary.
        #
        # XXX: shouldn't we do this *after* the filter by depth below? Again, we don't
        # care about events that have happened after our current position.
        #
        max_depth = sorted_backfill_points[0].depth
        if current_depth - 2 * limit > max_depth:
            logger.debug(
                "Not backfilling as we don't need to. %d < %d - 2 * %d",
                max_depth,
                current_depth,
                limit,
            )
            return False

        # We ignore extremities that have a greater depth than our current depth
        # as:
        #    1. we don't really care about getting events that have happened
        #       after our current position; and
        #    2. we have likely previously tried and failed to backfill from that
        #       extremity, so to avoid getting "stuck" requesting the same
        #       backfill repeatedly we drop those extremities.
        #
        # However, we need to check that the filtered extremities are non-empty.
        # If they are empty then either we can a) bail or b) still attempt to
        # backfill. We opt to try backfilling anyway just in case we do get
        # relevant events.
        #
        filtered_sorted_backfill_points = [
            t for t in sorted_backfill_points if t.depth <= current_depth
        ]
        if filtered_sorted_backfill_points:
            logger.debug(
                "_maybe_backfill_inner: backfill points before current depth: %s",
                filtered_sorted_backfill_points,
            )
            sorted_backfill_points = filtered_sorted_backfill_points
        else:
            logger.debug(
                "_maybe_backfill_inner: all backfill points are *after* current depth. Backfilling anyway."
            )

        # For performance's sake, we only want to paginate from a particular extremity
        # if we can actually see the events we'll get. Otherwise, we'd just spend a lot
        # of resources to get redacted events. We check each extremity in turn and
        # ignore those which users on our server wouldn't be able to see.
        #
        # Additionally, we limit ourselves to backfilling from at most 5 extremities,
        # for two reasons:
        #
        # - The check which determines if we can see an extremity's events can be
        #   expensive (we load the full state for the room at each of the backfill
        #   points, or (worse) their successors)
        # - We want to avoid the server-server API request URI becoming too long.
        #
        # *Note*: the spec wants us to keep backfilling until we reach the start
        # of the room in case we are allowed to see some of the history. However,
        # in practice that causes more issues than its worth, as (a) it's
        # relatively rare for there to be any visible history and (b) even when
        # there is it's often sufficiently long ago that clients would stop
        # attempting to paginate before backfill reached the visible history.

        extremities_to_request: List[str] = []
        for bp in sorted_backfill_points:
            if len(extremities_to_request) >= 5:
                break

            # For regular backwards extremities, we don't have the extremity events
            # themselves, so we need to actually check the events that reference them -
            # their "successor" events.
            #
            # TODO: Correctly handle the case where we are allowed to see the
            #   successor event but not the backward extremity, e.g. in the case of
            #   initial join of the server where we are allowed to see the join
            #   event but not anything before it. This would require looking at the
            #   state *before* the event, ignoring the special casing certain event
            #   types have.
            if bp.type == _BackfillPointType.INSERTION_PONT:
                event_ids_to_check = [bp.event_id]
            else:
                event_ids_to_check = await self.store.get_successor_events(bp.event_id)

            events_to_check = await self.store.get_events_as_list(
                event_ids_to_check,
                redact_behaviour=EventRedactBehaviour.as_is,
                get_prev_content=False,
            )

            # We set `check_history_visibility_only` as we might otherwise get false
            # positives from users having been erased.
            filtered_extremities = await filter_events_for_server(
                self._storage_controllers,
                self.server_name,
                events_to_check,
                redact=False,
                check_history_visibility_only=True,
            )
            if filtered_extremities:
                extremities_to_request.append(bp.event_id)
            else:
                logger.debug(
                    "_maybe_backfill_inner: skipping extremity %s as it would not be visible",
                    bp,
                )

        if not extremities_to_request:
            logger.debug(
                "_maybe_backfill_inner: found no extremities which would be visible"
            )
            return False

        logger.debug(
            "_maybe_backfill_inner: extremities_to_request %s", extremities_to_request
        )
        set_tag(
            SynapseTags.RESULT_PREFIX + "extremities_to_request",
            str(extremities_to_request),
        )
        set_tag(
            SynapseTags.RESULT_PREFIX + "extremities_to_request.length",
            str(len(extremities_to_request)),
        )

        # Now we need to decide which hosts to hit first.

        # First we try hosts that are already in the room
        # TODO: HEURISTIC ALERT.

        curr_state = await self._storage_controllers.state.get_current_state(room_id)

        curr_domains = get_domains_from_state(curr_state)

        likely_domains = [
            domain for domain, depth in curr_domains if domain != self.server_name
        ]

        async def try_backfill(domains: List[str]) -> bool:
            # TODO: Should we try multiple of these at a time?
            for dom in domains:
                try:
                    await self._federation_event_handler.backfill(
                        dom, room_id, limit=100, extremities=extremities_to_request
                    )
                    # If this succeeded then we probably already have the
                    # appropriate stuff.
                    # TODO: We can probably do something more intelligent here.
                    return True
                except (SynapseError, InvalidResponseError) as e:
                    logger.info("Failed to backfill from %s because %s", dom, e)
                    continue
                except HttpResponseException as e:
                    if 400 <= e.code < 500:
                        raise e.to_synapse_error()

                    logger.info("Failed to backfill from %s because %s", dom, e)
                    continue
                except CodeMessageException as e:
                    if 400 <= e.code < 500:
                        raise

                    logger.info("Failed to backfill from %s because %s", dom, e)
                    continue
                except NotRetryingDestination as e:
                    logger.info(str(e))
                    continue
                except RequestSendFailed as e:
                    logger.info("Failed to get backfill from %s because %s", dom, e)
                    continue
                except FederationDeniedError as e:
                    logger.info(e)
                    continue
                except Exception as e:
                    logger.exception("Failed to backfill from %s because %s", dom, e)
                    continue

            return False

        processing_end_time = self.clock.time_msec()
        backfill_processing_before_timer.observe(
            (processing_start_time - processing_end_time) / 1000
        )

        success = await try_backfill(likely_domains)
        if success:
            return True

        # TODO: we could also try servers which were previously in the room, but
        #   are no longer.

        return False

    async def send_invite(self, target_host: str, event: EventBase) -> EventBase:
        """Sends the invite to the remote server for signing.

        Invites must be signed by the invitee's server before distribution.
        """
        try:
            pdu = await self.federation_client.send_invite(
                destination=target_host,
                room_id=event.room_id,
                event_id=event.event_id,
                pdu=event,
            )
        except RequestSendFailed:
            raise SynapseError(502, f"Can't connect to server {target_host}")

        return pdu

    async def on_event_auth(self, event_id: str) -> List[EventBase]:
        event = await self.store.get_event(event_id)
        auth = await self.store.get_auth_chain(
            event.room_id, list(event.auth_event_ids()), include_given=True
        )
        return list(auth)

    async def do_invite_join(
        self, target_hosts: Iterable[str], room_id: str, joinee: str, content: JsonDict
    ) -> Tuple[str, int]:
        """Attempts to join the `joinee` to the room `room_id` via the
        servers contained in `target_hosts`.

        This first triggers a /make_join/ request that returns a partial
        event that we can fill out and sign. This is then sent to the
        remote server via /send_join/ which responds with the state at that
        event and the auth_chains.

        We suspend processing of any received events from this room until we
        have finished processing the join.

        Args:
            target_hosts: List of servers to attempt to join the room with.

            room_id: The ID of the room to join.

            joinee: The User ID of the joining user.

            content: The event content to use for the join event.
        """
        # TODO: We should be able to call this on workers, but the upgrading of
        # room stuff after join currently doesn't work on workers.
        # TODO: Before we relax this condition, we need to allow re-syncing of
        # partial room state to happen on workers.
        assert self.config.worker.worker_app is None

        logger.debug("Joining %s to %s", joinee, room_id)

        origin, event, room_version_obj = await self._make_and_verify_event(
            target_hosts,
            room_id,
            joinee,
            "join",
            content,
            params={"ver": KNOWN_ROOM_VERSIONS},
        )

        # This shouldn't happen, because the RoomMemberHandler has a
        # linearizer lock which only allows one operation per user per room
        # at a time - so this is just paranoia.
        assert room_id not in self._federation_event_handler.room_queues

        self._federation_event_handler.room_queues[room_id] = []

        await self._clean_room_for_join(room_id)

        try:
            # Try the host we successfully got a response to /make_join/
            # request first.
            host_list = list(target_hosts)
            try:
                host_list.remove(origin)
                host_list.insert(0, origin)
            except ValueError:
                pass

            ret = await self.federation_client.send_join(
                host_list, event, room_version_obj
            )

            event = ret.event
            origin = ret.origin
            state = ret.state
            auth_chain = ret.auth_chain
            auth_chain.sort(key=lambda e: e.depth)

            logger.debug("do_invite_join auth_chain: %s", auth_chain)
            logger.debug("do_invite_join state: %s", state)

            logger.debug("do_invite_join event: %s", event)

            # if this is the first time we've joined this room, it's time to add
            # a row to `rooms` with the correct room version. If there's already a
            # row there, we should override it, since it may have been populated
            # based on an invite request which lied about the room version.
            #
            # federation_client.send_join has already checked that the room
            # version in the received create event is the same as room_version_obj,
            # so we can rely on it now.
            #
            await self.store.upsert_room_on_join(
                room_id=room_id,
                room_version=room_version_obj,
                state_events=state,
            )

            if ret.partial_state:
                # Mark the room as having partial state.
                # The background process is responsible for unmarking this flag,
                # even if the join fails.
                await self.store.store_partial_state_room(room_id, ret.servers_in_room)

            try:
                max_stream_id = (
                    await self._federation_event_handler.process_remote_join(
                        origin,
                        room_id,
                        auth_chain,
                        state,
                        event,
                        room_version_obj,
                        partial_state=ret.partial_state,
                    )
                )
            except PartialStateConflictError as e:
                # The homeserver was already in the room and it is no longer partial
                # stated. We ought to be doing a local join instead. Turn the error into
                # a 429, as a hint to the client to try again.
                # TODO(faster_joins): `_should_perform_remote_join` suggests that we may
                #   do a remote join for restricted rooms even if we have full state.
                logger.error(
                    "Room %s was un-partial stated while processing remote join.",
                    room_id,
                )
                raise LimitExceededError(msg=e.msg, errcode=e.errcode, retry_after_ms=0)
            finally:
                # Always kick off the background process that asynchronously fetches
                # state for the room.
                # If the join failed, the background process is responsible for
                # cleaning up — including unmarking the room as a partial state room.
                if ret.partial_state:
                    # Kick off the process of asynchronously fetching the state for this
                    # room.
                    run_as_background_process(
                        desc="sync_partial_state_room",
                        func=self._sync_partial_state_room,
                        initial_destination=origin,
                        other_destinations=ret.servers_in_room,
                        room_id=room_id,
                    )

            # We wait here until this instance has seen the events come down
            # replication (if we're using replication) as the below uses caches.
            await self._replication.wait_for_stream_position(
                self.config.worker.events_shard_config.get_instance(room_id),
                "events",
                max_stream_id,
            )

            # Check whether this room is the result of an upgrade of a room we already know
            # about. If so, migrate over user information
            predecessor = await self.store.get_room_predecessor(room_id)
            if not predecessor or not isinstance(predecessor.get("room_id"), str):
                return event.event_id, max_stream_id
            old_room_id = predecessor["room_id"]
            logger.debug(
                "Found predecessor for %s during remote join: %s", room_id, old_room_id
            )

            # We retrieve the room member handler here as to not cause a cyclic dependency
            member_handler = self.hs.get_room_member_handler()
            await member_handler.transfer_room_state_on_room_upgrade(
                old_room_id, room_id
            )

            logger.debug("Finished joining %s to %s", joinee, room_id)
            return event.event_id, max_stream_id
        finally:
            room_queue = self._federation_event_handler.room_queues[room_id]
            del self._federation_event_handler.room_queues[room_id]

            # we don't need to wait for the queued events to be processed -
            # it's just a best-effort thing at this point. We do want to do
            # them roughly in order, though, otherwise we'll end up making
            # lots of requests for missing prev_events which we do actually
            # have. Hence we fire off the background task, but don't wait for it.

            run_as_background_process(
                "handle_queued_pdus", self._handle_queued_pdus, room_queue
            )

    async def do_knock(
        self,
        target_hosts: List[str],
        room_id: str,
        knockee: str,
        content: JsonDict,
    ) -> Tuple[str, int]:
        """Sends the knock to the remote server.

        This first triggers a make_knock request that returns a partial
        event that we can fill out and sign. This is then sent to the
        remote server via send_knock.

        Knock events must be signed by the knockee's server before distributing.

        Args:
            target_hosts: A list of hosts that we want to try knocking through.
            room_id: The ID of the room to knock on.
            knockee: The ID of the user who is knocking.
            content: The content of the knock event.

        Returns:
            A tuple of (event ID, stream ID).

        Raises:
            SynapseError: If the chosen remote server returns a 3xx/4xx code.
            RuntimeError: If no servers were reachable.
        """
        logger.debug("Knocking on room %s on behalf of user %s", room_id, knockee)

        # Inform the remote server of the room versions we support
        supported_room_versions = list(KNOWN_ROOM_VERSIONS.keys())

        # Ask the remote server to create a valid knock event for us. Once received,
        # we sign the event
        params: Dict[str, Iterable[str]] = {"ver": supported_room_versions}
        origin, event, event_format_version = await self._make_and_verify_event(
            target_hosts, room_id, knockee, Membership.KNOCK, content, params=params
        )

        # Mark the knock as an outlier as we don't yet have the state at this point in
        # the DAG.
        event.internal_metadata.outlier = True

        # ... but tell /sync to send it to clients anyway.
        event.internal_metadata.out_of_band_membership = True

        # Record the room ID and its version so that we have a record of the room
        await self._maybe_store_room_on_outlier_membership(
            room_id=event.room_id, room_version=event_format_version
        )

        # Initially try the host that we successfully called /make_knock on
        try:
            target_hosts.remove(origin)
            target_hosts.insert(0, origin)
        except ValueError:
            pass

        # Send the signed event back to the room, and potentially receive some
        # further information about the room in the form of partial state events
        stripped_room_state = await self.federation_client.send_knock(
            target_hosts, event
        )

        # Store any stripped room state events in the "unsigned" key of the event.
        # This is a bit of a hack and is cribbing off of invites. Basically we
        # store the room state here and retrieve it again when this event appears
        # in the invitee's sync stream. It is stripped out for all other local users.
        event.unsigned["knock_room_state"] = stripped_room_state["knock_state_events"]

        context = EventContext.for_outlier(self._storage_controllers)
        stream_id = await self._federation_event_handler.persist_events_and_notify(
            event.room_id, [(event, context)]
        )
        return event.event_id, stream_id

    async def _handle_queued_pdus(
        self, room_queue: List[Tuple[EventBase, str]]
    ) -> None:
        """Process PDUs which got queued up while we were busy send_joining.

        Args:
            room_queue: list of PDUs to be processed and the servers that sent them
        """
        for p, origin in room_queue:
            try:
                logger.info(
                    "Processing queued PDU %s which was received while we were joining",
                    p,
                )
                with nested_logging_context(p.event_id):
                    await self._federation_event_handler.on_receive_pdu(origin, p)
            except Exception as e:
                logger.warning(
                    "Error handling queued PDU %s from %s: %s", p.event_id, origin, e
                )

    async def on_make_join_request(
        self, origin: str, room_id: str, user_id: str
    ) -> EventBase:
        """We've received a /make_join/ request, so we create a partial
        join event for the room and return that. We do *not* persist or
        process it until the other server has signed it and sent it back.

        Args:
            origin: The (verified) server name of the requesting server.
            room_id: Room to create join event in
            user_id: The user to create the join for
        """
        if get_domain_from_id(user_id) != origin:
            logger.info(
                "Got /make_join request for user %r from different origin %s, ignoring",
                user_id,
                origin,
            )
            raise SynapseError(403, "User not from origin", Codes.FORBIDDEN)

        # checking the room version will check that we've actually heard of the room
        # (and return a 404 otherwise)
        room_version = await self.store.get_room_version(room_id)

        if await self.store.is_partial_state_room(room_id):
            # If our server is still only partially joined, we can't give a complete
            # response to /make_join, so return a 404 as we would if we weren't in the
            # room at all.
            # The main reason we can't respond properly is that we need to know about
            # the auth events for the join event that we would return.
            # We also should not bother entertaining the /make_join since we cannot
            # handle the /send_join.
            logger.info(
                "Rejecting /make_join to %s because it's a partial state room", room_id
            )
            raise SynapseError(
                404,
                "Unable to handle /make_join right now; this server is not fully joined.",
                errcode=Codes.NOT_FOUND,
            )

        # now check that we are *still* in the room
        is_in_room = await self._event_auth_handler.check_host_in_room(
            room_id, self.server_name
        )
        if not is_in_room:
            logger.info(
                "Got /make_join request for room %s we are no longer in",
                room_id,
            )
            raise NotFoundError("Not an active room on this server")

        event_content = {"membership": Membership.JOIN}

        # If the current room is using restricted join rules, additional information
        # may need to be included in the event content in order to efficiently
        # validate the event.
        #
        # Note that this requires the /send_join request to come back to the
        # same server.
        if room_version.msc3083_join_rules:
            state_ids = await self._state_storage_controller.get_current_state_ids(
                room_id
            )
            if await self._event_auth_handler.has_restricted_join_rules(
                state_ids, room_version
            ):
                prev_member_event_id = state_ids.get((EventTypes.Member, user_id), None)
                # If the user is invited or joined to the room already, then
                # no additional info is needed.
                include_auth_user_id = True
                if prev_member_event_id:
                    prev_member_event = await self.store.get_event(prev_member_event_id)
                    include_auth_user_id = prev_member_event.membership not in (
                        Membership.JOIN,
                        Membership.INVITE,
                    )

                if include_auth_user_id:
                    event_content[
                        EventContentFields.AUTHORISING_USER
                    ] = await self._event_auth_handler.get_user_which_could_invite(
                        room_id,
                        state_ids,
                    )

        builder = self.event_builder_factory.for_room_version(
            room_version,
            {
                "type": EventTypes.Member,
                "content": event_content,
                "room_id": room_id,
                "sender": user_id,
                "state_key": user_id,
            },
        )

        try:
            event, context = await self.event_creation_handler.create_new_client_event(
                builder=builder
            )
        except SynapseError as e:
            logger.warning("Failed to create join to %s because %s", room_id, e)
            raise

        # Ensure the user can even join the room.
        await self._federation_event_handler.check_join_restrictions(context, event)

        # The remote hasn't signed it yet, obviously. We'll do the full checks
        # when we get the event back in `on_send_join_request`
        await self._event_auth_handler.check_auth_rules_from_context(event, context)
        return event

    async def on_invite_request(
        self, origin: str, event: EventBase, room_version: RoomVersion
    ) -> EventBase:
        """We've got an invite event. Process and persist it. Sign it.

        Respond with the now signed event.
        """
        if event.state_key is None:
            raise SynapseError(400, "The invite event did not have a state key")

        is_blocked = await self.store.is_room_blocked(event.room_id)
        if is_blocked:
            raise SynapseError(403, "This room has been blocked on this server")

        if self.hs.config.server.block_non_admin_invites:
            raise SynapseError(403, "This server does not accept room invites")

        spam_check = await self.spam_checker.user_may_invite(
            event.sender, event.state_key, event.room_id
        )
        if spam_check != NOT_SPAM:
            raise SynapseError(
                403,
                "This user is not permitted to send invites to this server/user",
                errcode=spam_check[0],
                additional_fields=spam_check[1],
            )

        membership = event.content.get("membership")
        if event.type != EventTypes.Member or membership != Membership.INVITE:
            raise SynapseError(400, "The event was not an m.room.member invite event")

        sender_domain = get_domain_from_id(event.sender)
        if sender_domain != origin:
            raise SynapseError(
                400, "The invite event was not from the server sending it"
            )

        if not self.is_mine_id(event.state_key):
            raise SynapseError(400, "The invite event must be for this server")

        # block any attempts to invite the server notices mxid
        if event.state_key == self._server_notices_mxid:
            raise SynapseError(HTTPStatus.FORBIDDEN, "Cannot invite this user")

        # We retrieve the room member handler here as to not cause a cyclic dependency
        member_handler = self.hs.get_room_member_handler()
        # We don't rate limit based on room ID, as that should be done by
        # sending server.
        await member_handler.ratelimit_invite(None, None, event.state_key)

        # keep a record of the room version, if we don't yet know it.
        # (this may get overwritten if we later get a different room version in a
        # join dance).
        await self._maybe_store_room_on_outlier_membership(
            room_id=event.room_id, room_version=room_version
        )

        event.internal_metadata.outlier = True
        event.internal_metadata.out_of_band_membership = True

        event.signatures.update(
            compute_event_signature(
                room_version,
                event.get_pdu_json(),
                self.hs.hostname,
                self.hs.signing_key,
            )
        )

        context = EventContext.for_outlier(self._storage_controllers)
        await self._federation_event_handler.persist_events_and_notify(
            event.room_id, [(event, context)]
        )

        return event

    async def do_remotely_reject_invite(
        self, target_hosts: Iterable[str], room_id: str, user_id: str, content: JsonDict
    ) -> Tuple[EventBase, int]:
        origin, event, room_version = await self._make_and_verify_event(
            target_hosts, room_id, user_id, "leave", content=content
        )
        # Mark as outlier as we don't have any state for this event; we're not
        # even in the room.
        event.internal_metadata.outlier = True
        event.internal_metadata.out_of_band_membership = True

        # Try the host that we successfully called /make_leave/ on first for
        # the /send_leave/ request.
        host_list = list(target_hosts)
        try:
            host_list.remove(origin)
            host_list.insert(0, origin)
        except ValueError:
            pass

        await self.federation_client.send_leave(host_list, event)

        context = EventContext.for_outlier(self._storage_controllers)
        stream_id = await self._federation_event_handler.persist_events_and_notify(
            event.room_id, [(event, context)]
        )

        return event, stream_id

    async def _make_and_verify_event(
        self,
        target_hosts: Iterable[str],
        room_id: str,
        user_id: str,
        membership: str,
        content: JsonDict,
        params: Optional[Dict[str, Union[str, Iterable[str]]]] = None,
    ) -> Tuple[str, EventBase, RoomVersion]:
        (
            origin,
            event,
            room_version,
        ) = await self.federation_client.make_membership_event(
            target_hosts, room_id, user_id, membership, content, params=params
        )

        logger.debug("Got response to make_%s: %s", membership, event)

        # We should assert some things.
        # FIXME: Do this in a nicer way
        assert event.type == EventTypes.Member
        assert event.user_id == user_id
        assert event.state_key == user_id
        assert event.room_id == room_id
        return origin, event, room_version

    async def on_make_leave_request(
        self, origin: str, room_id: str, user_id: str
    ) -> EventBase:
        """We've received a /make_leave/ request, so we create a partial
        leave event for the room and return that. We do *not* persist or
        process it until the other server has signed it and sent it back.

        Args:
            origin: The (verified) server name of the requesting server.
            room_id: Room to create leave event in
            user_id: The user to create the leave for
        """
        if get_domain_from_id(user_id) != origin:
            logger.info(
                "Got /make_leave request for user %r from different origin %s, ignoring",
                user_id,
                origin,
            )
            raise SynapseError(403, "User not from origin", Codes.FORBIDDEN)

        room_version_obj = await self.store.get_room_version(room_id)
        builder = self.event_builder_factory.for_room_version(
            room_version_obj,
            {
                "type": EventTypes.Member,
                "content": {"membership": Membership.LEAVE},
                "room_id": room_id,
                "sender": user_id,
                "state_key": user_id,
            },
        )

        event, context = await self.event_creation_handler.create_new_client_event(
            builder=builder
        )

        try:
            # The remote hasn't signed it yet, obviously. We'll do the full checks
            # when we get the event back in `on_send_leave_request`
            await self._event_auth_handler.check_auth_rules_from_context(event, context)
        except AuthError as e:
            logger.warning("Failed to create new leave %r because %s", event, e)
            raise e

        return event

    async def on_make_knock_request(
        self, origin: str, room_id: str, user_id: str
    ) -> EventBase:
        """We've received a make_knock request, so we create a partial
        knock event for the room and return that. We do *not* persist or
        process it until the other server has signed it and sent it back.

        Args:
            origin: The (verified) server name of the requesting server.
            room_id: The room to create the knock event in.
            user_id: The user to create the knock for.

        Returns:
            The partial knock event.
        """
        if get_domain_from_id(user_id) != origin:
            logger.info(
                "Get /make_knock request for user %r from different origin %s, ignoring",
                user_id,
                origin,
            )
            raise SynapseError(403, "User not from origin", Codes.FORBIDDEN)

        room_version_obj = await self.store.get_room_version(room_id)

        builder = self.event_builder_factory.for_room_version(
            room_version_obj,
            {
                "type": EventTypes.Member,
                "content": {"membership": Membership.KNOCK},
                "room_id": room_id,
                "sender": user_id,
                "state_key": user_id,
            },
        )

        event, context = await self.event_creation_handler.create_new_client_event(
            builder=builder
        )

        event_allowed, _ = await self.third_party_event_rules.check_event_allowed(
            event, context
        )
        if not event_allowed:
            logger.warning("Creation of knock %s forbidden by third-party rules", event)
            raise SynapseError(
                403, "This event is not allowed in this context", Codes.FORBIDDEN
            )

        try:
            # The remote hasn't signed it yet, obviously. We'll do the full checks
            # when we get the event back in `on_send_knock_request`
            await self._event_auth_handler.check_auth_rules_from_context(event, context)
        except AuthError as e:
            logger.warning("Failed to create new knock %r because %s", event, e)
            raise e

        return event

    @trace
    @tag_args
    async def get_state_ids_for_pdu(self, room_id: str, event_id: str) -> List[str]:
        """Returns the state at the event. i.e. not including said event."""
        event = await self.store.get_event(event_id, check_room_id=room_id)
        if event.internal_metadata.outlier:
            raise NotFoundError("State not known at event %s" % (event_id,))

        state_groups = await self._state_storage_controller.get_state_groups_ids(
            room_id, [event_id]
        )

        # get_state_groups_ids should return exactly one result
        assert len(state_groups) == 1

        state_map = next(iter(state_groups.values()))

        state_key = event.get_state_key()
        if state_key is not None:
            # the event was not rejected (get_event raises a NotFoundError for rejected
            # events) so the state at the event should include the event itself.
            assert (
                state_map.get((event.type, state_key)) == event.event_id
            ), "State at event did not include event itself"

            # ... but we need the state *before* that event
            if "replaces_state" in event.unsigned:
                prev_id = event.unsigned["replaces_state"]
                state_map[(event.type, state_key)] = prev_id
            else:
                del state_map[(event.type, state_key)]

        return list(state_map.values())

    async def on_backfill_request(
        self, origin: str, room_id: str, pdu_list: List[str], limit: int
    ) -> List[EventBase]:
        in_room = await self._event_auth_handler.check_host_in_room(room_id, origin)
        if not in_room:
            raise AuthError(403, "Host not in room.")

        # Synapse asks for 100 events per backfill request. Do not allow more.
        limit = min(limit, 100)

        events = await self.store.get_backfill_events(room_id, pdu_list, limit)
        logger.debug(
            "on_backfill_request: backfill events=%s",
            [
                "event_id=%s,depth=%d,body=%s,prevs=%s\n"
                % (
                    event.event_id,
                    event.depth,
                    event.content.get("body", event.type),
                    event.prev_event_ids(),
                )
                for event in events
            ],
        )

        events = await filter_events_for_server(
            self._storage_controllers, origin, events
        )

        return events

    async def get_persisted_pdu(
        self, origin: str, event_id: str
    ) -> Optional[EventBase]:
        """Get an event from the database for the given server.

        Args:
            origin: hostname of server which is requesting the event; we
               will check that the server is allowed to see it.
            event_id: id of the event being requested

        Returns:
            None if we know nothing about the event; otherwise the (possibly-redacted) event.

        Raises:
            AuthError if the server is not currently in the room
        """
        event = await self.store.get_event(
            event_id, allow_none=True, allow_rejected=True
        )

        if event:
            in_room = await self._event_auth_handler.check_host_in_room(
                event.room_id, origin
            )
            if not in_room:
                raise AuthError(403, "Host not in room.")

            events = await filter_events_for_server(
                self._storage_controllers, origin, [event]
            )
            event = events[0]
            return event
        else:
            return None

    async def on_get_missing_events(
        self,
        origin: str,
        room_id: str,
        earliest_events: List[str],
        latest_events: List[str],
        limit: int,
    ) -> List[EventBase]:
        in_room = await self._event_auth_handler.check_host_in_room(room_id, origin)
        if not in_room:
            raise AuthError(403, "Host not in room.")

        # Only allow up to 20 events to be retrieved per request.
        limit = min(limit, 20)

        missing_events = await self.store.get_missing_events(
            room_id=room_id,
            earliest_events=earliest_events,
            latest_events=latest_events,
            limit=limit,
        )

        missing_events = await filter_events_for_server(
            self._storage_controllers, origin, missing_events
        )

        return missing_events

    async def exchange_third_party_invite(
        self, sender_user_id: str, target_user_id: str, room_id: str, signed: JsonDict
    ) -> None:
        third_party_invite = {"signed": signed}

        event_dict = {
            "type": EventTypes.Member,
            "content": {
                "membership": Membership.INVITE,
                "third_party_invite": third_party_invite,
            },
            "room_id": room_id,
            "sender": sender_user_id,
            "state_key": target_user_id,
        }

        if await self._event_auth_handler.check_host_in_room(room_id, self.hs.hostname):
            room_version_obj = await self.store.get_room_version(room_id)
            builder = self.event_builder_factory.for_room_version(
                room_version_obj, event_dict
            )

            EventValidator().validate_builder(builder)
            event, context = await self.event_creation_handler.create_new_client_event(
                builder=builder
            )

            event, context = await self.add_display_name_to_third_party_invite(
                room_version_obj, event_dict, event, context
            )

            EventValidator().validate_new(event, self.config)

            # We need to tell the transaction queue to send this out, even
            # though the sender isn't a local user.
            event.internal_metadata.send_on_behalf_of = self.hs.hostname

            try:
                validate_event_for_room_version(event)
                await self._event_auth_handler.check_auth_rules_from_context(
                    event, context
                )
            except AuthError as e:
                logger.warning("Denying new third party invite %r because %s", event, e)
                raise e

            await self._check_signature(event, context)

            # We retrieve the room member handler here as to not cause a cyclic dependency
            member_handler = self.hs.get_room_member_handler()
            await member_handler.send_membership_event(None, event, context)
        else:
            destinations = {x.split(":", 1)[-1] for x in (sender_user_id, room_id)}

            try:
                await self.federation_client.forward_third_party_invite(
                    destinations, room_id, event_dict
                )
            except (RequestSendFailed, HttpResponseException):
                raise SynapseError(502, "Failed to forward third party invite")

    async def on_exchange_third_party_invite_request(
        self, event_dict: JsonDict
    ) -> None:
        """Handle an exchange_third_party_invite request from a remote server

        The remote server will call this when it wants to turn a 3pid invite
        into a normal m.room.member invite.

        Args:
            event_dict: Dictionary containing the event body.

        """
        assert_params_in_dict(event_dict, ["room_id"])
        room_version_obj = await self.store.get_room_version(event_dict["room_id"])

        # NB: event_dict has a particular specced format we might need to fudge
        # if we change event formats too much.
        builder = self.event_builder_factory.for_room_version(
            room_version_obj, event_dict
        )

        event, context = await self.event_creation_handler.create_new_client_event(
            builder=builder
        )
        event, context = await self.add_display_name_to_third_party_invite(
            room_version_obj, event_dict, event, context
        )

        try:
            validate_event_for_room_version(event)
            await self._event_auth_handler.check_auth_rules_from_context(event, context)
        except AuthError as e:
            logger.warning("Denying third party invite %r because %s", event, e)
            raise e
        await self._check_signature(event, context)

        # We need to tell the transaction queue to send this out, even
        # though the sender isn't a local user.
        event.internal_metadata.send_on_behalf_of = get_domain_from_id(event.sender)

        # We retrieve the room member handler here as to not cause a cyclic dependency
        member_handler = self.hs.get_room_member_handler()
        await member_handler.send_membership_event(None, event, context)

    async def add_display_name_to_third_party_invite(
        self,
        room_version_obj: RoomVersion,
        event_dict: JsonDict,
        event: EventBase,
        context: EventContext,
    ) -> Tuple[EventBase, EventContext]:
        key = (
            EventTypes.ThirdPartyInvite,
            event.content["third_party_invite"]["signed"]["token"],
        )
        original_invite = None
        prev_state_ids = await context.get_prev_state_ids(
            StateFilter.from_types([(EventTypes.ThirdPartyInvite, None)])
        )
        original_invite_id = prev_state_ids.get(key)
        if original_invite_id:
            original_invite = await self.store.get_event(
                original_invite_id, allow_none=True
            )
        if original_invite:
            # If the m.room.third_party_invite event's content is empty, it means the
            # invite has been revoked. In this case, we don't have to raise an error here
            # because the auth check will fail on the invite (because it's not able to
            # fetch public keys from the m.room.third_party_invite event's content, which
            # is empty).
            display_name = original_invite.content.get("display_name")
            event_dict["content"]["third_party_invite"]["display_name"] = display_name
        else:
            logger.info(
                "Could not find invite event for third_party_invite: %r", event_dict
            )
            # We don't discard here as this is not the appropriate place to do
            # auth checks. If we need the invite and don't have it then the
            # auth check code will explode appropriately.

        builder = self.event_builder_factory.for_room_version(
            room_version_obj, event_dict
        )
        EventValidator().validate_builder(builder)
        event, context = await self.event_creation_handler.create_new_client_event(
            builder=builder
        )
        EventValidator().validate_new(event, self.config)
        return event, context

    async def _check_signature(self, event: EventBase, context: EventContext) -> None:
        """
        Checks that the signature in the event is consistent with its invite.

        Args:
            event: The m.room.member event to check
            context:

        Raises:
            AuthError: if signature didn't match any keys, or key has been
                revoked,
            SynapseError: if a transient error meant a key couldn't be checked
                for revocation.
        """
        signed = event.content["third_party_invite"]["signed"]
        token = signed["token"]

        prev_state_ids = await context.get_prev_state_ids(
            StateFilter.from_types([(EventTypes.ThirdPartyInvite, None)])
        )
        invite_event_id = prev_state_ids.get((EventTypes.ThirdPartyInvite, token))

        invite_event = None
        if invite_event_id:
            invite_event = await self.store.get_event(invite_event_id, allow_none=True)

        if not invite_event:
            raise AuthError(403, "Could not find invite")

        logger.debug("Checking auth on event %r", event.content)

        last_exception: Optional[Exception] = None

        # for each public key in the 3pid invite event
        for public_key_object in event_auth.get_public_keys(invite_event):
            try:
                # for each sig on the third_party_invite block of the actual invite
                for server, signature_block in signed["signatures"].items():
                    for key_name in signature_block.keys():
                        if not key_name.startswith("ed25519:"):
                            continue

                        logger.debug(
                            "Attempting to verify sig with key %s from %r "
                            "against pubkey %r",
                            key_name,
                            server,
                            public_key_object,
                        )

                        try:
                            public_key = public_key_object["public_key"]
                            verify_key = decode_verify_key_bytes(
                                key_name, decode_base64(public_key)
                            )
                            verify_signed_json(signed, server, verify_key)
                            logger.debug(
                                "Successfully verified sig with key %s from %r "
                                "against pubkey %r",
                                key_name,
                                server,
                                public_key_object,
                            )
                        except Exception:
                            logger.info(
                                "Failed to verify sig with key %s from %r "
                                "against pubkey %r",
                                key_name,
                                server,
                                public_key_object,
                            )
                            raise
                        try:
                            if "key_validity_url" in public_key_object:
                                await self._check_key_revocation(
                                    public_key, public_key_object["key_validity_url"]
                                )
                        except Exception:
                            logger.info(
                                "Failed to query key_validity_url %s",
                                public_key_object["key_validity_url"],
                            )
                            raise
                        return
            except Exception as e:
                last_exception = e

        if last_exception is None:
            # we can only get here if get_public_keys() returned an empty list
            # TODO: make this better
            raise RuntimeError("no public key in invite event")

        raise last_exception

    async def _check_key_revocation(self, public_key: str, url: str) -> None:
        """
        Checks whether public_key has been revoked.

        Args:
            public_key: base-64 encoded public key.
            url: Key revocation URL.

        Raises:
            AuthError: if they key has been revoked.
            SynapseError: if a transient error meant a key couldn't be checked
                for revocation.
        """
        try:
            response = await self.http_client.get_json(url, {"public_key": public_key})
        except Exception:
            raise SynapseError(502, "Third party certificate could not be checked")
        if "valid" not in response or not response["valid"]:
            raise AuthError(403, "Third party certificate was invalid")

    async def _clean_room_for_join(self, room_id: str) -> None:
        """Called to clean up any data in DB for a given room, ready for the
        server to join the room.

        Args:
            room_id
        """
        if self.config.worker.worker_app:
            await self._clean_room_for_join_client(room_id)
        else:
            await self.store.clean_room_for_join(room_id)

    async def get_room_complexity(
        self, remote_room_hosts: List[str], room_id: str
    ) -> Optional[dict]:
        """
        Fetch the complexity of a remote room over federation.

        Args:
            remote_room_hosts (list[str]): The remote servers to ask.
            room_id (str): The room ID to ask about.

        Returns:
            Dict contains the complexity
            metric versions, while None means we could not fetch the complexity.
        """

        for host in remote_room_hosts:
            res = await self.federation_client.get_room_complexity(host, room_id)

            # We got a result, return it.
            if res:
                return res

        # We fell off the bottom, couldn't get the complexity from anyone. Oh
        # well.
        return None

    async def _resume_sync_partial_state_room(self) -> None:
        """Resumes resyncing of all partial-state rooms after a restart."""
        assert not self.config.worker.worker_app

        partial_state_rooms = await self.store.get_partial_state_rooms_and_servers()
        for room_id, servers_in_room in partial_state_rooms.items():
            run_as_background_process(
                desc="sync_partial_state_room",
                func=self._sync_partial_state_room,
                initial_destination=None,
                other_destinations=servers_in_room,
                room_id=room_id,
            )

    async def _sync_partial_state_room(
        self,
        initial_destination: Optional[str],
        other_destinations: Collection[str],
        room_id: str,
    ) -> None:
        """Background process to resync the state of a partial-state room

        Args:
            initial_destination: the initial homeserver to pull the state from
            other_destinations: other homeservers to try to pull the state from, if
                `initial_destination` is unavailable
            room_id: room to be resynced
        """
        assert not self.config.worker.worker_app

        # TODO(faster_joins): do we need to lock to avoid races? What happens if other
        #   worker processes kick off a resync in parallel? Perhaps we should just elect
        #   a single worker to do the resync.
        #   https://github.com/matrix-org/synapse/issues/12994
        #
        # TODO(faster_joins): what happens if we leave the room during a resync? if we
        #   really leave, that might mean we have difficulty getting the room state over
        #   federation.
        #   https://github.com/matrix-org/synapse/issues/12802
        #
        # TODO(faster_joins): we need some way of prioritising which homeservers in
        #   `other_destinations` to try first, otherwise we'll spend ages trying dead
        #   homeservers for large rooms.
        #   https://github.com/matrix-org/synapse/issues/12999

        if initial_destination is None and len(other_destinations) == 0:
            raise ValueError(
                f"Cannot resync state of {room_id}: no destinations provided"
            )

        # Make an infinite iterator of destinations to try. Once we find a working
        # destination, we'll stick with it until it flakes.
        destinations: Collection[str]
        if initial_destination is not None:
            # Move `initial_destination` to the front of the list.
            destinations = list(other_destinations)
            if initial_destination in destinations:
                destinations.remove(initial_destination)
            destinations = [initial_destination] + destinations
        else:
            destinations = other_destinations
        destination_iter = itertools.cycle(destinations)

        # `destination` is the current remote homeserver we're pulling from.
        destination = next(destination_iter)
        logger.info("Syncing state for room %s via %s", room_id, destination)

        # we work through the queue in order of increasing stream ordering.
        while True:
            batch = await self.store.get_partial_state_events_batch(room_id)
            if not batch:
                # all the events are updated, so we can update current state and
                # clear the lazy-loading flag.
                logger.info("Updating current state for %s", room_id)
                # TODO(faster_joins): notify workers in notify_room_un_partial_stated
                #   https://github.com/matrix-org/synapse/issues/12994
                await self.state_handler.update_current_state(room_id)

                logger.info("Clearing partial-state flag for %s", room_id)
                success = await self.store.clear_partial_state_room(room_id)
                if success:
                    logger.info("State resync complete for %s", room_id)
                    self._storage_controllers.state.notify_room_un_partial_stated(
                        room_id
                    )

                    # TODO(faster_joins) update room stats and user directory?
                    #   https://github.com/matrix-org/synapse/issues/12814
                    #   https://github.com/matrix-org/synapse/issues/12815
                    return

                # we raced against more events arriving with partial state. Go round
                # the loop again. We've already logged a warning, so no need for more.
                continue

            events = await self.store.get_events_as_list(
                batch,
                redact_behaviour=EventRedactBehaviour.as_is,
                allow_rejected=True,
            )
            for event in events:
                for attempt in itertools.count():
                    try:
                        await self._federation_event_handler.update_state_for_partial_state_event(
                            destination, event
                        )
                        break
                    except FederationError as e:
                        if attempt == len(destinations) - 1:
                            # We have tried every remote server for this event. Give up.
                            # TODO(faster_joins) giving up isn't the right thing to do
                            #   if there's a temporary network outage. retrying
                            #   indefinitely is also not the right thing to do if we can
                            #   reach all homeservers and they all claim they don't have
                            #   the state we want.
                            #   https://github.com/matrix-org/synapse/issues/13000
                            logger.error(
                                "Failed to get state for %s at %s from %s because %s, "
                                "giving up!",
                                room_id,
                                event,
                                destination,
                                e,
                            )
                            raise

                        # Try the next remote server.
                        logger.info(
                            "Failed to get state for %s at %s from %s because %s",
                            room_id,
                            event,
                            destination,
                            e,
                        )
                        destination = next(destination_iter)
                        logger.info(
                            "Syncing state for room %s via %s instead",
                            room_id,
                            destination,
                        )<|MERGE_RESOLUTION|>--- conflicted
+++ resolved
@@ -60,11 +60,7 @@
 from synapse.federation.federation_client import InvalidResponseError
 from synapse.http.servlet import assert_params_in_dict
 from synapse.logging.context import nested_logging_context
-<<<<<<< HEAD
-from synapse.logging.tracing import trace
-=======
-from synapse.logging.opentracing import SynapseTags, set_tag, tag_args, trace
->>>>>>> 2c42673a
+from synapse.logging.tracing import SynapseTags, set_attribute, tag_args, trace
 from synapse.metrics.background_process_metrics import run_as_background_process
 from synapse.module_api import NOT_SPAM
 from synapse.replication.http.federation import (
@@ -421,11 +417,11 @@
         logger.debug(
             "_maybe_backfill_inner: extremities_to_request %s", extremities_to_request
         )
-        set_tag(
+        set_attribute(
             SynapseTags.RESULT_PREFIX + "extremities_to_request",
             str(extremities_to_request),
         )
-        set_tag(
+        set_attribute(
             SynapseTags.RESULT_PREFIX + "extremities_to_request.length",
             str(len(extremities_to_request)),
         )
