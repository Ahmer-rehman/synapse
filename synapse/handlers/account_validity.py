--- conflicted
+++ resolved
@@ -18,15 +18,10 @@
 from typing import TYPE_CHECKING, List, Optional, Tuple
 
 from synapse.api.errors import StoreError, SynapseError
-<<<<<<< HEAD
-from synapse.logging.context import make_deferred_yieldable
 from synapse.metrics.background_process_metrics import (
     run_as_background_process,
     wrap_as_background_process,
 )
-=======
-from synapse.metrics.background_process_metrics import wrap_as_background_process
->>>>>>> 3fdaf4df
 from synapse.types import UserID
 from synapse.util import stringutils
 
