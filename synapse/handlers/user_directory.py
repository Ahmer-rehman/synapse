--- conflicted
+++ resolved
@@ -301,8 +301,6 @@
                     public_value=Membership.JOIN,
                 )
 
-<<<<<<< HEAD
-=======
                 if change is False:
                     # Need to check if the server left the room entirely, if so
                     # we might need to remove all the users in that room
@@ -324,7 +322,6 @@
                     else:
                         logger.debug("Server is still in room: %r", room_id)
 
->>>>>>> f6135d06
                 is_support = yield self.store.is_support_user(state_key)
                 if not is_support:
                     if change is None:
