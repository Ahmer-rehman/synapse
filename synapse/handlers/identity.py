# -*- coding: utf-8 -*-
# Copyright 2015, 2016 OpenMarket Ltd
# Copyright 2017 Vector Creations Ltd
# Copyright 2018, 2019 New Vector Ltd
#
# Licensed under the Apache License, Version 2.0 (the "License");
# you may not use this file except in compliance with the License.
# You may obtain a copy of the License at
#
#     http://www.apache.org/licenses/LICENSE-2.0
#
# Unless required by applicable law or agreed to in writing, software
# distributed under the License is distributed on an "AS IS" BASIS,
# WITHOUT WARRANTIES OR CONDITIONS OF ANY KIND, either express or implied.
# See the License for the specific language governing permissions and
# limitations under the License.

"""Utilities for interacting with Identity Servers"""

import logging

from canonicaljson import json
from signedjson.key import decode_verify_key_bytes
from signedjson.sign import verify_signed_json
from unpaddedbase64 import decode_base64

from twisted.internet import defer

from synapse.api.errors import (
    AuthError,
    CodeMessageException,
    Codes,
    HttpResponseException,
    ProxiedRequestError,
    SynapseError,
)
from synapse.util.stringutils import random_string

from ._base import BaseHandler

logger = logging.getLogger(__name__)


class IdentityHandler(BaseHandler):
    def __init__(self, hs):
        super(IdentityHandler, self).__init__(hs)

        self.hs = hs
        self.http_client = hs.get_simple_http_client()
        self.federation_http_client = hs.get_http_client()

        self.trusted_id_servers = set(hs.config.trusted_third_party_id_servers)
        self.trust_any_id_server_just_for_testing_do_not_use = (
            hs.config.use_insecure_ssl_client_just_for_testing_do_not_use
        )
        self.rewrite_identity_server_urls = hs.config.rewrite_identity_server_urls
        self._enable_lookup = hs.config.enable_3pid_lookup

    def _extract_items_from_creds_dict(self, creds):
        """
        Retrieve entries from a "credentials" dictionary

        Args:
            creds (dict[str, str]): Dictionary of credentials that contain the following keys:
                * client_secret|clientSecret: A unique secret str provided by the client
                * id_server|idServer: the domain of the identity server to query
                * id_access_token: The access token to authenticate to the identity
                    server with.

        Returns:
            tuple(str, str, str|None): A tuple containing the client_secret, the id_server,
                and the id_access_token value if available.
        """
        client_secret = creds.get("client_secret") or creds.get("clientSecret")
        if not client_secret:
            raise SynapseError(
                400, "No client_secret in creds", errcode=Codes.MISSING_PARAM
            )

        id_server = creds.get("id_server") or creds.get("idServer")
        if not id_server:
            raise SynapseError(
                400, "No id_server in creds", errcode=Codes.MISSING_PARAM
            )

        id_access_token = creds.get("id_access_token")
        return client_secret, id_server, id_access_token

    def create_id_access_token_header(self, id_access_token):
        """Create an Authorization header for passing to SimpleHttpClient as the header value
        of an HTTP request.

        Args:
            id_access_token (str): An identity server access token.

        Returns:
            list[str]: The ascii-encoded bearer token encased in a list.
        """
        # Prefix with Bearer
        bearer_token = "Bearer %s" % id_access_token

        # Encode headers to standard ascii
        bearer_token.encode("ascii")

        # Return as a list as that's how SimpleHttpClient takes header values
        return [bearer_token]

    @defer.inlineCallbacks
    def threepid_from_creds(self, id_server, creds):
        """
        Retrieve and validate a threepid identifier from a "credentials" dictionary against a
        given identity server

        Args:
            id_server (str|None): The identity server to validate 3PIDs against. If None,
                we will attempt to extract id_server creds

            creds (dict[str, str]): Dictionary containing the following keys:
                * id_server|idServer: An optional domain name of an identity server
                * client_secret|clientSecret: A unique secret str provided by the client
                * sid: The ID of the validation session

        Returns:
            Deferred[dict[str,str|int]|None]: A dictionary consisting of response params to
                the /getValidated3pid endpoint of the Identity Service API, or None if the
                threepid was not found
        """
        client_secret = creds.get("client_secret") or creds.get("clientSecret")
        if not client_secret:
            raise SynapseError(
                400, "Missing param client_secret in creds", errcode=Codes.MISSING_PARAM
            )
        session_id = creds.get("sid")
        if not session_id:
            raise SynapseError(
                400, "Missing param session_id in creds", errcode=Codes.MISSING_PARAM
            )
        if not id_server:
            # Attempt to get the id_server from the creds dict
            id_server = creds.get("id_server") or creds.get("idServer")
            if not id_server:
                raise SynapseError(
                    400, "Missing param id_server in creds", errcode=Codes.MISSING_PARAM
                )

        query_params = {"sid": session_id, "client_secret": client_secret}

        # if we have a rewrite rule set for the identity server,
        # apply it now.
        if id_server in self.rewrite_identity_server_urls:
            id_server = self.rewrite_identity_server_urls[id_server]

        url = "https://%s%s" % (
            id_server,
            "/_matrix/identity/api/v1/3pid/getValidated3pid",
        )

        data = yield self.http_client.get_json(url, query_params)
        return data if "medium" in data else None

    @defer.inlineCallbacks
    def bind_threepid(self, creds, mxid, use_v2=True):
        """Bind a 3PID to an identity server

        Args:
            creds (dict[str, str]): Dictionary of credentials that contain the following keys:
                * client_secret|clientSecret: A unique secret str provided by the client
                * id_server|idServer: the domain of the identity server to query
                * id_access_token: The access token to authenticate to the identity
                    server with. Required if use_v2 is true
            mxid (str): The MXID to bind the 3PID to
            use_v2 (bool): Whether to use v2 Identity Service API endpoints

        Returns:
            Deferred[dict]: The response from the identity server
        """
        logger.debug("binding threepid %r to %s", creds, mxid)

        client_secret, id_server, id_access_token = self._extract_items_from_creds_dict(
            creds
        )

        sid = creds.get("sid")
        if not sid:
            raise SynapseError(
                400, "No sid in three_pid_creds", errcode=Codes.MISSING_PARAM
            )

        # If an id_access_token is not supplied, force usage of v1
        if id_access_token is None:
            use_v2 = False

        # if we have a rewrite rule set for the identity server,
        # apply it now, but only for sending the request (not
        # storing in the database).
        if id_server in self.rewrite_identity_server_urls:
            id_server_host = self.rewrite_identity_server_urls[id_server]
        else:
            id_server_host = id_server

        # Decide which API endpoint URLs to use
        headers = {}
        bind_data = {"sid": sid, "client_secret": client_secret, "mxid": mxid}
        if use_v2:
<<<<<<< HEAD
            bind_url = "https://%s/_matrix/identity/v2/3pid/bind" % (id_server_host,)
            bind_data["id_access_token"] = id_access_token
=======
            bind_url = "https://%s/_matrix/identity/v2/3pid/bind" % (id_server,)
            headers["Authorization"] = self.create_id_access_token_header(
                id_access_token
            )
>>>>>>> 3505ffcd
        else:
            bind_url = "https://%s/_matrix/identity/api/v1/3pid/bind" % (id_server_host,)

        try:
            data = yield self.http_client.post_json_get_json(
                bind_url, bind_data, headers=headers
            )
            logger.debug("bound threepid %r to %s", creds, mxid)

            # Remember where we bound the threepid
            yield self.store.add_user_bound_threepid(
                user_id=mxid,
                medium=data["medium"],
                address=data["address"],
                id_server=id_server,
            )

            return data
        except HttpResponseException as e:
            if e.code != 404 or not use_v2:
                logger.error("3PID bind failed with Matrix error: %r", e)
                raise e.to_synapse_error()
        except CodeMessageException as e:
            data = json.loads(e.msg)  # XXX WAT?
            return data

        logger.info("Got 404 when POSTing JSON %s, falling back to v1 URL", bind_url)
        return (yield self.bind_threepid(creds, mxid, use_v2=False))

    @defer.inlineCallbacks
    def try_unbind_threepid(self, mxid, threepid):
        """Attempt to remove a 3PID from an identity server, or if one is not provided, all
        identity servers we're aware the binding is present on

        Args:
            mxid (str): Matrix user ID of binding to be removed
            threepid (dict): Dict with medium & address of binding to be
                removed, and an optional id_server.

        Raises:
            SynapseError: If we failed to contact the identity server

        Returns:
            Deferred[bool]: True on success, otherwise False if the identity
            server doesn't support unbinding (or no identity server found to
            contact).
        """
        if threepid.get("id_server"):
            id_servers = [threepid["id_server"]]
        else:
            id_servers = yield self.store.get_id_servers_user_bound(
                user_id=mxid, medium=threepid["medium"], address=threepid["address"]
            )

        # We don't know where to unbind, so we don't have a choice but to return
        if not id_servers:
            return False

        changed = True
        for id_server in id_servers:
            changed &= yield self.try_unbind_threepid_with_id_server(
                mxid, threepid, id_server
            )

        return changed

    @defer.inlineCallbacks
    def try_unbind_threepid_with_id_server(self, mxid, threepid, id_server):
        """Removes a binding from an identity server

        Args:
            mxid (str): Matrix user ID of binding to be removed
            threepid (dict): Dict with medium & address of binding to be removed
            id_server (str): Identity server to unbind from

        Raises:
            SynapseError: If we failed to contact the identity server

        Returns:
            Deferred[bool]: True on success, otherwise False if the identity
            server doesn't support unbinding
        """
        url = "https://%s/_matrix/identity/api/v1/3pid/unbind" % (id_server,)
        url_bytes = "/_matrix/identity/api/v1/3pid/unbind".encode("ascii")

        content = {
            "mxid": mxid,
            "threepid": {"medium": threepid["medium"], "address": threepid["address"]},
        }

        # we abuse the federation http client to sign the request, but we have to send it
        # using the normal http client since we don't want the SRV lookup and want normal
        # 'browser-like' HTTPS.
        auth_headers = self.federation_http_client.build_auth_headers(
            destination=None,
            method="POST",
            url_bytes=url_bytes,
            content=content,
            destination_is=id_server,
        )
        headers = {b"Authorization": auth_headers}

        # if we have a rewrite rule set for the identity server,
        # apply it now.
        #
        # Note that destination_is has to be the real id_server, not
        # the server we connect to.
        if id_server in self.rewrite_identity_server_urls:
            id_server = self.rewrite_identity_server_urls[id_server]

        url = "https://%s/_matrix/identity/api/v1/3pid/unbind" % (id_server,)

        try:
            yield self.http_client.post_json_get_json(url, content, headers)
            changed = True
        except HttpResponseException as e:
            changed = False
            if e.code in (400, 404, 501):
                # The remote server probably doesn't support unbinding (yet)
                logger.warn("Received %d response while unbinding threepid", e.code)
            else:
                logger.error("Failed to unbind threepid on identity server: %s", e)
                raise SynapseError(502, "Failed to contact identity server")

        yield self.store.remove_user_bound_threepid(
            user_id=mxid,
            medium=threepid["medium"],
            address=threepid["address"],
            id_server=id_server,
        )

        return changed

    @defer.inlineCallbacks
    def send_threepid_validation(
        self,
        email_address,
        client_secret,
        send_attempt,
        send_email_func,
        next_link=None,
    ):
        """Send a threepid validation email for password reset or
        registration purposes

        Args:
            email_address (str): The user's email address
            client_secret (str): The provided client secret
            send_attempt (int): Which send attempt this is
            send_email_func (func): A function that takes an email address, token,
                                    client_secret and session_id, sends an email
                                    and returns a Deferred.
            next_link (str|None): The URL to redirect the user to after validation

        Returns:
            The new session_id upon success

        Raises:
            SynapseError is an error occurred when sending the email
        """
        # Check that this email/client_secret/send_attempt combo is new or
        # greater than what we've seen previously
        session = yield self.store.get_threepid_validation_session(
            "email", client_secret, address=email_address, validated=False
        )

        # Check to see if a session already exists and that it is not yet
        # marked as validated
        if session and session.get("validated_at") is None:
            session_id = session["session_id"]
            last_send_attempt = session["last_send_attempt"]

            # Check that the send_attempt is higher than previous attempts
            if send_attempt <= last_send_attempt:
                # If not, just return a success without sending an email
                return session_id
        else:
            # An non-validated session does not exist yet.
            # Generate a session id
            session_id = random_string(16)

        # Generate a new validation token
        token = random_string(32)

        # Send the mail with the link containing the token, client_secret
        # and session_id
        try:
            yield send_email_func(email_address, token, client_secret, session_id)
        except Exception:
            logger.exception(
                "Error sending threepid validation email to %s", email_address
            )
            raise SynapseError(500, "An error was encountered when sending the email")

        token_expires = (
            self.hs.clock.time_msec() + self.hs.config.email_validation_token_lifetime
        )

        yield self.store.start_or_continue_validation_session(
            "email",
            email_address,
            session_id,
            client_secret,
            send_attempt,
            next_link,
            token,
            token_expires,
        )

        return session_id

    @defer.inlineCallbacks
    def requestEmailToken(
        self, id_server, email, client_secret, send_attempt, next_link=None
    ):
        """
        Request an external server send an email on our behalf for the purposes of threepid
        validation.

        Args:
            id_server (str): The identity server to proxy to
            email (str): The email to send the message to
            client_secret (str): The unique client_secret sends by the user
            send_attempt (int): Which attempt this is
            next_link: A link to redirect the user to once they submit the token

        Returns:
            The json response body from the server
        """
        params = {
            "email": email,
            "client_secret": client_secret,
            "send_attempt": send_attempt,
        }

        # if we have a rewrite rule set for the identity server,
        # apply it now.
        if id_server in self.rewrite_identity_server_urls:
            id_server = self.rewrite_identity_server_urls[id_server]

        if next_link:
            params["next_link"] = next_link

        if self.hs.config.using_identity_server_from_trusted_list:
            # Warn that a deprecated config option is in use
            logger.warn(
                'The config option "trust_identity_server_for_password_resets" '
                'has been replaced by "account_threepid_delegate". '
                "Please consult the sample config at docs/sample_config.yaml for "
                "details and update your config file."
            )

        try:
            data = yield self.http_client.post_json_get_json(
                id_server + "/_matrix/identity/api/v1/validate/email/requestToken",
                params,
            )
            return data
        except HttpResponseException as e:
            logger.info("Proxied requestToken failed: %r", e)
            raise e.to_synapse_error()

    @defer.inlineCallbacks
    def requestMsisdnToken(
        self,
        id_server,
        country,
        phone_number,
        client_secret,
        send_attempt,
        next_link=None,
    ):
        """
        Request an external server send an SMS message on our behalf for the purposes of
        threepid validation.
        Args:
            id_server (str): The identity server to proxy to
            country (str): The country code of the phone number
            phone_number (str): The number to send the message to
            client_secret (str): The unique client_secret sends by the user
            send_attempt (int): Which attempt this is
            next_link: A link to redirect the user to once they submit the token

        Returns:
            The json response body from the server
        """
        params = {
            "country": country,
            "phone_number": phone_number,
            "client_secret": client_secret,
            "send_attempt": send_attempt,
        }
        if next_link:
            params["next_link"] = next_link

        if self.hs.config.using_identity_server_from_trusted_list:
            # Warn that a deprecated config option is in use
            logger.warn(
                'The config option "trust_identity_server_for_password_resets" '
                'has been replaced by "account_threepid_delegate". '
                "Please consult the sample config at docs/sample_config.yaml for "
                "details and update your config file."
            )

        # if we have a rewrite rule set for the identity server,
        # apply it now.
        if id_server in self.rewrite_identity_server_urls:
            id_server = self.rewrite_identity_server_urls[id_server]
        try:
            data = yield self.http_client.post_json_get_json(
                id_server + "/_matrix/identity/api/v1/validate/msisdn/requestToken",
                params,
            )
            return data
        except HttpResponseException as e:
            logger.info("Proxied requestToken failed: %r", e)
            raise e.to_synapse_error()

    @defer.inlineCallbacks
    def lookup_3pid(self, id_server, medium, address):
        """Looks up a 3pid in the passed identity server.

        Args:
            id_server (str): The server name (including port, if required)
                of the identity server to use.
            medium (str): The type of the third party identifier (e.g. "email").
            address (str): The third party identifier (e.g. "foo@example.com").

        Returns:
            Deferred[dict]: The result of the lookup. See
            https://matrix.org/docs/spec/identity_service/r0.1.0.html#association-lookup
            for details
        """
        if not self._enable_lookup:
            raise AuthError(
                403, "Looking up third-party identifiers is denied from this server"
            )

        target = self.rewrite_identity_server_urls.get(id_server, id_server)

        try:
            data = yield self.http_client.get_json(
                "https://%s/_matrix/identity/api/v1/lookup" % (target,),
                {"medium": medium, "address": address},
            )

            if "mxid" in data:
                if "signatures" not in data:
                    raise AuthError(401, "No signatures on 3pid binding")
                yield self._verify_any_signature(data, id_server)

        except HttpResponseException as e:
            logger.info("Proxied lookup failed: %r", e)
            raise e.to_synapse_error()
        except IOError as e:
            logger.info("Failed to contact %r: %s", id_server, e)
            raise ProxiedRequestError(503, "Failed to contact identity server")

        defer.returnValue(data)

    @defer.inlineCallbacks
    def bulk_lookup_3pid(self, id_server, threepids):
        """Looks up given 3pids in the passed identity server.

        Args:
            id_server (str): The server name (including port, if required)
                of the identity server to use.
            threepids ([[str, str]]): The third party identifiers to lookup, as
                a list of 2-string sized lists ([medium, address]).

        Returns:
            Deferred[dict]: The result of the lookup. See
            https://matrix.org/docs/spec/identity_service/r0.1.0.html#association-lookup
            for details
        """
        if not self._enable_lookup:
            raise AuthError(
                403, "Looking up third-party identifiers is denied from this server"
            )

        target = self.rewrite_identity_server_urls.get(id_server, id_server)

        try:
            data = yield self.http_client.post_json_get_json(
                "https://%s/_matrix/identity/api/v1/bulk_lookup" % (target,),
                {"threepids": threepids},
            )

        except HttpResponseException as e:
            logger.info("Proxied lookup failed: %r", e)
            raise e.to_synapse_error()
        except IOError as e:
            logger.info("Failed to contact %r: %s", id_server, e)
            raise ProxiedRequestError(503, "Failed to contact identity server")

        defer.returnValue(data)

    @defer.inlineCallbacks
    def _verify_any_signature(self, data, server_hostname):
        if server_hostname not in data["signatures"]:
            raise AuthError(401, "No signature from server %s" % (server_hostname,))

        for key_name, signature in data["signatures"][server_hostname].items():
            target = self.rewrite_identity_server_urls.get(
                server_hostname, server_hostname
            )

            key_data = yield self.http_client.get_json(
                "https://%s/_matrix/identity/api/v1/pubkey/%s" % (target, key_name)
            )
            if "public_key" not in key_data:
                raise AuthError(
                    401, "No public key named %s from %s" % (key_name, server_hostname)
                )
            verify_signed_json(
                data,
                server_hostname,
                decode_verify_key_bytes(
                    key_name, decode_base64(key_data["public_key"])
                ),
            )
            return

        raise AuthError(401, "No signature from server %s" % (server_hostname,))<|MERGE_RESOLUTION|>--- conflicted
+++ resolved
@@ -202,15 +202,10 @@
         headers = {}
         bind_data = {"sid": sid, "client_secret": client_secret, "mxid": mxid}
         if use_v2:
-<<<<<<< HEAD
             bind_url = "https://%s/_matrix/identity/v2/3pid/bind" % (id_server_host,)
-            bind_data["id_access_token"] = id_access_token
-=======
-            bind_url = "https://%s/_matrix/identity/v2/3pid/bind" % (id_server,)
             headers["Authorization"] = self.create_id_access_token_header(
                 id_access_token
             )
->>>>>>> 3505ffcd
         else:
             bind_url = "https://%s/_matrix/identity/api/v1/3pid/bind" % (id_server_host,)
 
