--- conflicted
+++ resolved
@@ -284,7 +284,6 @@
 
             # Bind email to new account
             yield self._register_email_threepid(user_id, threepid_dict, None, False)
-<<<<<<< HEAD
 
         # Prevent the new user from showing up in the user directory if the server
         # mandates it.
@@ -293,8 +292,6 @@
                 user_id, "im.vector.hide_profile", {"hide_profile": True}
             )
             yield self.profile_handler.set_active(user, False, True)
-=======
->>>>>>> 32e7c9e7
 
         defer.returnValue((user_id, token))
 
@@ -492,15 +489,7 @@
                 threepid["address"],
             )
 
-<<<<<<< HEAD
-            if not (
-                yield check_3pid_allowed(
-                    self.hs, threepid["medium"], threepid["address"]
-                )
-            ):
-=======
             if not check_3pid_allowed(self.hs, threepid["medium"], threepid["address"]):
->>>>>>> 32e7c9e7
                 raise RegistrationError(403, "Third party identifier is not allowed")
 
     @defer.inlineCallbacks
@@ -668,15 +657,6 @@
             yield self._auth_handler.delete_access_tokens_for_user(user_id)
             yield self.store.add_access_token_to_user(user_id=user_id, token=token)
 
-<<<<<<< HEAD
-=======
-        if displayname is not None:
-            logger.info("setting user display name: %s -> %s", user_id, displayname)
-            yield self.profile_handler.set_displayname(
-                user, requester, displayname, by_admin=True
-            )
-
->>>>>>> 32e7c9e7
         defer.returnValue((user_id, token))
 
     @defer.inlineCallbacks
