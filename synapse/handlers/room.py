# -*- coding: utf-8 -*-
# Copyright 2014 - 2016 OpenMarket Ltd
# Copyright 2018-2019 New Vector Ltd
# Copyright 2019 The Matrix.org Foundation C.I.C.
#
# Licensed under the Apache License, Version 2.0 (the "License");
# you may not use this file except in compliance with the License.
# You may obtain a copy of the License at
#
#     http://www.apache.org/licenses/LICENSE-2.0
#
# Unless required by applicable law or agreed to in writing, software
# distributed under the License is distributed on an "AS IS" BASIS,
# WITHOUT WARRANTIES OR CONDITIONS OF ANY KIND, either express or implied.
# See the License for the specific language governing permissions and
# limitations under the License.

"""Contains functions for performing events on rooms."""

import itertools
import logging
import math
import random
import string
from collections import OrderedDict
from typing import TYPE_CHECKING, Any, Awaitable, Dict, List, Optional, Tuple

from synapse.api.constants import (
    EventTypes,
    JoinRules,
    Membership,
    RoomCreationPreset,
    RoomEncryptionAlgorithms,
)
from synapse.api.errors import AuthError, Codes, NotFoundError, StoreError, SynapseError
from synapse.api.filtering import Filter
from synapse.api.room_versions import KNOWN_ROOM_VERSIONS, RoomVersion
from synapse.events import EventBase
from synapse.events.utils import copy_power_levels_contents
from synapse.http.endpoint import parse_and_validate_server_name
from synapse.storage.state import StateFilter
from synapse.types import (
    JsonDict,
    Requester,
    RoomAlias,
    RoomID,
    RoomStreamToken,
    StateMap,
    StreamToken,
    UserID,
    create_requester,
)
from synapse.util import stringutils
from synapse.util.async_helpers import Linearizer, maybe_awaitable
from synapse.util.caches.response_cache import ResponseCache
from synapse.visibility import filter_events_for_client

from ._base import BaseHandler

if TYPE_CHECKING:
    from synapse.server import HomeServer

logger = logging.getLogger(__name__)

id_server_scheme = "https://"

FIVE_MINUTES_IN_MS = 5 * 60 * 1000


class RoomCreationHandler(BaseHandler):
    def __init__(self, hs: "HomeServer"):
        super(RoomCreationHandler, self).__init__(hs)

        self.spam_checker = hs.get_spam_checker()
        self.event_creation_handler = hs.get_event_creation_handler()
        self.room_member_handler = hs.get_room_member_handler()
        self.config = hs.config

        # Room state based off defined presets
        self._presets_dict = {
            RoomCreationPreset.PRIVATE_CHAT: {
                "join_rules": JoinRules.INVITE,
                "history_visibility": "shared",
                "original_invitees_have_ops": False,
                "guest_can_join": True,
                "power_level_content_override": {"invite": 0},
            },
            RoomCreationPreset.TRUSTED_PRIVATE_CHAT: {
                "join_rules": JoinRules.INVITE,
                "history_visibility": "shared",
                "original_invitees_have_ops": True,
                "guest_can_join": True,
                "power_level_content_override": {"invite": 0},
            },
            RoomCreationPreset.PUBLIC_CHAT: {
                "join_rules": JoinRules.PUBLIC,
                "history_visibility": "shared",
                "original_invitees_have_ops": False,
                "guest_can_join": False,
                "power_level_content_override": {},
            },
        }  # type: Dict[str, Dict[str, Any]]

        # Modify presets to selectively enable encryption by default per homeserver config
        for preset_name, preset_config in self._presets_dict.items():
            encrypted = (
                preset_name
                in self.config.encryption_enabled_by_default_for_room_presets
            )
            preset_config["encrypted"] = encrypted

        self._replication = hs.get_replication_data_handler()

        # linearizer to stop two upgrades happening at once
        self._upgrade_linearizer = Linearizer("room_upgrade_linearizer")

        # If a user tries to update the same room multiple times in quick
        # succession, only process the first attempt and return its result to
        # subsequent requests
        self._upgrade_response_cache = ResponseCache(
            hs, "room_upgrade", timeout_ms=FIVE_MINUTES_IN_MS
        )
        self._server_notices_mxid = hs.config.server_notices_mxid

        self.third_party_event_rules = hs.get_third_party_event_rules()

    async def upgrade_room(
        self, requester: Requester, old_room_id: str, new_version: RoomVersion
    ) -> str:
        """Replace a room with a new room with a different version

        Args:
            requester: the user requesting the upgrade
            old_room_id: the id of the room to be replaced
            new_version: the new room version to use

        Returns:
            the new room id

        Raises:
            ShadowBanError if the requester is shadow-banned.
        """
        await self.ratelimit(requester)

        user_id = requester.user.to_string()

        # Check if this room is already being upgraded by another person
        for key in self._upgrade_response_cache.pending_result_cache:
            if key[0] == old_room_id and key[1] != user_id:
                # Two different people are trying to upgrade the same room.
                # Send the second an error.
                #
                # Note that this of course only gets caught if both users are
                # on the same homeserver.
                raise SynapseError(
                    400, "An upgrade for this room is currently in progress"
                )

        # Upgrade the room
        #
        # If this user has sent multiple upgrade requests for the same room
        # and one of them is not complete yet, cache the response and
        # return it to all subsequent requests
        ret = await self._upgrade_response_cache.wrap(
            (old_room_id, user_id),
            self._upgrade_room,
            requester,
            old_room_id,
            new_version,  # args for _upgrade_room
        )

        return ret

    async def _upgrade_room(
        self, requester: Requester, old_room_id: str, new_version: RoomVersion
    ):
        """
        Args:
            requester: the user requesting the upgrade
            old_room_id: the id of the room to be replaced
            new_versions: the version to upgrade the room to

        Raises:
            ShadowBanError if the requester is shadow-banned.
        """
        user_id = requester.user.to_string()

        # start by allocating a new room id
        r = await self.store.get_room(old_room_id)
        if r is None:
            raise NotFoundError("Unknown room id %s" % (old_room_id,))
        new_room_id = await self._generate_room_id(
            creator_id=user_id, is_public=r["is_public"], room_version=new_version,
        )

        logger.info("Creating new room %s to replace %s", new_room_id, old_room_id)

        # we create and auth the tombstone event before properly creating the new
        # room, to check our user has perms in the old room.
        (
            tombstone_event,
            tombstone_context,
        ) = await self.event_creation_handler.create_event(
            requester,
            {
                "type": EventTypes.Tombstone,
                "state_key": "",
                "room_id": old_room_id,
                "sender": user_id,
                "content": {
                    "body": "This room has been replaced",
                    "replacement_room": new_room_id,
                },
            },
            token_id=requester.access_token_id,
        )
        old_room_version = await self.store.get_room_version_id(old_room_id)
        await self.auth.check_from_context(
            old_room_version, tombstone_event, tombstone_context
        )

        await self.clone_existing_room(
            requester,
            old_room_id=old_room_id,
            new_room_id=new_room_id,
            new_room_version=new_version,
            tombstone_event_id=tombstone_event.event_id,
        )

        # now send the tombstone
        await self.event_creation_handler.send_nonmember_event(
            requester, tombstone_event, tombstone_context
        )

        old_room_state = await tombstone_context.get_current_state_ids()

        # We know the tombstone event isn't an outlier so it has current state.
        assert old_room_state is not None

        # update any aliases
        await self._move_aliases_to_new_room(
            requester, old_room_id, new_room_id, old_room_state
        )

        # Copy over user push rules, tags and migrate room directory state
        await self.room_member_handler.transfer_room_state_on_room_upgrade(
            old_room_id, new_room_id
        )

        # finally, shut down the PLs in the old room, and update them in the new
        # room.
        await self._update_upgraded_room_pls(
            requester, old_room_id, new_room_id, old_room_state,
        )

        return new_room_id

    async def _update_upgraded_room_pls(
        self,
        requester: Requester,
        old_room_id: str,
        new_room_id: str,
        old_room_state: StateMap[str],
    ) -> None:
        """Send updated power levels in both rooms after an upgrade

        Args:
            requester: the user requesting the upgrade
            old_room_id: the id of the room to be replaced
            new_room_id: the id of the replacement room
            old_room_state: the state map for the old room

        Raises:
            ShadowBanError if the requester is shadow-banned.
        """
        old_room_pl_event_id = old_room_state.get((EventTypes.PowerLevels, ""))

        if old_room_pl_event_id is None:
            logger.warning(
                "Not supported: upgrading a room with no PL event. Not setting PLs "
                "in old room."
            )
            return

        old_room_pl_state = await self.store.get_event(old_room_pl_event_id)

        # we try to stop regular users from speaking by setting the PL required
        # to send regular events and invites to 'Moderator' level. That's normally
        # 50, but if the default PL in a room is 50 or more, then we set the
        # required PL above that.

        pl_content = dict(old_room_pl_state.content)
        users_default = int(pl_content.get("users_default", 0))
        restricted_level = max(users_default + 1, 50)

        updated = False
        for v in ("invite", "events_default"):
            current = int(pl_content.get(v, 0))
            if current < restricted_level:
                logger.debug(
                    "Setting level for %s in %s to %i (was %i)",
                    v,
                    old_room_id,
                    restricted_level,
                    current,
                )
                pl_content[v] = restricted_level
                updated = True
            else:
                logger.debug("Not setting level for %s (already %i)", v, current)

        if updated:
            try:
                await self.event_creation_handler.create_and_send_nonmember_event(
                    requester,
                    {
                        "type": EventTypes.PowerLevels,
                        "state_key": "",
                        "room_id": old_room_id,
                        "sender": requester.user.to_string(),
                        "content": pl_content,
                    },
                    ratelimit=False,
                )
            except AuthError as e:
                logger.warning("Unable to update PLs in old room: %s", e)

        await self.event_creation_handler.create_and_send_nonmember_event(
            requester,
            {
                "type": EventTypes.PowerLevels,
                "state_key": "",
                "room_id": new_room_id,
                "sender": requester.user.to_string(),
                "content": old_room_pl_state.content,
            },
            ratelimit=False,
        )

    async def clone_existing_room(
        self,
        requester: Requester,
        old_room_id: str,
        new_room_id: str,
        new_room_version: RoomVersion,
        tombstone_event_id: str,
    ) -> None:
        """Populate a new room based on an old room

        Args:
            requester: the user requesting the upgrade
            old_room_id : the id of the room to be replaced
            new_room_id: the id to give the new room (should already have been
                created with _gemerate_room_id())
            new_room_version: the new room version to use
            tombstone_event_id: the ID of the tombstone event in the old room.
        """
        user_id = requester.user.to_string()

        if (
            self._server_notices_mxid is not None
            and requester.user.to_string() == self._server_notices_mxid
        ):
            # allow the server notices mxid to create rooms
            is_requester_admin = True

        else:
            is_requester_admin = await self.auth.is_server_admin(requester.user)

        if not is_requester_admin and not self.spam_checker.user_may_create_room(
            user_id, invite_list=[], third_party_invite_list=[], cloning=True
        ):
            raise SynapseError(403, "You are not permitted to create rooms")

        creation_content = {
            "room_version": new_room_version.identifier,
            "predecessor": {"room_id": old_room_id, "event_id": tombstone_event_id},
        }

        # Check if old room was non-federatable

        # Get old room's create event
        old_room_create_event = await self.store.get_create_event_for_room(old_room_id)

        # Check if the create event specified a non-federatable room
        if not old_room_create_event.content.get("m.federate", True):
            # If so, mark the new room as non-federatable as well
            creation_content["m.federate"] = False

        initial_state = {}

        # Replicate relevant room events
        types_to_copy = (
            (EventTypes.JoinRules, ""),
            (EventTypes.Name, ""),
            (EventTypes.Topic, ""),
            (EventTypes.RoomHistoryVisibility, ""),
            (EventTypes.GuestAccess, ""),
            (EventTypes.RoomAvatar, ""),
            (EventTypes.RoomEncryption, ""),
            (EventTypes.ServerACL, ""),
            (EventTypes.RelatedGroups, ""),
            (EventTypes.PowerLevels, ""),
        )

        old_room_state_ids = await self.store.get_filtered_current_state_ids(
            old_room_id, StateFilter.from_types(types_to_copy)
        )
        # map from event_id to BaseEvent
        old_room_state_events = await self.store.get_events(old_room_state_ids.values())

        for k, old_event_id in old_room_state_ids.items():
            old_event = old_room_state_events.get(old_event_id)
            if old_event:
                initial_state[k] = old_event.content

        # deep-copy the power-levels event before we start modifying it
        # note that if frozen_dicts are enabled, `power_levels` will be a frozen
        # dict so we can't just copy.deepcopy it.
        initial_state[
            (EventTypes.PowerLevels, "")
        ] = power_levels = copy_power_levels_contents(
            initial_state[(EventTypes.PowerLevels, "")]
        )

        # Resolve the minimum power level required to send any state event
        # We will give the upgrading user this power level temporarily (if necessary) such that
        # they are able to copy all of the state events over, then revert them back to their
        # original power level afterwards in _update_upgraded_room_pls

        # Copy over user power levels now as this will not be possible with >100PL users once
        # the room has been created

        # Calculate the minimum power level needed to clone the room
        event_power_levels = power_levels.get("events", {})
        state_default = power_levels.get("state_default", 0)
        ban = power_levels.get("ban")
        needed_power_level = max(state_default, ban, max(event_power_levels.values()))

        # Raise the requester's power level in the new room if necessary
        current_power_level = power_levels["users"][user_id]
        if current_power_level < needed_power_level:
            power_levels["users"][user_id] = needed_power_level

        await self._send_events_for_new_room(
            requester,
            new_room_id,
            # we expect to override all the presets with initial_state, so this is
            # somewhat arbitrary.
            preset_config=RoomCreationPreset.PRIVATE_CHAT,
            invite_list=[],
            initial_state=initial_state,
            creation_content=creation_content,
        )

        # Transfer membership events
        old_room_member_state_ids = await self.store.get_filtered_current_state_ids(
            old_room_id, StateFilter.from_types([(EventTypes.Member, None)])
        )

        # map from event_id to BaseEvent
        old_room_member_state_events = await self.store.get_events(
            old_room_member_state_ids.values()
        )
        for k, old_event in old_room_member_state_events.items():
            # Only transfer ban events
            if (
                "membership" in old_event.content
                and old_event.content["membership"] == "ban"
            ):
                await self.room_member_handler.update_membership(
                    requester,
                    UserID.from_string(old_event["state_key"]),
                    new_room_id,
                    "ban",
                    ratelimit=False,
                    content=old_event.content,
                )

        # XXX invites/joins
        # XXX 3pid invites

    async def _move_aliases_to_new_room(
        self,
        requester: Requester,
        old_room_id: str,
        new_room_id: str,
        old_room_state: StateMap[str],
    ):
        # check to see if we have a canonical alias.
        canonical_alias_event = None
        canonical_alias_event_id = old_room_state.get((EventTypes.CanonicalAlias, ""))
        if canonical_alias_event_id:
            canonical_alias_event = await self.store.get_event(canonical_alias_event_id)

        await self.store.update_aliases_for_room(old_room_id, new_room_id)

        if not canonical_alias_event:
            return

        # If there is a canonical alias we need to update the one in the old
        # room and set one in the new one.
        old_canonical_alias_content = dict(canonical_alias_event.content)
        new_canonical_alias_content = {}

        canonical = canonical_alias_event.content.get("alias")
        if canonical and self.hs.is_mine_id(canonical):
            new_canonical_alias_content["alias"] = canonical
            old_canonical_alias_content.pop("alias", None)

        # We convert to a list as it will be a Tuple.
        old_alt_aliases = list(old_canonical_alias_content.get("alt_aliases", []))
        if old_alt_aliases:
            old_canonical_alias_content["alt_aliases"] = old_alt_aliases
            new_alt_aliases = new_canonical_alias_content.setdefault("alt_aliases", [])
            for alias in canonical_alias_event.content.get("alt_aliases", []):
                try:
                    if self.hs.is_mine_id(alias):
                        new_alt_aliases.append(alias)
                        old_alt_aliases.remove(alias)
                except Exception:
                    logger.info(
                        "Invalid alias %s in canonical alias event %s",
                        alias,
                        canonical_alias_event_id,
                    )

            if not old_alt_aliases:
                old_canonical_alias_content.pop("alt_aliases")

        # If a canonical alias event existed for the old room, fire a canonical
        # alias event for the new room with a copy of the information.
        try:
            await self.event_creation_handler.create_and_send_nonmember_event(
                requester,
                {
                    "type": EventTypes.CanonicalAlias,
                    "state_key": "",
                    "room_id": old_room_id,
                    "sender": requester.user.to_string(),
                    "content": old_canonical_alias_content,
                },
                ratelimit=False,
            )
        except SynapseError as e:
            # again I'm not really expecting this to fail, but if it does, I'd rather
            # we returned the new room to the client at this point.
            logger.error("Unable to send updated alias events in old room: %s", e)

        try:
            await self.event_creation_handler.create_and_send_nonmember_event(
                requester,
                {
                    "type": EventTypes.CanonicalAlias,
                    "state_key": "",
                    "room_id": new_room_id,
                    "sender": requester.user.to_string(),
                    "content": new_canonical_alias_content,
                },
                ratelimit=False,
            )
        except SynapseError as e:
            # again I'm not really expecting this to fail, but if it does, I'd rather
            # we returned the new room to the client at this point.
            logger.error("Unable to send updated alias events in new room: %s", e)

    async def create_room(
        self,
        requester: Requester,
        config: JsonDict,
        ratelimit: bool = True,
        creator_join_profile: Optional[JsonDict] = None,
    ) -> Tuple[dict, int]:
        """ Creates a new room.

        Args:
            requester:
                The user who requested the room creation.
            config : A dict of configuration options.
            ratelimit: set to False to disable the rate limiter

            creator_join_profile:
                Set to override the displayname and avatar for the creating
                user in this room. If unset, displayname and avatar will be
                derived from the user's profile. If set, should contain the
                values to go in the body of the 'join' event (typically
                `avatar_url` and/or `displayname`.

        Returns:
                First, a dict containing the keys `room_id` and, if an alias
                was, requested, `room_alias`. Secondly, the stream_id of the
                last persisted event.
        Raises:
            SynapseError if the room ID couldn't be stored, or something went
            horribly wrong.
            ResourceLimitError if server is blocked to some resource being
            exceeded
        """
        user_id = requester.user.to_string()

        await self.auth.check_auth_blocking(user_id)

        if (
            self._server_notices_mxid is not None
            and requester.user.to_string() == self._server_notices_mxid
        ):
            # allow the server notices mxid to create rooms
            is_requester_admin = True
        else:
            is_requester_admin = await self.auth.is_server_admin(requester.user)

        # Check whether the third party rules allows/changes the room create
        # request.
        event_allowed = await self.third_party_event_rules.on_create_room(
            requester, config, is_requester_admin=is_requester_admin
        )
        if not event_allowed:
            raise SynapseError(
                403, "You are not permitted to create rooms", Codes.FORBIDDEN
            )

        invite_list = config.get("invite", [])
        invite_3pid_list = config.get("invite_3pid", [])

        if not is_requester_admin and not self.spam_checker.user_may_create_room(
            user_id,
            invite_list=invite_list,
            third_party_invite_list=invite_3pid_list,
            cloning=False,
        ):
            raise SynapseError(403, "You are not permitted to create rooms")

        if ratelimit:
            await self.ratelimit(requester)

        room_version_id = config.get(
            "room_version", self.config.default_room_version.identifier
        )

        if not isinstance(room_version_id, str):
            raise SynapseError(400, "room_version must be a string", Codes.BAD_JSON)

        room_version = KNOWN_ROOM_VERSIONS.get(room_version_id)
        if room_version is None:
            raise SynapseError(
                400,
                "Your homeserver does not support this room version",
                Codes.UNSUPPORTED_ROOM_VERSION,
            )

        room_alias = None
        if "room_alias_name" in config:
            for wchar in string.whitespace:
                if wchar in config["room_alias_name"]:
                    raise SynapseError(400, "Invalid characters in room alias")

            room_alias = RoomAlias(config["room_alias_name"], self.hs.hostname)
            mapping = await self.store.get_association_from_room_alias(room_alias)

            if mapping:
                raise SynapseError(400, "Room alias already taken", Codes.ROOM_IN_USE)

<<<<<<< HEAD
=======
        invite_3pid_list = config.get("invite_3pid", [])
        invite_list = config.get("invite", [])
>>>>>>> 56efa9ec
        for i in invite_list:
            try:
                uid = UserID.from_string(i)
                parse_and_validate_server_name(uid.domain)
            except Exception:
                raise SynapseError(400, "Invalid user_id: %s" % (i,))

        if (invite_list or invite_3pid_list) and requester.shadow_banned:
            # We randomly sleep a bit just to annoy the requester.
            await self.clock.sleep(random.randint(1, 10))

            # Allow the request to go through, but remove any associated invites.
            invite_3pid_list = []
            invite_list = []

        await self.event_creation_handler.assert_accepted_privacy_policy(requester)

        power_level_content_override = config.get("power_level_content_override")
        if (
            power_level_content_override
            and "users" in power_level_content_override
            and user_id not in power_level_content_override["users"]
        ):
            raise SynapseError(
                400,
                "Not a valid power_level_content_override: 'users' did not contain %s"
                % (user_id,),
            )

        visibility = config.get("visibility", None)
        is_public = visibility == "public"

        room_id = await self._generate_room_id(
            creator_id=user_id, is_public=is_public, room_version=room_version,
        )

        # Check whether this visibility value is blocked by a third party module
        allowed_by_third_party_rules = await (
            self.third_party_event_rules.check_visibility_can_be_modified(
                room_id, visibility
            )
        )
        if not allowed_by_third_party_rules:
            raise SynapseError(403, "Room visibility value not allowed.")

        directory_handler = self.hs.get_handlers().directory_handler
        if room_alias:
            await directory_handler.create_association(
                requester=requester,
                room_id=room_id,
                room_alias=room_alias,
                servers=[self.hs.hostname],
                check_membership=False,
            )

        if is_public:
            if not self.config.is_publishing_room_allowed(user_id, room_id, room_alias):
                # Lets just return a generic message, as there may be all sorts of
                # reasons why we said no. TODO: Allow configurable error messages
                # per alias creation rule?
                raise SynapseError(403, "Not allowed to publish room")

        preset_config = config.get(
            "preset",
            RoomCreationPreset.PRIVATE_CHAT
            if visibility == "private"
            else RoomCreationPreset.PUBLIC_CHAT,
        )

        raw_initial_state = config.get("initial_state", [])

        initial_state = OrderedDict()
        for val in raw_initial_state:
            initial_state[(val["type"], val.get("state_key", ""))] = val["content"]

        creation_content = config.get("creation_content", {})

        # override any attempt to set room versions via the creation_content
        creation_content["room_version"] = room_version.identifier

        last_stream_id = await self._send_events_for_new_room(
            requester,
            room_id,
            preset_config=preset_config,
            invite_list=invite_list,
            initial_state=initial_state,
            creation_content=creation_content,
            room_alias=room_alias,
            power_level_content_override=power_level_content_override,
            creator_join_profile=creator_join_profile,
        )

        if "name" in config:
            name = config["name"]
            (
                _,
                last_stream_id,
            ) = await self.event_creation_handler.create_and_send_nonmember_event(
                requester,
                {
                    "type": EventTypes.Name,
                    "room_id": room_id,
                    "sender": user_id,
                    "state_key": "",
                    "content": {"name": name},
                },
                ratelimit=False,
            )

        if "topic" in config:
            topic = config["topic"]
            (
                _,
                last_stream_id,
            ) = await self.event_creation_handler.create_and_send_nonmember_event(
                requester,
                {
                    "type": EventTypes.Topic,
                    "room_id": room_id,
                    "sender": user_id,
                    "state_key": "",
                    "content": {"topic": topic},
                },
                ratelimit=False,
            )

        for invitee in invite_list:
            content = {}
            is_direct = config.get("is_direct", None)
            if is_direct:
                content["is_direct"] = is_direct

            # Note that update_membership with an action of "invite" can raise a
            # ShadowBanError, but this was handled above by emptying invite_list.
            _, last_stream_id = await self.room_member_handler.update_membership(
                requester,
                UserID.from_string(invitee),
                room_id,
                "invite",
                ratelimit=False,
                content=content,
                new_room=True,
            )

        for invite_3pid in invite_3pid_list:
            id_server = invite_3pid["id_server"]
            id_access_token = invite_3pid.get("id_access_token")  # optional
            address = invite_3pid["address"]
            medium = invite_3pid["medium"]
            # Note that do_3pid_invite can raise a  ShadowBanError, but this was
            # handled above by emptying invite_3pid_list.
            last_stream_id = await self.hs.get_room_member_handler().do_3pid_invite(
                room_id,
                requester.user,
                medium,
                address,
                id_server,
                requester,
                txn_id=None,
                new_room=True,
                id_access_token=id_access_token,
            )

        result = {"room_id": room_id}

        if room_alias:
            result["room_alias"] = room_alias.to_string()

        # Always wait for room creation to progate before returning
        await self._replication.wait_for_stream_position(
            self.hs.config.worker.writers.events, "events", last_stream_id
        )

        return result, last_stream_id

    async def _send_events_for_new_room(
        self,
        creator: Requester,
        room_id: str,
        preset_config: str,
        invite_list: List[str],
        initial_state: StateMap,
        creation_content: JsonDict,
        room_alias: Optional[RoomAlias] = None,
        power_level_content_override: Optional[JsonDict] = None,
        creator_join_profile: Optional[JsonDict] = None,
    ) -> int:
        """Sends the initial events into a new room.

        `power_level_content_override` doesn't apply when initial state has
        power level state event content.

        Returns:
            The stream_id of the last event persisted.
        """

        creator_id = creator.user.to_string()

        event_keys = {"room_id": room_id, "sender": creator_id, "state_key": ""}

        def create(etype: str, content: JsonDict, **kwargs) -> JsonDict:
            e = {"type": etype, "content": content}

            e.update(event_keys)
            e.update(kwargs)

            return e

        async def send(etype: str, content: JsonDict, **kwargs) -> int:
            event = create(etype, content, **kwargs)
            logger.debug("Sending %s in new room", etype)
            # Allow these events to be sent even if the user is shadow-banned to
            # allow the room creation to complete.
            (
                _,
                last_stream_id,
            ) = await self.event_creation_handler.create_and_send_nonmember_event(
                creator, event, ratelimit=False, ignore_shadow_ban=True,
            )
            return last_stream_id

        config = self._presets_dict[preset_config]

        creation_content.update({"creator": creator_id})
        await send(etype=EventTypes.Create, content=creation_content)

        logger.debug("Sending %s in new room", EventTypes.Member)
        await self.room_member_handler.update_membership(
            creator,
            creator.user,
            room_id,
            "join",
            ratelimit=False,
            content=creator_join_profile,
            new_room=True,
        )

        # We treat the power levels override specially as this needs to be one
        # of the first events that get sent into a room.
        pl_content = initial_state.pop((EventTypes.PowerLevels, ""), None)
        if pl_content is not None:
            last_sent_stream_id = await send(
                etype=EventTypes.PowerLevels, content=pl_content
            )
        else:
            power_level_content = {
                "users": {creator_id: 100},
                "users_default": 0,
                "events": {
                    EventTypes.Name: 50,
                    EventTypes.PowerLevels: 100,
                    EventTypes.RoomHistoryVisibility: 100,
                    EventTypes.CanonicalAlias: 50,
                    EventTypes.RoomAvatar: 50,
                    EventTypes.Tombstone: 100,
                    EventTypes.ServerACL: 100,
                    EventTypes.RoomEncryption: 100,
                },
                "events_default": 0,
                "state_default": 50,
                "ban": 50,
                "kick": 50,
                "redact": 50,
                "invite": 50,
            }  # type: JsonDict

            if config["original_invitees_have_ops"]:
                for invitee in invite_list:
                    power_level_content["users"][invitee] = 100

            # Power levels overrides are defined per chat preset
            power_level_content.update(config["power_level_content_override"])

            if power_level_content_override:
                power_level_content.update(power_level_content_override)

            last_sent_stream_id = await send(
                etype=EventTypes.PowerLevels, content=power_level_content
            )

        if room_alias and (EventTypes.CanonicalAlias, "") not in initial_state:
            last_sent_stream_id = await send(
                etype=EventTypes.CanonicalAlias,
                content={"alias": room_alias.to_string()},
            )

        if (EventTypes.JoinRules, "") not in initial_state:
            last_sent_stream_id = await send(
                etype=EventTypes.JoinRules, content={"join_rule": config["join_rules"]}
            )

        if (EventTypes.RoomHistoryVisibility, "") not in initial_state:
            last_sent_stream_id = await send(
                etype=EventTypes.RoomHistoryVisibility,
                content={"history_visibility": config["history_visibility"]},
            )

        if config["guest_can_join"]:
            if (EventTypes.GuestAccess, "") not in initial_state:
                last_sent_stream_id = await send(
                    etype=EventTypes.GuestAccess, content={"guest_access": "can_join"}
                )

        for (etype, state_key), content in initial_state.items():
            last_sent_stream_id = await send(
                etype=etype, state_key=state_key, content=content
            )

        if config["encrypted"]:
            last_sent_stream_id = await send(
                etype=EventTypes.RoomEncryption,
                state_key="",
                content={"algorithm": RoomEncryptionAlgorithms.DEFAULT},
            )

        return last_sent_stream_id

    async def _generate_room_id(
        self, creator_id: str, is_public: bool, room_version: RoomVersion,
    ):
        # autogen room IDs and try to create it. We may clash, so just
        # try a few times till one goes through, giving up eventually.
        attempts = 0
        while attempts < 5:
            try:
                random_string = stringutils.random_string(18)
                gen_room_id = RoomID(random_string, self.hs.hostname).to_string()
                if isinstance(gen_room_id, bytes):
                    gen_room_id = gen_room_id.decode("utf-8")
                await self.store.store_room(
                    room_id=gen_room_id,
                    room_creator_user_id=creator_id,
                    is_public=is_public,
                    room_version=room_version,
                )
                return gen_room_id
            except StoreError:
                attempts += 1
        raise StoreError(500, "Couldn't generate a room ID.")


class RoomContextHandler(object):
    def __init__(self, hs: "HomeServer"):
        self.hs = hs
        self.store = hs.get_datastore()
        self.storage = hs.get_storage()
        self.state_store = self.storage.state

    async def get_event_context(
        self,
        user: UserID,
        room_id: str,
        event_id: str,
        limit: int,
        event_filter: Optional[Filter],
    ) -> Optional[JsonDict]:
        """Retrieves events, pagination tokens and state around a given event
        in a room.

        Args:
            user
            room_id
            event_id
            limit: The maximum number of events to return in total
                (excluding state).
            event_filter: the filter to apply to the events returned
                (excluding the target event_id)

        Returns:
            dict, or None if the event isn't found
        """
        before_limit = math.floor(limit / 2.0)
        after_limit = limit - before_limit

        users = await self.store.get_users_in_room(room_id)
        is_peeking = user.to_string() not in users

        def filter_evts(events):
            return filter_events_for_client(
                self.storage, user.to_string(), events, is_peeking=is_peeking
            )

        event = await self.store.get_event(
            event_id, get_prev_content=True, allow_none=True
        )
        if not event:
            return None

        filtered = await filter_evts([event])
        if not filtered:
            raise AuthError(403, "You don't have permission to access that event.")

        results = await self.store.get_events_around(
            room_id, event_id, before_limit, after_limit, event_filter
        )

        if event_filter:
            results["events_before"] = event_filter.filter(results["events_before"])
            results["events_after"] = event_filter.filter(results["events_after"])

        results["events_before"] = await filter_evts(results["events_before"])
        results["events_after"] = await filter_evts(results["events_after"])
        # filter_evts can return a pruned event in case the user is allowed to see that
        # there's something there but not see the content, so use the event that's in
        # `filtered` rather than the event we retrieved from the datastore.
        results["event"] = filtered[0]

        if results["events_after"]:
            last_event_id = results["events_after"][-1].event_id
        else:
            last_event_id = event_id

        if event_filter and event_filter.lazy_load_members():
            state_filter = StateFilter.from_lazy_load_member_list(
                ev.sender
                for ev in itertools.chain(
                    results["events_before"],
                    (results["event"],),
                    results["events_after"],
                )
            )
        else:
            state_filter = StateFilter.all()

        # XXX: why do we return the state as of the last event rather than the
        # first? Shouldn't we be consistent with /sync?
        # https://github.com/matrix-org/matrix-doc/issues/687

        state = await self.state_store.get_state_for_events(
            [last_event_id], state_filter=state_filter
        )

        state_events = list(state[last_event_id].values())
        if event_filter:
            state_events = event_filter.filter(state_events)

        results["state"] = await filter_evts(state_events)

        # We use a dummy token here as we only care about the room portion of
        # the token, which we replace.
        token = StreamToken.START

        results["start"] = token.copy_and_replace(
            "room_key", results["start"]
        ).to_string()

        results["end"] = token.copy_and_replace("room_key", results["end"]).to_string()

        return results


class RoomEventSource(object):
    def __init__(self, hs: "HomeServer"):
        self.store = hs.get_datastore()

    async def get_new_events(
        self,
        user: UserID,
        from_key: str,
        limit: int,
        room_ids: List[str],
        is_guest: bool,
        explicit_room_id: Optional[str] = None,
    ) -> Tuple[List[EventBase], str]:
        # We just ignore the key for now.

        to_key = self.get_current_key()

        from_token = RoomStreamToken.parse(from_key)
        if from_token.topological:
            logger.warning("Stream has topological part!!!! %r", from_key)
            from_key = "s%s" % (from_token.stream,)

        app_service = self.store.get_app_service_by_user_id(user.to_string())
        if app_service:
            # We no longer support AS users using /sync directly.
            # See https://github.com/matrix-org/matrix-doc/issues/1144
            raise NotImplementedError()
        else:
            room_events = await self.store.get_membership_changes_for_user(
                user.to_string(), from_key, to_key
            )

            room_to_events = await self.store.get_room_events_stream_for_rooms(
                room_ids=room_ids,
                from_key=from_key,
                to_key=to_key,
                limit=limit or 10,
                order="ASC",
            )

            events = list(room_events)
            events.extend(e for evs, _ in room_to_events.values() for e in evs)

            events.sort(key=lambda e: e.internal_metadata.order)

            if limit:
                events[:] = events[:limit]

            if events:
                end_key = events[-1].internal_metadata.after
            else:
                end_key = to_key

        return (events, end_key)

    def get_current_key(self) -> str:
        return "s%d" % (self.store.get_room_max_stream_ordering(),)

    def get_current_key_for_room(self, room_id: str) -> Awaitable[str]:
        return self.store.get_room_events_max_id(room_id)


class RoomShutdownHandler(object):

    DEFAULT_MESSAGE = (
        "Sharing illegal content on this server is not permitted and rooms in"
        " violation will be blocked."
    )
    DEFAULT_ROOM_NAME = "Content Violation Notification"

    def __init__(self, hs: "HomeServer"):
        self.hs = hs
        self.room_member_handler = hs.get_room_member_handler()
        self._room_creation_handler = hs.get_room_creation_handler()
        self._replication = hs.get_replication_data_handler()
        self.event_creation_handler = hs.get_event_creation_handler()
        self.state = hs.get_state_handler()
        self.store = hs.get_datastore()

    async def shutdown_room(
        self,
        room_id: str,
        requester_user_id: str,
        new_room_user_id: Optional[str] = None,
        new_room_name: Optional[str] = None,
        message: Optional[str] = None,
        block: bool = False,
    ) -> dict:
        """
        Shuts down a room. Moves all local users and room aliases automatically
        to a new room if `new_room_user_id` is set. Otherwise local users only
        leave the room without any information.

        The new room will be created with the user specified by the
        `new_room_user_id` parameter as room administrator and will contain a
        message explaining what happened. Users invited to the new room will
        have power level `-10` by default, and thus be unable to speak.

        The local server will only have the power to move local user and room
        aliases to the new room. Users on other servers will be unaffected.

        Args:
            room_id: The ID of the room to shut down.
            requester_user_id:
                User who requested the action and put the room on the
                blocking list.
            new_room_user_id:
                If set, a new room will be created with this user ID
                as the creator and admin, and all users in the old room will be
                moved into that room. If not set, no new room will be created
                and the users will just be removed from the old room.
            new_room_name:
                A string representing the name of the room that new users will
                be invited to. Defaults to `Content Violation Notification`
            message:
                A string containing the first message that will be sent as
                `new_room_user_id` in the new room. Ideally this will clearly
                convey why the original room was shut down.
                Defaults to `Sharing illegal content on this server is not
                permitted and rooms in violation will be blocked.`
            block:
                If set to `true`, this room will be added to a blocking list,
                preventing future attempts to join the room. Defaults to `false`.

        Returns: a dict containing the following keys:
            kicked_users: An array of users (`user_id`) that were kicked.
            failed_to_kick_users:
                An array of users (`user_id`) that that were not kicked.
            local_aliases:
                An array of strings representing the local aliases that were
                migrated from the old room to the new.
            new_room_id: A string representing the room ID of the new room.
        """

        if not new_room_name:
            new_room_name = self.DEFAULT_ROOM_NAME
        if not message:
            message = self.DEFAULT_MESSAGE

        if not RoomID.is_valid(room_id):
            raise SynapseError(400, "%s is not a legal room ID" % (room_id,))

        if not await self.store.get_room(room_id):
            raise NotFoundError("Unknown room id %s" % (room_id,))

        # This will work even if the room is already blocked, but that is
        # desirable in case the first attempt at blocking the room failed below.
        if block:
            await self.store.block_room(room_id, requester_user_id)

        if new_room_user_id is not None:
            if not self.hs.is_mine_id(new_room_user_id):
                raise SynapseError(
                    400, "User must be our own: %s" % (new_room_user_id,)
                )

            room_creator_requester = create_requester(new_room_user_id)

            info, stream_id = await self._room_creation_handler.create_room(
                room_creator_requester,
                config={
                    "preset": RoomCreationPreset.PUBLIC_CHAT,
                    "name": new_room_name,
                    "power_level_content_override": {"users_default": -10},
                },
                ratelimit=False,
            )
            new_room_id = info["room_id"]

            logger.info(
                "Shutting down room %r, joining to new room: %r", room_id, new_room_id
            )

            # We now wait for the create room to come back in via replication so
            # that we can assume that all the joins/invites have propogated before
            # we try and auto join below.
            #
            # TODO: Currently the events stream is written to from master
            await self._replication.wait_for_stream_position(
                self.hs.config.worker.writers.events, "events", stream_id
            )
        else:
            new_room_id = None
            logger.info("Shutting down room %r", room_id)

        users = await self.state.get_current_users_in_room(room_id)
        kicked_users = []
        failed_to_kick_users = []
        for user_id in users:
            if not self.hs.is_mine_id(user_id):
                continue

            logger.info("Kicking %r from %r...", user_id, room_id)

            try:
                # Kick users from room
                target_requester = create_requester(user_id)
                _, stream_id = await self.room_member_handler.update_membership(
                    requester=target_requester,
                    target=target_requester.user,
                    room_id=room_id,
                    action=Membership.LEAVE,
                    content={},
                    ratelimit=False,
                    require_consent=False,
                )

                # Wait for leave to come in over replication before trying to forget.
                await self._replication.wait_for_stream_position(
                    self.hs.config.worker.writers.events, "events", stream_id
                )

                await self.room_member_handler.forget(target_requester.user, room_id)

                # Join users to new room
                if new_room_user_id:
                    await self.room_member_handler.update_membership(
                        requester=target_requester,
                        target=target_requester.user,
                        room_id=new_room_id,
                        action=Membership.JOIN,
                        content={},
                        ratelimit=False,
                        require_consent=False,
                    )

                kicked_users.append(user_id)
            except Exception:
                logger.exception(
                    "Failed to leave old room and join new room for %r", user_id
                )
                failed_to_kick_users.append(user_id)

        # Send message in new room and move aliases
        if new_room_user_id:
            await self.event_creation_handler.create_and_send_nonmember_event(
                room_creator_requester,
                {
                    "type": "m.room.message",
                    "content": {"body": message, "msgtype": "m.text"},
                    "room_id": new_room_id,
                    "sender": new_room_user_id,
                },
                ratelimit=False,
            )

            aliases_for_room = await maybe_awaitable(
                self.store.get_aliases_for_room(room_id)
            )

            await self.store.update_aliases_for_room(
                room_id, new_room_id, requester_user_id
            )
        else:
            aliases_for_room = []

        return {
            "kicked_users": kicked_users,
            "failed_to_kick_users": failed_to_kick_users,
            "local_aliases": aliases_for_room,
            "new_room_id": new_room_id,
        }<|MERGE_RESOLUTION|>--- conflicted
+++ resolved
@@ -660,11 +660,8 @@
             if mapping:
                 raise SynapseError(400, "Room alias already taken", Codes.ROOM_IN_USE)
 
-<<<<<<< HEAD
-=======
         invite_3pid_list = config.get("invite_3pid", [])
         invite_list = config.get("invite", [])
->>>>>>> 56efa9ec
         for i in invite_list:
             try:
                 uid = UserID.from_string(i)
