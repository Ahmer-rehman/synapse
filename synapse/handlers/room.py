# -*- coding: utf-8 -*-
# Copyright 2014 - 2016 OpenMarket Ltd
# Copyright 2018-2019 New Vector Ltd
# Copyright 2019 The Matrix.org Foundation C.I.C.
#
# Licensed under the Apache License, Version 2.0 (the "License");
# you may not use this file except in compliance with the License.
# You may obtain a copy of the License at
#
#     http://www.apache.org/licenses/LICENSE-2.0
#
# Unless required by applicable law or agreed to in writing, software
# distributed under the License is distributed on an "AS IS" BASIS,
# WITHOUT WARRANTIES OR CONDITIONS OF ANY KIND, either express or implied.
# See the License for the specific language governing permissions and
# limitations under the License.

"""Contains functions for performing events on rooms."""

import itertools
import logging
import math
import string
from collections import OrderedDict
from typing import Tuple

from six import string_types

from synapse.api.constants import (
    EventTypes,
    JoinRules,
    RoomCreationPreset,
    RoomEncryptionAlgorithms,
)
from synapse.api.errors import AuthError, Codes, NotFoundError, StoreError, SynapseError
from synapse.api.room_versions import KNOWN_ROOM_VERSIONS, RoomVersion
from synapse.events.utils import copy_power_levels_contents
from synapse.http.endpoint import parse_and_validate_server_name
from synapse.storage.state import StateFilter
from synapse.types import (
    Requester,
    RoomAlias,
    RoomID,
    RoomStreamToken,
    StateMap,
    StreamToken,
    UserID,
)
from synapse.util import stringutils
from synapse.util.async_helpers import Linearizer
from synapse.util.caches.response_cache import ResponseCache
from synapse.visibility import filter_events_for_client

from ._base import BaseHandler

logger = logging.getLogger(__name__)

id_server_scheme = "https://"

FIVE_MINUTES_IN_MS = 5 * 60 * 1000


class RoomCreationHandler(BaseHandler):
<<<<<<< HEAD

    PRESETS_DICT = {
        RoomCreationPreset.PRIVATE_CHAT: {
            "join_rules": JoinRules.INVITE,
            "history_visibility": "shared",
            "original_invitees_have_ops": False,
            "guest_can_join": True,
            "encryption_alg": "m.megolm.v1.aes-sha2",
            "power_level_content_override": {"invite": 0},
        },
        RoomCreationPreset.TRUSTED_PRIVATE_CHAT: {
            "join_rules": JoinRules.INVITE,
            "history_visibility": "shared",
            "original_invitees_have_ops": True,
            "guest_can_join": True,
            "encryption_alg": "m.megolm.v1.aes-sha2",
            "power_level_content_override": {"invite": 0},
        },
        RoomCreationPreset.PUBLIC_CHAT: {
            "join_rules": JoinRules.PUBLIC,
            "history_visibility": "shared",
            "original_invitees_have_ops": False,
            "guest_can_join": False,
            "power_level_content_override": {},
        },
    }

=======
>>>>>>> 03619324
    def __init__(self, hs):
        super(RoomCreationHandler, self).__init__(hs)

        self.spam_checker = hs.get_spam_checker()
        self.event_creation_handler = hs.get_event_creation_handler()
        self.room_member_handler = hs.get_room_member_handler()
        self.config = hs.config

        # Room state based off defined presets
        self._presets_dict = {
            RoomCreationPreset.PRIVATE_CHAT: {
                "join_rules": JoinRules.INVITE,
                "history_visibility": "shared",
                "original_invitees_have_ops": False,
                "guest_can_join": True,
                "power_level_content_override": {"invite": 0},
            },
            RoomCreationPreset.TRUSTED_PRIVATE_CHAT: {
                "join_rules": JoinRules.INVITE,
                "history_visibility": "shared",
                "original_invitees_have_ops": True,
                "guest_can_join": True,
                "power_level_content_override": {"invite": 0},
            },
            RoomCreationPreset.PUBLIC_CHAT: {
                "join_rules": JoinRules.PUBLIC,
                "history_visibility": "shared",
                "original_invitees_have_ops": False,
                "guest_can_join": False,
                "power_level_content_override": {},
            },
        }

        # Modify presets to selectively enable encryption by default per homeserver config
        for preset_name, preset_config in self._presets_dict.items():
            encrypted = (
                preset_name
                in self.config.encryption_enabled_by_default_for_room_presets
            )
            preset_config["encrypted"] = encrypted

        self._replication = hs.get_replication_data_handler()

        # linearizer to stop two upgrades happening at once
        self._upgrade_linearizer = Linearizer("room_upgrade_linearizer")

        # If a user tries to update the same room multiple times in quick
        # succession, only process the first attempt and return its result to
        # subsequent requests
        self._upgrade_response_cache = ResponseCache(
            hs, "room_upgrade", timeout_ms=FIVE_MINUTES_IN_MS
        )
        self._server_notices_mxid = hs.config.server_notices_mxid

        self.third_party_event_rules = hs.get_third_party_event_rules()

    async def upgrade_room(
        self, requester: Requester, old_room_id: str, new_version: RoomVersion
    ):
        """Replace a room with a new room with a different version

        Args:
            requester: the user requesting the upgrade
            old_room_id: the id of the room to be replaced
            new_version: the new room version to use

        Returns:
            Deferred[unicode]: the new room id
        """
        await self.ratelimit(requester)

        user_id = requester.user.to_string()

        # Check if this room is already being upgraded by another person
        for key in self._upgrade_response_cache.pending_result_cache:
            if key[0] == old_room_id and key[1] != user_id:
                # Two different people are trying to upgrade the same room.
                # Send the second an error.
                #
                # Note that this of course only gets caught if both users are
                # on the same homeserver.
                raise SynapseError(
                    400, "An upgrade for this room is currently in progress"
                )

        # Upgrade the room
        #
        # If this user has sent multiple upgrade requests for the same room
        # and one of them is not complete yet, cache the response and
        # return it to all subsequent requests
        ret = await self._upgrade_response_cache.wrap(
            (old_room_id, user_id),
            self._upgrade_room,
            requester,
            old_room_id,
            new_version,  # args for _upgrade_room
        )

        return ret

    async def _upgrade_room(
        self, requester: Requester, old_room_id: str, new_version: RoomVersion
    ):
        user_id = requester.user.to_string()

        # start by allocating a new room id
        r = await self.store.get_room(old_room_id)
        if r is None:
            raise NotFoundError("Unknown room id %s" % (old_room_id,))
        new_room_id = await self._generate_room_id(
            creator_id=user_id, is_public=r["is_public"], room_version=new_version,
        )

        logger.info("Creating new room %s to replace %s", new_room_id, old_room_id)

        # we create and auth the tombstone event before properly creating the new
        # room, to check our user has perms in the old room.
        (
            tombstone_event,
            tombstone_context,
        ) = await self.event_creation_handler.create_event(
            requester,
            {
                "type": EventTypes.Tombstone,
                "state_key": "",
                "room_id": old_room_id,
                "sender": user_id,
                "content": {
                    "body": "This room has been replaced",
                    "replacement_room": new_room_id,
                },
            },
            token_id=requester.access_token_id,
        )
        old_room_version = await self.store.get_room_version_id(old_room_id)
        await self.auth.check_from_context(
            old_room_version, tombstone_event, tombstone_context
        )

        await self.clone_existing_room(
            requester,
            old_room_id=old_room_id,
            new_room_id=new_room_id,
            new_room_version=new_version,
            tombstone_event_id=tombstone_event.event_id,
        )

        # now send the tombstone
        await self.event_creation_handler.send_nonmember_event(
            requester, tombstone_event, tombstone_context
        )

        old_room_state = await tombstone_context.get_current_state_ids()

        # update any aliases
        await self._move_aliases_to_new_room(
            requester, old_room_id, new_room_id, old_room_state
        )

        # Copy over user push rules, tags and migrate room directory state
        await self.room_member_handler.transfer_room_state_on_room_upgrade(
            old_room_id, new_room_id
        )

        # finally, shut down the PLs in the old room, and update them in the new
        # room.
        await self._update_upgraded_room_pls(
            requester, old_room_id, new_room_id, old_room_state,
        )

        return new_room_id

    async def _update_upgraded_room_pls(
        self,
        requester: Requester,
        old_room_id: str,
        new_room_id: str,
        old_room_state: StateMap[str],
    ):
        """Send updated power levels in both rooms after an upgrade

        Args:
            requester: the user requesting the upgrade
            old_room_id: the id of the room to be replaced
            new_room_id: the id of the replacement room
            old_room_state: the state map for the old room

        Returns:
            Deferred
        """
        old_room_pl_event_id = old_room_state.get((EventTypes.PowerLevels, ""))

        if old_room_pl_event_id is None:
            logger.warning(
                "Not supported: upgrading a room with no PL event. Not setting PLs "
                "in old room."
            )
            return

        old_room_pl_state = await self.store.get_event(old_room_pl_event_id)

        # we try to stop regular users from speaking by setting the PL required
        # to send regular events and invites to 'Moderator' level. That's normally
        # 50, but if the default PL in a room is 50 or more, then we set the
        # required PL above that.

        pl_content = dict(old_room_pl_state.content)
        users_default = int(pl_content.get("users_default", 0))
        restricted_level = max(users_default + 1, 50)

        updated = False
        for v in ("invite", "events_default"):
            current = int(pl_content.get(v, 0))
            if current < restricted_level:
                logger.debug(
                    "Setting level for %s in %s to %i (was %i)",
                    v,
                    old_room_id,
                    restricted_level,
                    current,
                )
                pl_content[v] = restricted_level
                updated = True
            else:
                logger.debug("Not setting level for %s (already %i)", v, current)

        if updated:
            try:
                await self.event_creation_handler.create_and_send_nonmember_event(
                    requester,
                    {
                        "type": EventTypes.PowerLevels,
                        "state_key": "",
                        "room_id": old_room_id,
                        "sender": requester.user.to_string(),
                        "content": pl_content,
                    },
                    ratelimit=False,
                )
            except AuthError as e:
                logger.warning("Unable to update PLs in old room: %s", e)

        await self.event_creation_handler.create_and_send_nonmember_event(
            requester,
            {
                "type": EventTypes.PowerLevels,
                "state_key": "",
                "room_id": new_room_id,
                "sender": requester.user.to_string(),
                "content": old_room_pl_state.content,
            },
            ratelimit=False,
        )

    async def clone_existing_room(
        self,
        requester: Requester,
        old_room_id: str,
        new_room_id: str,
        new_room_version: RoomVersion,
        tombstone_event_id: str,
    ):
        """Populate a new room based on an old room

        Args:
            requester: the user requesting the upgrade
            old_room_id : the id of the room to be replaced
            new_room_id: the id to give the new room (should already have been
                created with _gemerate_room_id())
            new_room_version: the new room version to use
            tombstone_event_id: the ID of the tombstone event in the old room.
        Returns:
            Deferred
        """
        user_id = requester.user.to_string()

        if (
            self._server_notices_mxid is not None
            and requester.user.to_string() == self._server_notices_mxid
        ):
            # allow the server notices mxid to create rooms
            is_requester_admin = True

        else:
            is_requester_admin = await self.auth.is_server_admin(requester.user)

        if not is_requester_admin and not self.spam_checker.user_may_create_room(
            user_id, invite_list=[], third_party_invite_list=[], cloning=True
        ):
            raise SynapseError(403, "You are not permitted to create rooms")

        creation_content = {
            "room_version": new_room_version.identifier,
            "predecessor": {"room_id": old_room_id, "event_id": tombstone_event_id},
        }

        # Check if old room was non-federatable

        # Get old room's create event
        old_room_create_event = await self.store.get_create_event_for_room(old_room_id)

        # Check if the create event specified a non-federatable room
        if not old_room_create_event.content.get("m.federate", True):
            # If so, mark the new room as non-federatable as well
            creation_content["m.federate"] = False

        initial_state = {}

        # Replicate relevant room events
        types_to_copy = (
            (EventTypes.JoinRules, ""),
            (EventTypes.Name, ""),
            (EventTypes.Topic, ""),
            (EventTypes.RoomHistoryVisibility, ""),
            (EventTypes.GuestAccess, ""),
            (EventTypes.RoomAvatar, ""),
            (EventTypes.RoomEncryption, ""),
            (EventTypes.ServerACL, ""),
            (EventTypes.RelatedGroups, ""),
            (EventTypes.PowerLevels, ""),
        )

        old_room_state_ids = await self.store.get_filtered_current_state_ids(
            old_room_id, StateFilter.from_types(types_to_copy)
        )
        # map from event_id to BaseEvent
        old_room_state_events = await self.store.get_events(old_room_state_ids.values())

        for k, old_event_id in old_room_state_ids.items():
            old_event = old_room_state_events.get(old_event_id)
            if old_event:
                initial_state[k] = old_event.content

        # deep-copy the power-levels event before we start modifying it
        # note that if frozen_dicts are enabled, `power_levels` will be a frozen
        # dict so we can't just copy.deepcopy it.
        initial_state[
            (EventTypes.PowerLevels, "")
        ] = power_levels = copy_power_levels_contents(
            initial_state[(EventTypes.PowerLevels, "")]
        )

        # Resolve the minimum power level required to send any state event
        # We will give the upgrading user this power level temporarily (if necessary) such that
        # they are able to copy all of the state events over, then revert them back to their
        # original power level afterwards in _update_upgraded_room_pls

        # Copy over user power levels now as this will not be possible with >100PL users once
        # the room has been created

        # Calculate the minimum power level needed to clone the room
        event_power_levels = power_levels.get("events", {})
        state_default = power_levels.get("state_default", 0)
        ban = power_levels.get("ban")
        needed_power_level = max(state_default, ban, max(event_power_levels.values()))

        # Raise the requester's power level in the new room if necessary
        current_power_level = power_levels["users"][user_id]
        if current_power_level < needed_power_level:
            power_levels["users"][user_id] = needed_power_level

        await self._send_events_for_new_room(
            requester,
            new_room_id,
            # we expect to override all the presets with initial_state, so this is
            # somewhat arbitrary.
            preset_config=RoomCreationPreset.PRIVATE_CHAT,
            invite_list=[],
            initial_state=initial_state,
            creation_content=creation_content,
        )

        # Transfer membership events
        old_room_member_state_ids = await self.store.get_filtered_current_state_ids(
            old_room_id, StateFilter.from_types([(EventTypes.Member, None)])
        )

        # map from event_id to BaseEvent
        old_room_member_state_events = await self.store.get_events(
            old_room_member_state_ids.values()
        )
        for k, old_event in old_room_member_state_events.items():
            # Only transfer ban events
            if (
                "membership" in old_event.content
                and old_event.content["membership"] == "ban"
            ):
                await self.room_member_handler.update_membership(
                    requester,
                    UserID.from_string(old_event["state_key"]),
                    new_room_id,
                    "ban",
                    ratelimit=False,
                    content=old_event.content,
                )

        # XXX invites/joins
        # XXX 3pid invites

    async def _move_aliases_to_new_room(
        self,
        requester: Requester,
        old_room_id: str,
        new_room_id: str,
        old_room_state: StateMap[str],
    ):
        # check to see if we have a canonical alias.
        canonical_alias_event = None
        canonical_alias_event_id = old_room_state.get((EventTypes.CanonicalAlias, ""))
        if canonical_alias_event_id:
            canonical_alias_event = await self.store.get_event(canonical_alias_event_id)

        await self.store.update_aliases_for_room(old_room_id, new_room_id)

        if not canonical_alias_event:
            return

        # If there is a canonical alias we need to update the one in the old
        # room and set one in the new one.
        old_canonical_alias_content = dict(canonical_alias_event.content)
        new_canonical_alias_content = {}

        canonical = canonical_alias_event.content.get("alias")
        if canonical and self.hs.is_mine_id(canonical):
            new_canonical_alias_content["alias"] = canonical
            old_canonical_alias_content.pop("alias", None)

        # We convert to a list as it will be a Tuple.
        old_alt_aliases = list(old_canonical_alias_content.get("alt_aliases", []))
        if old_alt_aliases:
            old_canonical_alias_content["alt_aliases"] = old_alt_aliases
            new_alt_aliases = new_canonical_alias_content.setdefault("alt_aliases", [])
            for alias in canonical_alias_event.content.get("alt_aliases", []):
                try:
                    if self.hs.is_mine_id(alias):
                        new_alt_aliases.append(alias)
                        old_alt_aliases.remove(alias)
                except Exception:
                    logger.info(
                        "Invalid alias %s in canonical alias event %s",
                        alias,
                        canonical_alias_event_id,
                    )

            if not old_alt_aliases:
                old_canonical_alias_content.pop("alt_aliases")

        # If a canonical alias event existed for the old room, fire a canonical
        # alias event for the new room with a copy of the information.
        try:
            await self.event_creation_handler.create_and_send_nonmember_event(
                requester,
                {
                    "type": EventTypes.CanonicalAlias,
                    "state_key": "",
                    "room_id": old_room_id,
                    "sender": requester.user.to_string(),
                    "content": old_canonical_alias_content,
                },
                ratelimit=False,
            )
        except SynapseError as e:
            # again I'm not really expecting this to fail, but if it does, I'd rather
            # we returned the new room to the client at this point.
            logger.error("Unable to send updated alias events in old room: %s", e)

        try:
            await self.event_creation_handler.create_and_send_nonmember_event(
                requester,
                {
                    "type": EventTypes.CanonicalAlias,
                    "state_key": "",
                    "room_id": new_room_id,
                    "sender": requester.user.to_string(),
                    "content": new_canonical_alias_content,
                },
                ratelimit=False,
            )
        except SynapseError as e:
            # again I'm not really expecting this to fail, but if it does, I'd rather
            # we returned the new room to the client at this point.
            logger.error("Unable to send updated alias events in new room: %s", e)

    async def create_room(
        self, requester, config, ratelimit=True, creator_join_profile=None
    ) -> Tuple[dict, int]:
        """ Creates a new room.

        Args:
            requester (synapse.types.Requester):
                The user who requested the room creation.
            config (dict) : A dict of configuration options.
            ratelimit (bool): set to False to disable the rate limiter

            creator_join_profile (dict|None):
                Set to override the displayname and avatar for the creating
                user in this room. If unset, displayname and avatar will be
                derived from the user's profile. If set, should contain the
                values to go in the body of the 'join' event (typically
                `avatar_url` and/or `displayname`.

        Returns:
                First, a dict containing the keys `room_id` and, if an alias
                was, requested, `room_alias`. Secondly, the stream_id of the
                last persisted event.
        Raises:
            SynapseError if the room ID couldn't be stored, or something went
            horribly wrong.
            ResourceLimitError if server is blocked to some resource being
            exceeded
        """
        user_id = requester.user.to_string()

        await self.auth.check_auth_blocking(user_id)

        if (
            self._server_notices_mxid is not None
            and requester.user.to_string() == self._server_notices_mxid
        ):
            # allow the server notices mxid to create rooms
            is_requester_admin = True
        else:
            is_requester_admin = await self.auth.is_server_admin(requester.user)

        # Check whether the third party rules allows/changes the room create
        # request.
        event_allowed = await self.third_party_event_rules.on_create_room(
            requester, config, is_requester_admin=is_requester_admin
        )
        if not event_allowed:
            raise SynapseError(
                403, "You are not permitted to create rooms", Codes.FORBIDDEN
            )

        invite_list = config.get("invite", [])
        invite_3pid_list = config.get("invite_3pid", [])

        if not is_requester_admin and not self.spam_checker.user_may_create_room(
            user_id,
            invite_list=invite_list,
            third_party_invite_list=invite_3pid_list,
            cloning=False,
        ):
            raise SynapseError(403, "You are not permitted to create rooms")

        if ratelimit:
            await self.ratelimit(requester)

        room_version_id = config.get(
            "room_version", self.config.default_room_version.identifier
        )

        if not isinstance(room_version_id, string_types):
            raise SynapseError(400, "room_version must be a string", Codes.BAD_JSON)

        room_version = KNOWN_ROOM_VERSIONS.get(room_version_id)
        if room_version is None:
            raise SynapseError(
                400,
                "Your homeserver does not support this room version",
                Codes.UNSUPPORTED_ROOM_VERSION,
            )

        if "room_alias_name" in config:
            for wchar in string.whitespace:
                if wchar in config["room_alias_name"]:
                    raise SynapseError(400, "Invalid characters in room alias")

            room_alias = RoomAlias(config["room_alias_name"], self.hs.hostname)
            mapping = await self.store.get_association_from_room_alias(room_alias)

            if mapping:
                raise SynapseError(400, "Room alias already taken", Codes.ROOM_IN_USE)
        else:
            room_alias = None

        for i in invite_list:
            try:
                uid = UserID.from_string(i)
                parse_and_validate_server_name(uid.domain)
            except Exception:
                raise SynapseError(400, "Invalid user_id: %s" % (i,))

        await self.event_creation_handler.assert_accepted_privacy_policy(requester)

        power_level_content_override = config.get("power_level_content_override")
        if (
            power_level_content_override
            and "users" in power_level_content_override
            and user_id not in power_level_content_override["users"]
        ):
            raise SynapseError(
                400,
                "Not a valid power_level_content_override: 'users' did not contain %s"
                % (user_id,),
            )

        visibility = config.get("visibility", None)
        is_public = visibility == "public"

        room_id = await self._generate_room_id(
            creator_id=user_id, is_public=is_public, room_version=room_version,
        )

        directory_handler = self.hs.get_handlers().directory_handler
        if room_alias:
            await directory_handler.create_association(
                requester=requester,
                room_id=room_id,
                room_alias=room_alias,
                servers=[self.hs.hostname],
                check_membership=False,
            )

        if is_public:
            if not self.config.is_publishing_room_allowed(user_id, room_id, room_alias):
                # Lets just return a generic message, as there may be all sorts of
                # reasons why we said no. TODO: Allow configurable error messages
                # per alias creation rule?
                raise SynapseError(403, "Not allowed to publish room")

        preset_config = config.get(
            "preset",
            RoomCreationPreset.PRIVATE_CHAT
            if visibility == "private"
            else RoomCreationPreset.PUBLIC_CHAT,
        )

        raw_initial_state = config.get("initial_state", [])

        initial_state = OrderedDict()
        for val in raw_initial_state:
            initial_state[(val["type"], val.get("state_key", ""))] = val["content"]

        creation_content = config.get("creation_content", {})

        # override any attempt to set room versions via the creation_content
        creation_content["room_version"] = room_version.identifier

        last_stream_id = await self._send_events_for_new_room(
            requester,
            room_id,
            preset_config=preset_config,
            invite_list=invite_list,
            initial_state=initial_state,
            creation_content=creation_content,
            room_alias=room_alias,
            power_level_content_override=power_level_content_override,
            creator_join_profile=creator_join_profile,
        )

        if "name" in config:
            name = config["name"]
            (
                _,
                last_stream_id,
            ) = await self.event_creation_handler.create_and_send_nonmember_event(
                requester,
                {
                    "type": EventTypes.Name,
                    "room_id": room_id,
                    "sender": user_id,
                    "state_key": "",
                    "content": {"name": name},
                },
                ratelimit=False,
            )

        if "topic" in config:
            topic = config["topic"]
            (
                _,
                last_stream_id,
            ) = await self.event_creation_handler.create_and_send_nonmember_event(
                requester,
                {
                    "type": EventTypes.Topic,
                    "room_id": room_id,
                    "sender": user_id,
                    "state_key": "",
                    "content": {"topic": topic},
                },
                ratelimit=False,
            )

        for invitee in invite_list:
            content = {}
            is_direct = config.get("is_direct", None)
            if is_direct:
                content["is_direct"] = is_direct

            _, last_stream_id = await self.room_member_handler.update_membership(
                requester,
                UserID.from_string(invitee),
                room_id,
                "invite",
                ratelimit=False,
                content=content,
                new_room=True,
            )

        for invite_3pid in invite_3pid_list:
            id_server = invite_3pid["id_server"]
            id_access_token = invite_3pid.get("id_access_token")  # optional
            address = invite_3pid["address"]
            medium = invite_3pid["medium"]
            last_stream_id = await self.hs.get_room_member_handler().do_3pid_invite(
                room_id,
                requester.user,
                medium,
                address,
                id_server,
                requester,
                txn_id=None,
                new_room=True,
                id_access_token=id_access_token,
            )

        result = {"room_id": room_id}

        if room_alias:
            result["room_alias"] = room_alias.to_string()

        # Always wait for room creation to progate before returning
        await self._replication.wait_for_stream_position(
            self.hs.config.worker.writers.events, "events", last_stream_id
        )

        return result, last_stream_id

    async def _send_events_for_new_room(
        self,
        creator,  # A Requester object.
        room_id,
        preset_config,
        invite_list,
        initial_state,
        creation_content,
        room_alias=None,
        power_level_content_override=None,  # Doesn't apply when initial state has power level state event content
        creator_join_profile=None,
    ) -> int:
        """Sends the initial events into a new room.

        Returns:
            The stream_id of the last event persisted.
        """

        def create(etype, content, **kwargs):
            e = {"type": etype, "content": content}

            e.update(event_keys)
            e.update(kwargs)

            return e

        async def send(etype, content, **kwargs) -> int:
            event = create(etype, content, **kwargs)
            logger.debug("Sending %s in new room", etype)
            (
                _,
                last_stream_id,
            ) = await self.event_creation_handler.create_and_send_nonmember_event(
                creator, event, ratelimit=False
            )
            return last_stream_id

        config = self._presets_dict[preset_config]

        creator_id = creator.user.to_string()

        event_keys = {"room_id": room_id, "sender": creator_id, "state_key": ""}

        creation_content.update({"creator": creator_id})
        await send(etype=EventTypes.Create, content=creation_content)

        logger.debug("Sending %s in new room", EventTypes.Member)
        await self.room_member_handler.update_membership(
            creator,
            creator.user,
            room_id,
            "join",
            ratelimit=False,
            content=creator_join_profile,
            new_room=True,
        )

        # We treat the power levels override specially as this needs to be one
        # of the first events that get sent into a room.
        pl_content = initial_state.pop((EventTypes.PowerLevels, ""), None)
        if pl_content is not None:
            last_sent_stream_id = await send(
                etype=EventTypes.PowerLevels, content=pl_content
            )
        else:
            power_level_content = {
                "users": {creator_id: 100},
                "users_default": 0,
                "events": {
                    EventTypes.Name: 50,
                    EventTypes.PowerLevels: 100,
                    EventTypes.RoomHistoryVisibility: 100,
                    EventTypes.CanonicalAlias: 50,
                    EventTypes.RoomAvatar: 50,
                    EventTypes.Tombstone: 100,
                    EventTypes.ServerACL: 100,
                    EventTypes.RoomEncryption: 100,
                },
                "events_default": 0,
                "state_default": 50,
                "ban": 50,
                "kick": 50,
                "redact": 50,
                "invite": 50,
            }

            if config["original_invitees_have_ops"]:
                for invitee in invite_list:
                    power_level_content["users"][invitee] = 100

            # Power levels overrides are defined per chat preset
            power_level_content.update(config["power_level_content_override"])

            if power_level_content_override:
                power_level_content.update(power_level_content_override)

            last_sent_stream_id = await send(
                etype=EventTypes.PowerLevels, content=power_level_content
            )

        if room_alias and (EventTypes.CanonicalAlias, "") not in initial_state:
            last_sent_stream_id = await send(
                etype=EventTypes.CanonicalAlias,
                content={"alias": room_alias.to_string()},
            )

        if (EventTypes.JoinRules, "") not in initial_state:
            last_sent_stream_id = await send(
                etype=EventTypes.JoinRules, content={"join_rule": config["join_rules"]}
            )

        if (EventTypes.RoomHistoryVisibility, "") not in initial_state:
            last_sent_stream_id = await send(
                etype=EventTypes.RoomHistoryVisibility,
                content={"history_visibility": config["history_visibility"]},
            )

        if config["guest_can_join"]:
            if (EventTypes.GuestAccess, "") not in initial_state:
                last_sent_stream_id = await send(
                    etype=EventTypes.GuestAccess, content={"guest_access": "can_join"}
                )

        for (etype, state_key), content in initial_state.items():
            last_sent_stream_id = await send(
                etype=etype, state_key=state_key, content=content
            )

<<<<<<< HEAD
        if "encryption_alg" in config:
            last_sent_stream_id = await send(
                etype=EventTypes.RoomEncryption,
                state_key="",
                content={"algorithm": config["encryption_alg"]},
=======
        if config["encrypted"]:
            last_sent_stream_id = await send(
                etype=EventTypes.RoomEncryption,
                state_key="",
                content={"algorithm": RoomEncryptionAlgorithms.DEFAULT},
>>>>>>> 03619324
            )

        return last_sent_stream_id

    async def _generate_room_id(
        self, creator_id: str, is_public: str, room_version: RoomVersion,
    ):
        # autogen room IDs and try to create it. We may clash, so just
        # try a few times till one goes through, giving up eventually.
        attempts = 0
        while attempts < 5:
            try:
                random_string = stringutils.random_string(18)
                gen_room_id = RoomID(random_string, self.hs.hostname).to_string()
                if isinstance(gen_room_id, bytes):
                    gen_room_id = gen_room_id.decode("utf-8")
                await self.store.store_room(
                    room_id=gen_room_id,
                    room_creator_user_id=creator_id,
                    is_public=is_public,
                    room_version=room_version,
                )
                return gen_room_id
            except StoreError:
                attempts += 1
        raise StoreError(500, "Couldn't generate a room ID.")


class RoomContextHandler(object):
    def __init__(self, hs):
        self.hs = hs
        self.store = hs.get_datastore()
        self.storage = hs.get_storage()
        self.state_store = self.storage.state

    async def get_event_context(self, user, room_id, event_id, limit, event_filter):
        """Retrieves events, pagination tokens and state around a given event
        in a room.

        Args:
            user (UserID)
            room_id (str)
            event_id (str)
            limit (int): The maximum number of events to return in total
                (excluding state).
            event_filter (Filter|None): the filter to apply to the events returned
                (excluding the target event_id)

        Returns:
            dict, or None if the event isn't found
        """
        before_limit = math.floor(limit / 2.0)
        after_limit = limit - before_limit

        users = await self.store.get_users_in_room(room_id)
        is_peeking = user.to_string() not in users

        def filter_evts(events):
            return filter_events_for_client(
                self.storage, user.to_string(), events, is_peeking=is_peeking
            )

        event = await self.store.get_event(
            event_id, get_prev_content=True, allow_none=True
        )
        if not event:
            return None

        filtered = await filter_evts([event])
        if not filtered:
            raise AuthError(403, "You don't have permission to access that event.")

        results = await self.store.get_events_around(
            room_id, event_id, before_limit, after_limit, event_filter
        )

        if event_filter:
            results["events_before"] = event_filter.filter(results["events_before"])
            results["events_after"] = event_filter.filter(results["events_after"])

        results["events_before"] = await filter_evts(results["events_before"])
        results["events_after"] = await filter_evts(results["events_after"])
        # filter_evts can return a pruned event in case the user is allowed to see that
        # there's something there but not see the content, so use the event that's in
        # `filtered` rather than the event we retrieved from the datastore.
        results["event"] = filtered[0]

        if results["events_after"]:
            last_event_id = results["events_after"][-1].event_id
        else:
            last_event_id = event_id

        if event_filter and event_filter.lazy_load_members():
            state_filter = StateFilter.from_lazy_load_member_list(
                ev.sender
                for ev in itertools.chain(
                    results["events_before"],
                    (results["event"],),
                    results["events_after"],
                )
            )
        else:
            state_filter = StateFilter.all()

        # XXX: why do we return the state as of the last event rather than the
        # first? Shouldn't we be consistent with /sync?
        # https://github.com/matrix-org/matrix-doc/issues/687

        state = await self.state_store.get_state_for_events(
            [last_event_id], state_filter=state_filter
        )

        state_events = list(state[last_event_id].values())
        if event_filter:
            state_events = event_filter.filter(state_events)

        results["state"] = await filter_evts(state_events)

        # We use a dummy token here as we only care about the room portion of
        # the token, which we replace.
        token = StreamToken.START

        results["start"] = token.copy_and_replace(
            "room_key", results["start"]
        ).to_string()

        results["end"] = token.copy_and_replace("room_key", results["end"]).to_string()

        return results


class RoomEventSource(object):
    def __init__(self, hs):
        self.store = hs.get_datastore()

    async def get_new_events(
        self, user, from_key, limit, room_ids, is_guest, explicit_room_id=None
    ):
        # We just ignore the key for now.

        to_key = await self.get_current_key()

        from_token = RoomStreamToken.parse(from_key)
        if from_token.topological:
            logger.warning("Stream has topological part!!!! %r", from_key)
            from_key = "s%s" % (from_token.stream,)

        app_service = self.store.get_app_service_by_user_id(user.to_string())
        if app_service:
            # We no longer support AS users using /sync directly.
            # See https://github.com/matrix-org/matrix-doc/issues/1144
            raise NotImplementedError()
        else:
            room_events = await self.store.get_membership_changes_for_user(
                user.to_string(), from_key, to_key
            )

            room_to_events = await self.store.get_room_events_stream_for_rooms(
                room_ids=room_ids,
                from_key=from_key,
                to_key=to_key,
                limit=limit or 10,
                order="ASC",
            )

            events = list(room_events)
            events.extend(e for evs, _ in room_to_events.values() for e in evs)

            events.sort(key=lambda e: e.internal_metadata.order)

            if limit:
                events[:] = events[:limit]

            if events:
                end_key = events[-1].internal_metadata.after
            else:
                end_key = to_key

        return (events, end_key)

    def get_current_key(self):
        return self.store.get_room_events_max_id()

    def get_current_key_for_room(self, room_id):
        return self.store.get_room_events_max_id(room_id)<|MERGE_RESOLUTION|>--- conflicted
+++ resolved
@@ -61,36 +61,6 @@
 
 
 class RoomCreationHandler(BaseHandler):
-<<<<<<< HEAD
-
-    PRESETS_DICT = {
-        RoomCreationPreset.PRIVATE_CHAT: {
-            "join_rules": JoinRules.INVITE,
-            "history_visibility": "shared",
-            "original_invitees_have_ops": False,
-            "guest_can_join": True,
-            "encryption_alg": "m.megolm.v1.aes-sha2",
-            "power_level_content_override": {"invite": 0},
-        },
-        RoomCreationPreset.TRUSTED_PRIVATE_CHAT: {
-            "join_rules": JoinRules.INVITE,
-            "history_visibility": "shared",
-            "original_invitees_have_ops": True,
-            "guest_can_join": True,
-            "encryption_alg": "m.megolm.v1.aes-sha2",
-            "power_level_content_override": {"invite": 0},
-        },
-        RoomCreationPreset.PUBLIC_CHAT: {
-            "join_rules": JoinRules.PUBLIC,
-            "history_visibility": "shared",
-            "original_invitees_have_ops": False,
-            "guest_can_join": False,
-            "power_level_content_override": {},
-        },
-    }
-
-=======
->>>>>>> 03619324
     def __init__(self, hs):
         super(RoomCreationHandler, self).__init__(hs)
 
@@ -949,19 +919,11 @@
                 etype=etype, state_key=state_key, content=content
             )
 
-<<<<<<< HEAD
-        if "encryption_alg" in config:
-            last_sent_stream_id = await send(
-                etype=EventTypes.RoomEncryption,
-                state_key="",
-                content={"algorithm": config["encryption_alg"]},
-=======
         if config["encrypted"]:
             last_sent_stream_id = await send(
                 etype=EventTypes.RoomEncryption,
                 state_key="",
                 content={"algorithm": RoomEncryptionAlgorithms.DEFAULT},
->>>>>>> 03619324
             )
 
         return last_sent_stream_id
