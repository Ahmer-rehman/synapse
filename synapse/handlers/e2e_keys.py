--- conflicted
+++ resolved
@@ -283,7 +283,6 @@
         self_signing_keys = {}
         user_signing_keys = {}
 
-<<<<<<< HEAD
         user_ids = list(query)
 
         keys = yield self.store.get_e2e_cross_signing_keys_bulk(user_ids, from_user_id)
@@ -304,16 +303,6 @@
             "self_signing_keys": self_signing_keys,
             "user_signing_keys": user_signing_keys,
         }
-=======
-        # Currently a stub, implementation coming in https://github.com/matrix-org/synapse/pull/6486
-        return defer.succeed(
-            {
-                "master_keys": master_keys,
-                "self_signing_keys": self_signing_keys,
-                "user_signing_keys": user_signing_keys,
-            }
-        )
->>>>>>> f8bc2ae8
 
     @trace
     @defer.inlineCallbacks
