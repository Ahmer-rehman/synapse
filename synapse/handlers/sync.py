--- conflicted
+++ resolved
@@ -327,10 +327,7 @@
         requester: Requester,
         sync_config: SyncConfig,
         sync_version: SyncVersion,
-<<<<<<< HEAD
         request_key: SyncRequestKey,
-=======
->>>>>>> 5e892671
         since_token: Optional[StreamToken] = None,
         timeout: int = 0,
         full_state: bool = False,
@@ -343,17 +340,10 @@
             requester: The user requesting the sync response.
             sync_config: Config/info necessary to process the sync request.
             sync_version: Determines what kind of sync response to generate.
-<<<<<<< HEAD
             request_key: The key to use for caching the response.
             since_token: The point in the stream to sync from.
             timeout: How long to wait for new data to arrive before giving up.
             full_state: Whether to return the full state for each room.
-=======
-            since_token: The point in the stream to sync from.
-            timeout: How long to wait for new data to arrive before giving up.
-            full_state: Whether to return the full state for each room.
-
->>>>>>> 5e892671
         Returns:
             When `SyncVersion.SYNC_V2`, returns a full `SyncResult`.
         """
