--- conflicted
+++ resolved
@@ -3,11 +3,4 @@
 
 [workspace]
 members = ["rust"]
-<<<<<<< HEAD
-
-
-[profile.release]
-debug = true
-=======
-resolver = "2"
->>>>>>> 20fb08ec
+resolver = "2"