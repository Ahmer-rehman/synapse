#!/usr/bin/env bash
# this script is run by GitHub Actions in a plain `focal` container; it
# - installs the minimal system requirements, and poetry;
# - patches the project definition file to refer to old versions only;
# - creates a venv with these old versions using poetry; and finally
# - invokes `trial` to run the tests with old deps.

# Prevent tzdata from asking for user input
export DEBIAN_FRONTEND=noninteractive

set -ex

apt-get update
apt-get install -y \
        python3 python3-dev python3-pip python3-venv pipx \
        libxml2-dev libxslt-dev xmlsec1 zlib1g-dev libjpeg-dev libwebp-dev

export LANG="C.UTF-8"

# Prevent virtualenv from auto-updating pip to an incompatible version
export VIRTUALENV_NO_DOWNLOAD=1

# TODO: in the future, we could use an implementation of
#   https://github.com/python-poetry/poetry/issues/3527
#   https://github.com/pypa/pip/issues/8085
# to select the lowest possible versions, rather than resorting to this sed script.

# Patch the project definitions in-place:
# - Replace all lower and tilde bounds with exact bounds
<<<<<<< HEAD
# - Make the pyopenssl 17.0, which can work against an
#   OpenSSL 1.1 compiled cryptography (as older ones don't compile on Travis).
=======
# - Make the pyopenssl 17.0, which is the oldest version that works with
#   a `cryptography` compiled against OpenSSL 1.1.
>>>>>>> 5a275a23
# - Delete all lines referring to psycopg2 --- so no testing of postgres support.
# - Omit systemd: we're not logging to journal here.

# TODO: also replace caret bounds, see https://python-poetry.org/docs/dependency-specification/#version-constraints
# We don't use these yet, but IIRC they are the default bound used when you `poetry add`.
# The sed expression 's/\^/==/g' ought to do the trick. But it would also change
# `python = "^3.7"` to `python = "==3.7", which would mean we fail because olddeps
# runs on 3.8 (#12343).

<<<<<<< HEAD
sed -i-backup \
=======
sed -i \
>>>>>>> 5a275a23
   -e "s/[~>]=/==/g" \
   -e "/psycopg2/d" \
   -e 's/pyOpenSSL = "==16.0.0"/pyOpenSSL = "==17.0.0"/' \
   -e '/systemd/d' \
   pyproject.toml

# Use poetry to do the installation. This ensures that the versions are all mutually
# compatible (as far the package metadata declares, anyway); pip's package resolver
# is more lax.
#
# Rather than `poetry install --no-dev`, we drop all dev dependencies from the
# toml file. This means we don't have to ensure compatibility between old deps and
# dev tools.

pip install --user toml

REMOVE_DEV_DEPENDENCIES="
import toml
with open('pyproject.toml', 'r') as f:
    data = toml.loads(f.read())

del data['tool']['poetry']['dev-dependencies']

with open('pyproject.toml', 'w') as f:
    toml.dump(data, f)
"
python3 -c "$REMOVE_DEV_DEPENDENCIES"

<<<<<<< HEAD
echo "::group::Patched pyproject.toml"
cat pyproject.toml
echo "::endgroup::"

pipx install poetry==1.1.12
~/.local/bin/poetry lock
~/.local/bin/poetry install -E "all test"
~/.local/bin/poetry run trial -j2 tests
=======
pipx install poetry==1.1.12
~/.local/bin/poetry lock

echo "::group::Patched pyproject.toml"
cat pyproject.toml
echo "::endgroup::"
echo "::group::Lockfile after patch"
cat poetry.lock
echo "::endgroup::"

~/.local/bin/poetry install -E "all test"
~/.local/bin/poetry run trial --jobs=2 tests
>>>>>>> 5a275a23
<|MERGE_RESOLUTION|>--- conflicted
+++ resolved
@@ -27,13 +27,8 @@
 
 # Patch the project definitions in-place:
 # - Replace all lower and tilde bounds with exact bounds
-<<<<<<< HEAD
-# - Make the pyopenssl 17.0, which can work against an
-#   OpenSSL 1.1 compiled cryptography (as older ones don't compile on Travis).
-=======
 # - Make the pyopenssl 17.0, which is the oldest version that works with
 #   a `cryptography` compiled against OpenSSL 1.1.
->>>>>>> 5a275a23
 # - Delete all lines referring to psycopg2 --- so no testing of postgres support.
 # - Omit systemd: we're not logging to journal here.
 
@@ -43,11 +38,7 @@
 # `python = "^3.7"` to `python = "==3.7", which would mean we fail because olddeps
 # runs on 3.8 (#12343).
 
-<<<<<<< HEAD
-sed -i-backup \
-=======
 sed -i \
->>>>>>> 5a275a23
    -e "s/[~>]=/==/g" \
    -e "/psycopg2/d" \
    -e 's/pyOpenSSL = "==16.0.0"/pyOpenSSL = "==17.0.0"/' \
@@ -76,16 +67,6 @@
 "
 python3 -c "$REMOVE_DEV_DEPENDENCIES"
 
-<<<<<<< HEAD
-echo "::group::Patched pyproject.toml"
-cat pyproject.toml
-echo "::endgroup::"
-
-pipx install poetry==1.1.12
-~/.local/bin/poetry lock
-~/.local/bin/poetry install -E "all test"
-~/.local/bin/poetry run trial -j2 tests
-=======
 pipx install poetry==1.1.12
 ~/.local/bin/poetry lock
 
@@ -97,5 +78,4 @@
 echo "::endgroup::"
 
 ~/.local/bin/poetry install -E "all test"
-~/.local/bin/poetry run trial --jobs=2 tests
->>>>>>> 5a275a23
+~/.local/bin/poetry run trial --jobs=2 tests