#!/usr/bin/env bash
# This script is designed for developers who want to test their code
# against Complement.
#
# It makes a Synapse image which represents the current checkout,
# builds a synapse-complement image on top, then runs tests with it.
#
# By default the script will fetch the latest Complement master branch and
# run tests with that. This can be overridden to use a custom Complement
# checkout by setting the COMPLEMENT_DIR environment variable to the
# filepath of a local Complement checkout or by setting the COMPLEMENT_REF
# environment variable to pull a different branch or commit.
#
# By default Synapse is run in monolith mode. This can be overridden by
# setting the WORKERS environment variable.
#
# A regular expression of test method names can be supplied as the first
# argument to the script. Complement will then only run those tests. If
# no regex is supplied, all tests are run. For example;
#
# ./complement.sh "TestOutboundFederation(Profile|Send)"
#

# Exit if a line returns a non-zero exit code
set -e

# enable buildkit for the docker builds
export DOCKER_BUILDKIT=1

# Change to the repository root
cd "$(dirname $0)/.."

# Check for a user-specified Complement checkout
if [[ -z "$COMPLEMENT_DIR" ]]; then
  COMPLEMENT_REF=${COMPLEMENT_REF:-master}
  echo "COMPLEMENT_DIR not set. Fetching Complement checkout from ${COMPLEMENT_REF}..."
  wget -Nq https://github.com/matrix-org/complement/archive/${COMPLEMENT_REF}.tar.gz
  tar -xzf ${COMPLEMENT_REF}.tar.gz
  COMPLEMENT_DIR=complement-${COMPLEMENT_REF}
  echo "Checkout available at 'complement-${COMPLEMENT_REF}'"
fi

# Build the base Synapse image from the local checkout
docker build -t matrixdotorg/synapse -f "docker/Dockerfile" .

# If we're using workers, modify the docker files slightly.
if [[ -n "$WORKERS" ]]; then
  # Build the workers docker image (from the base Synapse image).
  docker build -t matrixdotorg/synapse-workers -f "docker/Dockerfile-workers" .

  export COMPLEMENT_BASE_IMAGE=complement-synapse-workers
  COMPLEMENT_DOCKERFILE=SynapseWorkers.Dockerfile
  # And provide some more configuration to complement.
  export COMPLEMENT_CA=true
  export COMPLEMENT_SPAWN_HS_TIMEOUT_SECS=25
else
  export COMPLEMENT_BASE_IMAGE=complement-synapse
  COMPLEMENT_DOCKERFILE=Synapse.Dockerfile
fi

# Build the Complement image from the Synapse image we just built.
docker build -t $COMPLEMENT_BASE_IMAGE -f "$COMPLEMENT_DIR/dockerfiles/$COMPLEMENT_DOCKERFILE" "$COMPLEMENT_DIR/dockerfiles"

cd "$COMPLEMENT_DIR"

EXTRA_COMPLEMENT_ARGS=""
if [[ -n "$1" ]]; then
  # A test name regex has been set, supply it to Complement
  EXTRA_COMPLEMENT_ARGS+="-run $1 "
fi

# Run the tests!
echo "Images built; running complement"
<<<<<<< HEAD
go test -v -tags synapse_blacklist,msc2403,msc2716 -count=1 $EXTRA_COMPLEMENT_ARGS ./tests/
=======
go test -v -tags synapse_blacklist,msc2403 -count=1 $EXTRA_COMPLEMENT_ARGS ./tests/...
>>>>>>> b3fcffbd
<|MERGE_RESOLUTION|>--- conflicted
+++ resolved
@@ -71,8 +71,4 @@
 
 # Run the tests!
 echo "Images built; running complement"
-<<<<<<< HEAD
-go test -v -tags synapse_blacklist,msc2403,msc2716 -count=1 $EXTRA_COMPLEMENT_ARGS ./tests/
-=======
-go test -v -tags synapse_blacklist,msc2403 -count=1 $EXTRA_COMPLEMENT_ARGS ./tests/...
->>>>>>> b3fcffbd
+go test -v -tags synapse_blacklist,msc2403,msc2716 -count=1 $EXTRA_COMPLEMENT_ARGS ./tests/